"""Module for the SOP class of the Segmentation IOD."""
from copy import deepcopy
from collections import OrderedDict
import logging
from os import PathLike
import numpy as np
from collections import defaultdict
<<<<<<< HEAD
from typing import (
    Any, Dict, List, Optional, Set, Sequence, Union, Tuple, BinaryIO
)

from pydicom.dataset import Dataset
from pydicom.datadict import keyword_for_tag, tag_for_keyword
from pydicom.encaps import decode_data_sequence, encapsulate
from pydicom.multival import MultiValue
from pydicom.pixel_data_handlers.numpy_handler import pack_bits
from pydicom.pixel_data_handlers.util import get_expected_length
from pydicom.tag import BaseTag, Tag
=======
from typing import Any, Dict, List, Optional, Sequence, Union, Tuple

from pydicom.dataset import Dataset
from pydicom.encaps import encapsulate
from pydicom.pixel_data_handlers.numpy_handler import pack_bits
>>>>>>> aadb1f4d
from pydicom.uid import (
    ExplicitVRLittleEndian,
    ImplicitVRLittleEndian,
    JPEG2000Lossless,
    RLELossless,
    UID,
)
from pydicom.sr.codedict import codes
from pydicom.valuerep import PersonName
from pydicom.sr.coding import Code
from pydicom.filereader import dcmread

from highdicom.base import SOPClass
from highdicom.content import (
    PlaneOrientationSequence,
    PlanePositionSequence,
    PixelMeasuresSequence
)
from highdicom.enum import CoordinateSystemNames
from highdicom.frame import encode_frame
from highdicom.seg.content import (
    DimensionIndexSequence,
    SegmentDescription,
)
from highdicom.seg.enum import (
    SegmentationFractionalTypeValues,
    SegmentationTypeValues,
    SegmentsOverlapValues,
    SpatialLocationsPreservedValues,
    SegmentAlgorithmTypeValues,
)
from highdicom.seg.utils import iter_segments
from highdicom.sr.coding import CodedConcept
from highdicom.valuerep import check_person_name
from highdicom.uid import UID as hd_UID


logger = logging.getLogger(__name__)


_NO_FRAME_REF_VALUE = -1


class Segmentation(SOPClass):

    """SOP class for a Segmentation, which represents one or more
    regions of interest (ROIs) as mask images (raster graphics) in
    two-dimensional image space.

    """

    def __init__(
            self,
            source_images: Sequence[Dataset],
            pixel_array: np.ndarray,
            segmentation_type: Union[str, SegmentationTypeValues],
            segment_descriptions: Sequence[SegmentDescription],
            series_instance_uid: str,
            series_number: int,
            sop_instance_uid: str,
            instance_number: int,
            manufacturer: str,
            manufacturer_model_name: str,
            software_versions: Union[str, Tuple[str]],
            device_serial_number: str,
            fractional_type: Optional[
                Union[str, SegmentationFractionalTypeValues]
            ] = SegmentationFractionalTypeValues.PROBABILITY,
            max_fractional_value: int = 255,
            content_description: Optional[str] = None,
            content_creator_name: Optional[Union[str, PersonName]] = None,
            transfer_syntax_uid: Union[str, UID] = ImplicitVRLittleEndian,
            pixel_measures: Optional[PixelMeasuresSequence] = None,
            plane_orientation: Optional[PlaneOrientationSequence] = None,
            plane_positions: Optional[Sequence[PlanePositionSequence]] = None,
            omit_empty_frames: bool = True,
            **kwargs: Any
        ) -> None:
        """
        Parameters
        ----------
        source_images: Sequence[Dataset]
            One or more single- or multi-frame images (or metadata of images)
            from which the segmentation was derived
        pixel_array: numpy.ndarray
            Array of segmentation pixel data of boolean, unsigned integer or
            floating point data type representing a mask image. The array may
            be a 2D, 3D or 4D numpy array.

            If it is a 2D numpy array, it represents the segmentation of a
            single frame image, such as a planar x-ray or single instance from
            a CT or MR series.

            If it is a 3D array, it represents the segmentation of either a
            series of source images (such as a series of CT or MR images) a
            single 3D multi-frame image (such as a multi-frame CT/MR image), or
            a single 2D tiled image (such as a slide microscopy image).

            If ``pixel_array`` represents the segmentation of a 3D image, the
            first dimension represents individual 2D planes. Unless the
            ``plane_positions`` parameter is provided, the frame in
            ``pixel_array[i, ...]`` should correspond to either
            ``source_images[i]`` (if ``source_images`` is a list of single
            frame instances) or source_images[0].pixel_array[i, ...] if
            ``source_images`` is a single multiframe instance.

            Similarly, if ``pixel_array`` is a 3D array representing the
            segmentation of a tiled 2D image, the first dimension represents
            individual 2D tiles (for one channel and z-stack) and these tiles
            correspond to the frames in the source image dataset.

            If ``pixel_array`` is an unsigned integer or boolean array with
            binary data (containing only the values ``True`` and ``False`` or
            ``0`` and ``1``) or a floating-point array, it represents a single
            segment. In the case of a floating-point array, values must be in
            the range 0.0 to 1.0.

            Otherwise, if ``pixel_array`` is a 2D or 3D array containing multiple
            unsigned integer values, each value is treated as a different
            segment whose segment number is that integer value. This is
            referred to as a *label map* style segmentation.  In this case, all
            segments from 1 through ``pixel_array.max()`` (inclusive) must be
            described in `segment_descriptions`, regardless of whether they are
            present in the image.  Note that this is valid for segmentations
            encoded using the ``"BINARY"`` or ``"FRACTIONAL"`` methods.

            Note that that a 2D numpy array and a 3D numpy array with a
            single frame along the first dimension may be used interchangeably
            as segmentations of a single frame, regardless of their data type.

            If ``pixel_array`` is a 4D numpy array, the first three dimensions
            are used in the same way as the 3D case and the fourth dimension
            represents multiple segments. In this case
            ``pixel_array[:, :, :, i]`` represents segment number ``i + 1``
            (since numpy indexing is 0-based but segment numbering is 1-based),
            and all segments from 1 through ``pixel_array.shape[-1] + 1`` must
            be described in ``segment_descriptions``.

            Furthermore, a 4D array with unsigned integer data type must
            contain only binary data (``True`` and ``False`` or ``0`` and
            ``1``). In other words, a 4D array is incompatible with the *label
            map* style encoding of the segmentation.

            Where there are multiple segments that are mutually exclusive (do
            not overlap) and binary, they may be passed using either a *label
            map* style array or a 4D array. A 4D array is required if either
            there are multiple segments and they are not mutually exclusive
            (i.e. they overlap) or there are multiple segments and the
            segmentation is fractional.

            Note that if the segmentation of a single source image with
            multiple stacked segments is required, it is necessary to include
            the singleton first dimension in order to give a 4D array.

            For ``"FRACTIONAL"`` segmentations, values either encode the
            probability of a given pixel belonging to a segment
            (if `fractional_type` is ``"PROBABILITY"``)
            or the extent to which a segment occupies the pixel
            (if `fractional_type` is ``"OCCUPANCY"``).

        segmentation_type: Union[str, highdicom.seg.SegmentationTypeValues]
            Type of segmentation, either ``"BINARY"`` or ``"FRACTIONAL"``
        segment_descriptions: Sequence[highdicom.seg.SegmentDescription]
            Description of each segment encoded in `pixel_array`. In the case of
            pixel arrays with multiple integer values, the segment description
            with the corresponding segment number is used to describe each segment.
        series_instance_uid: str
            UID of the series
        series_number: Union[int, None]
            Number of the series within the study
        sop_instance_uid: str
            UID that should be assigned to the instance
        instance_number: int
            Number that should be assigned to the instance
        manufacturer: str
            Name of the manufacturer of the device (developer of the software)
            that creates the instance
        manufacturer_model_name: str
            Name of the device model (name of the software library or
            application) that creates the instance
        software_versions: Union[str, Tuple[str]]
            Version(s) of the software that creates the instance
        device_serial_number: str
            Manufacturer's serial number of the device
        fractional_type: Union[str, highdicom.seg.SegmentationFractionalTypeValues], optional
            Type of fractional segmentation that indicates how pixel data
            should be interpreted
        max_fractional_value: int, optional
            Maximum value that indicates probability or occupancy of 1 that
            a pixel represents a given segment
        content_description: str, optional
            Description of the segmentation
        content_creator_name: Optional[Union[str, PersonName]], optional
            Name of the creator of the segmentation
        transfer_syntax_uid: str, optional
            UID of transfer syntax that should be used for encoding of
            data elements. The following lossless compressed transfer syntaxes
            are supported for encapsulated format encoding in case of
            FRACTIONAL segmentation type:
            RLE Lossless (``"1.2.840.10008.1.2.5"``) and
            JPEG 2000 Lossless (``"1.2.840.10008.1.2.4.90"``).
        pixel_measures: PixelMeasures, optional
            Physical spacing of image pixels in `pixel_array`.
            If ``None``, it will be assumed that the segmentation image has the
            same pixel measures as the source image(s).
        plane_orientation: highdicom.PlaneOrientationSequence, optional
            Orientation of planes in `pixel_array` relative to axes of
            three-dimensional patient or slide coordinate space.
            If ``None``, it will be assumed that the segmentation image as the
            same plane orientation as the source image(s).
        plane_positions: Sequence[highdicom.PlanePositionSequence], optional
            Position of each plane in `pixel_array` in the three-dimensional
            patient or slide coordinate space.
            If ``None``, it will be assumed that the segmentation image has the
            same plane position as the source image(s). However, this will only
            work when the first dimension of `pixel_array` matches the number
            of frames in `source_images` (in case of multi-frame source images)
            or the number of `source_images` (in case of single-frame source
            images).
        omit_empty_frames: bool
            If True (default), frames with no non-zero pixels are omitted from
            the segmentation image. If False, all frames are included.
        **kwargs: Any, optional
            Additional keyword arguments that will be passed to the constructor
            of `highdicom.base.SOPClass`

        Raises
        ------
        ValueError
            When
                * Length of `source_images` is zero.
                * Items of `source_images` are not all part of the same study
                  and series.
                * Items of `source_images` have different number of rows and
                  columns.
                * Length of `plane_positions` does not match number of segments
                  encoded in `pixel_array`.
                * Length of `plane_positions` does not match number of 2D planes
                  in `pixel_array` (size of first array dimension).

        Note
        ----
        The assumption is made that segments in `pixel_array` are defined in
        the same frame of reference as `source_images`.


        """  # noqa: E501
        if len(source_images) == 0:
            raise ValueError('At least one source image is required.')

        uniqueness_criteria = set(
            (
                image.StudyInstanceUID,
                image.SeriesInstanceUID,
                image.Rows,
                image.Columns,
            )
            for image in source_images
        )
        if len(uniqueness_criteria) > 1:
            raise ValueError(
                'Source images must all be part of the same series and must '
                'have the same image dimensions (number of rows/columns).'
            )

        src_img = source_images[0]
        is_multiframe = hasattr(src_img, 'NumberOfFrames')
        if is_multiframe and len(source_images) > 1:
            raise ValueError(
                'Only one source image should be provided in case images '
                'are multi-frame images.'
            )
        supported_transfer_syntaxes = {
            ImplicitVRLittleEndian,
            ExplicitVRLittleEndian,
            JPEG2000Lossless,
            RLELossless,
        }
        if transfer_syntax_uid not in supported_transfer_syntaxes:
            raise ValueError(
                'Transfer syntax "{}" is not supported'.format(
                    transfer_syntax_uid
                )
            )

        if pixel_array.ndim == 2:
            pixel_array = pixel_array[np.newaxis, ...]

        super().__init__(
            study_instance_uid=src_img.StudyInstanceUID,
            series_instance_uid=series_instance_uid,
            series_number=series_number,
            sop_instance_uid=sop_instance_uid,
            instance_number=instance_number,
            sop_class_uid='1.2.840.10008.5.1.4.1.1.66.4',
            manufacturer=manufacturer,
            modality='SEG',
            transfer_syntax_uid=transfer_syntax_uid,
            patient_id=src_img.PatientID,
            patient_name=src_img.PatientName,
            patient_birth_date=src_img.PatientBirthDate,
            patient_sex=src_img.PatientSex,
            accession_number=src_img.AccessionNumber,
            study_id=src_img.StudyID,
            study_date=src_img.StudyDate,
            study_time=src_img.StudyTime,
            referring_physician_name=getattr(
                src_img, 'ReferringPhysicianName', None
            ),
            **kwargs
        )

        # Using Container Type Code Sequence attribute would be more elegant,
        # but unfortunately it is a type 2 attribute.
        if (hasattr(src_img, 'ImageOrientationSlide') or
                hasattr(src_img, 'ImageCenterPointCoordinatesSequence')):
            self._coordinate_system = CoordinateSystemNames.SLIDE
        else:
            self._coordinate_system = CoordinateSystemNames.PATIENT

        # Frame of Reference
        self.FrameOfReferenceUID = src_img.FrameOfReferenceUID
        self.PositionReferenceIndicator = getattr(
            src_img,
            'PositionReferenceIndicator',
            None
        )

        # (Enhanced) General Equipment
        self.DeviceSerialNumber = device_serial_number
        self.ManufacturerModelName = manufacturer_model_name
        self.SoftwareVersions = software_versions

        # General Reference
        self.SourceImageSequence: List[Dataset] = []
        referenced_series: Dict[str, List[Dataset]] = defaultdict(list)
        for s_img in source_images:
            ref = Dataset()
            ref.ReferencedSOPClassUID = s_img.SOPClassUID
            ref.ReferencedSOPInstanceUID = s_img.SOPInstanceUID
            self.SourceImageSequence.append(ref)
            referenced_series[s_img.SeriesInstanceUID].append(ref)

        # Common Instance Reference
        self.ReferencedSeriesSequence: List[Dataset] = []
        for series_instance_uid, referenced_images in referenced_series.items():
            ref = Dataset()
            ref.SeriesInstanceUID = series_instance_uid
            ref.ReferencedInstanceSequence = referenced_images
            self.ReferencedSeriesSequence.append(ref)

        # Image Pixel
        self.Rows = pixel_array.shape[1]
        self.Columns = pixel_array.shape[2]

        # Segmentation Image
        self.ImageType = ['DERIVED', 'PRIMARY']
        self.SamplesPerPixel = 1
        self.PhotometricInterpretation = 'MONOCHROME2'
        self.PixelRepresentation = 0
        self.ContentLabel = 'ISO_IR 192'  # UTF-8
        self.ContentDescription = content_description
        if content_creator_name is not None:
            check_person_name(content_creator_name)
        self.ContentCreatorName = content_creator_name

        segmentation_type = SegmentationTypeValues(segmentation_type)
        self.SegmentationType = segmentation_type.value
        if self.SegmentationType == SegmentationTypeValues.BINARY.value:
            self.BitsAllocated = 1
            self.HighBit = 0
            if self.file_meta.TransferSyntaxUID.is_encapsulated:
                raise ValueError(
                    'The chosen transfer syntax '
                    f'{self.file_meta.TransferSyntaxUID} '
                    'is not compatible with the BINARY segmentation type'
                )
        elif self.SegmentationType == SegmentationTypeValues.FRACTIONAL.value:
            self.BitsAllocated = 8
            self.HighBit = 7
            segmentation_fractional_type = SegmentationFractionalTypeValues(
                fractional_type
            )
            self.SegmentationFractionalType = segmentation_fractional_type.value
            if max_fractional_value > 2**8:
                raise ValueError(
                    'Maximum fractional value must not exceed image bit depth.'
                )
            self.MaximumFractionalValue = max_fractional_value
        else:
            raise ValueError(
                'Unknown segmentation type "{}"'.format(segmentation_type)
            )

        self.BitsStored = self.BitsAllocated
        self.LossyImageCompression = getattr(
            src_img,
            'LossyImageCompression',
            '00'
        )
        if self.LossyImageCompression == '01':
            self.LossyImageCompressionRatio = \
                src_img.LossyImageCompressionRatio
            self.LossyImageCompressionMethod = \
                src_img.LossyImageCompressionMethod

        self.SegmentSequence: List[Dataset] = []

        # Multi-Frame Functional Groups and Multi-Frame Dimensions
        shared_func_groups = Dataset()
        if pixel_measures is None:
            if is_multiframe:
                src_shared_fg = src_img.SharedFunctionalGroupsSequence[0]
                pixel_measures = src_shared_fg.PixelMeasuresSequence
            else:
                pixel_measures = PixelMeasuresSequence(
                    pixel_spacing=src_img.PixelSpacing,
                    slice_thickness=src_img.SliceThickness,
                    spacing_between_slices=src_img.get(
                        'SpacingBetweenSlices',
                        None
                    )
                )
            # TODO: ensure derived segmentation image and original image have
            # same physical dimensions
            # seg_row_dim = self.Rows * pixel_measures[0].PixelSpacing[0]
            # seg_col_dim = self.Columns * pixel_measures[0].PixelSpacing[1]
            # src_row_dim = src_img.Rows

        if is_multiframe:
            if self._coordinate_system == CoordinateSystemNames.SLIDE:
                source_plane_orientation = PlaneOrientationSequence(
                    coordinate_system=self._coordinate_system,
                    image_orientation=src_img.ImageOrientationSlide
                )
            else:
                src_sfg = src_img.SharedFunctionalGroupsSequence[0]
                source_plane_orientation = src_sfg.PlaneOrientationSequence
        else:
            source_plane_orientation = PlaneOrientationSequence(
                coordinate_system=self._coordinate_system,
                image_orientation=src_img.ImageOrientationPatient
            )
        if plane_orientation is None:
            plane_orientation = source_plane_orientation

        self.DimensionIndexSequence = DimensionIndexSequence(
            coordinate_system=self._coordinate_system
        )
        dimension_organization = Dataset()
        dimension_organization.DimensionOrganizationUID = \
            self.DimensionIndexSequence[0].DimensionOrganizationUID
        self.DimensionOrganizationSequence = [dimension_organization]

        if is_multiframe:
            source_plane_positions = \
                self.DimensionIndexSequence.get_plane_positions_of_image(
                    source_images[0]
                )
        else:
            source_plane_positions = \
                self.DimensionIndexSequence.get_plane_positions_of_series(
                    source_images
                )

        shared_func_groups.PixelMeasuresSequence = pixel_measures
        shared_func_groups.PlaneOrientationSequence = plane_orientation
        self.SharedFunctionalGroupsSequence = [shared_func_groups]

        # NOTE: Information about individual frames will be updated below
        self.NumberOfFrames = 0
        self.PerFrameFunctionalGroupsSequence: List[Dataset] = []

<<<<<<< HEAD
        self._segment_inventory: Set[int] = set()
        self.PixelData = b''
        self.add_segments(
            pixel_array=pixel_array,
            segment_descriptions=segment_descriptions,
            plane_positions=plane_positions
        )

        self.copy_specimen_information(src_img)
        self.copy_patient_and_study_information(src_img)

    def add_segments(
        self,
        pixel_array: np.ndarray,
        segment_descriptions: Sequence[SegmentDescription],
        plane_positions: Optional[Sequence[PlanePositionSequence]] = None
    ) -> None:
        """Adds one or more segments to the segmentation image.

        Parameters
        ----------
        pixel_array: numpy.ndarray
            Array of segmentation pixel data of boolean, unsigned integer or
            floating point data type representing a mask image. If `pixel_array`
            is a floating-point array or a binary array (containing only the
            values ``True`` and ``False`` or ``0`` and ``1``), the segment
            number used to encode the segment is taken from
            `segment_descriptions`.
            Otherwise, if `pixel_array` contains multiple integer values, each
            value is treated as a different segment whose segment number is
            that integer value. In this case, all segments found in the array
            must be described in `segment_descriptions`. Note that this is
            valid for both ``"BINARY"`` and ``"FRACTIONAL"`` segmentations.
            For ``"FRACTIONAL"`` segmentations, values either encode the
            probability of a given pixel belonging to a segment
            (if `fractional_type` is ``"PROBABILITY"``)
            or the extent to which a segment occupies the pixel
            (if `fractional_type` is ``"OCCUPANCY"``).
            When `pixel_array` has a floating point data type, only one segment
            can be encoded. Additional segments can be subsequently
            added to the `Segmentation` instance using the ``add_segments()``
            method.
            If `pixel_array` represents a 3D image, the first dimension
            represents individual 2D planes and these planes must be ordered
            based on their position in the three-dimensional patient
            coordinate system (first along the X axis, second along the Y axis,
            and third along the Z axis).
            If `pixel_array` represents a tiled 2D image, the first dimension
            represents individual 2D tiles (for one channel and z-stack) and
            these tiles must be ordered based on their position in the tiled
            total pixel matrix (first along the row dimension and second along
            the column dimension, which are defined in the three-dimensional
            slide coordinate system by the direction cosines encoded by the
            *Image Orientation (Slide)* attribute).
        segment_descriptions: Sequence[highdicom.seg.SegmentDescription]
            Description of each segment encoded in `pixel_array`. In the case of
            pixel arrays with multiple integer values, the segment description
            with the corresponding segment number is used to describe each
            segment.
        plane_positions: Sequence[highdicom.PlanePositionSequence], optional
            Position of each plane in `pixel_array` relative to the
            three-dimensional patient or slide coordinate system.

        Raises
        ------
        ValueError
            When
                - The pixel array is not 2D or 3D numpy array
                - The shape of the pixel array does not match the source images
                - The numbering of the segment descriptions is not
                  monotonically increasing by 1
                - The numbering of the segment descriptions does
                  not begin at 1 (for the first segments added to the instance)
                  or at one greater than the last added segment (for
                  subsequent segments)
                - One or more segments already exist within the
                  segmentation instance
                - The segmentation is binary and the pixel array contains
                  integer values that belong to segments that are not described
                  in the segment descriptions
                - The segmentation is binary and pixel array has floating point
                  values not equal to 0.0 or 1.0
                - The segmentation is fractional and pixel array has floating
                  point values outside the range 0.0 to 1.0
                - The segmentation is fractional and pixel array has floating
                  point values outside the range 0.0 to 1.0
                - Plane positions are provided but the length of the array
                  does not match the number of frames in the pixel array
        TypeError
            When the dtype of the pixel array is invalid


        Note
        ----
        Segments must be sorted by segment number in ascending order and
        increase by 1.  Additionally, the first segment description must have a
        segment number one greater than the segment number of the last segment
        added to the segmentation, or 1 if this is the first segment added.

        In case `segmentation_type` is ``"BINARY"``, the number of items in
        `segment_descriptions` must be greater than or equal to the number of
        unique positive pixel values in `pixel_array`. It is possible for some
        segments described in `segment_descriptions` not to appear in the
        `pixel_array`. In case `segmentation_type` is ``"FRACTIONAL"``, only
        one segment can be encoded by `pixel_array` and hence only one item is
        permitted in `segment_descriptions`.

        """
        if self._source_images is None:
            raise AttributeError(
                'Further segments may not be added to Segmentation objects '
                'created from existing datasets.'
            )
=======
>>>>>>> aadb1f4d
        if pixel_array.ndim == 2:
            pixel_array = pixel_array[np.newaxis, ...]
        if pixel_array.ndim not in [3, 4]:
            raise ValueError('Pixel array must be a 2D, 3D, or 4D array.')

        if pixel_array.shape[1:3] != (self.Rows, self.Columns):
            raise ValueError(
                'Pixel array representing segments has the wrong number of '
                'rows and columns.'
            )

        # Check segment numbers
        described_segment_numbers = np.array([
            int(item.SegmentNumber)
            for item in segment_descriptions
        ])
        self._check_segment_numbers(described_segment_numbers)

        # Checks on pixels and overlap
        pixel_array, segments_overlap = self._check_pixel_array(
            pixel_array,
            described_segment_numbers,
            segmentation_type
        )
        self.SegmentsOverlap = segments_overlap.value

        if plane_positions is None:
            if pixel_array.shape[0] != len(source_plane_positions):
                raise ValueError(
                    'Number of frames in pixel array does not match number '
                    'of source image frames.'
                )
            plane_positions = source_plane_positions
        else:
            if pixel_array.shape[0] != len(plane_positions):
                raise ValueError(
                    'Number of pixel array planes does not match number of '
                    'provided plane positions.'
                )

        are_spatial_locations_preserved = (
            all(
                plane_positions[i] == source_plane_positions[i]
                for i in range(len(plane_positions))
            ) and
            plane_orientation == source_plane_orientation
        )

        # Remove empty slices
        if omit_empty_frames:
            pixel_array, plane_positions, source_image_indices = \
                self._omit_empty_frames(pixel_array, plane_positions)
        else:
            source_image_indices = list(range(pixel_array.shape[0]))

        plane_position_values, plane_sort_index = \
            self.DimensionIndexSequence.get_index_values(plane_positions)

        # Get unique values of attributes in the Plane Position Sequence or
        # Plane Position Slide Sequence, which define the position of the plane
        # with respect to the three dimensional patient or slide coordinate
        # system, respectively. These can subsequently be used to look up the
        # relative position of a plane relative to the indexed dimension.
        dimension_position_values = [
            np.unique(plane_position_values[:, index], axis=0)
            for index in range(plane_position_values.shape[1])
        ]

        is_encaps = self.file_meta.TransferSyntaxUID.is_encapsulated
        if is_encaps:
            # In the case of encapsulated transfer syntaxes, we will accumulate
            # a list of encoded frames to encapsulate at the end
            full_frames_list = []
        else:
            # In the case of non-encapsulated (uncompressed) transfer syntaxes
            # we will accumulate a 1D array of pixels from all frames for
            # bitpacking at the end
            full_pixel_array = np.array([], np.bool_)

        for i, segment_number in enumerate(described_segment_numbers):
            # Pixel array for just this segment
            if pixel_array.dtype in (np.float_, np.float32, np.float64):
                # Floating-point numbers must be mapped to 8-bit integers in
                # the range [0, max_fractional_value].
                if pixel_array.ndim == 4:
                    segment_array = pixel_array[:, :, :, segment_number - 1]
                else:
                    segment_array = pixel_array
                planes = np.around(
                    segment_array * float(self.MaximumFractionalValue)
                )
                planes = planes.astype(np.uint8)
            elif pixel_array.dtype in (np.uint8, np.uint16):
                # Note that integer arrays with segments stacked down the last
                # dimension will already have been converted to bool, leaving
                # only "label maps" here, which must be converted to binary
                # masks.
                planes = np.zeros(pixel_array.shape, dtype=np.bool_)
                planes[pixel_array == segment_number] = True
            elif pixel_array.dtype == np.bool_:
                if pixel_array.ndim == 4:
                    planes = pixel_array[:, :, :, segment_number - 1]
                else:
                    planes = pixel_array
            else:
                raise TypeError('Pixel array has an invalid data type.')

            contained_plane_index = []
            for j in plane_sort_index:
                # Index of this frame in the original list of source indices
                source_image_index = source_image_indices[j]

                # Even though completely empty slices were removed earlier,
                # there may still be slices in which this specific segment is
                # absent. Such frames should be removed
                if omit_empty_frames and np.sum(planes[j]) == 0:
                    logger.info(
                        'skip empty plane {} of segment #{}'.format(
                            j, segment_number
                        )
                    )
                    continue
                contained_plane_index.append(j)
                logger.info(
                    'add plane #{} for segment #{}'.format(
                        j, segment_number
                    )
                )

                pffp_item = Dataset()
                frame_content_item = Dataset()
                frame_content_item.DimensionIndexValues = [segment_number]

                # Look up the position of the plane relative to the indexed
                # dimension.
                try:
                    if self._coordinate_system == CoordinateSystemNames.SLIDE:
                        index_values = [
                            np.where(
                                (dimension_position_values[idx] == pos)
                            )[0][0] + 1
                            for idx, pos in enumerate(plane_position_values[j])
                        ]
                    else:
                        # In case of the patient coordinate system, the
                        # value of the attribute the Dimension Index Sequence
                        # points to (Image Position Patient) has a value
                        # multiplicity greater than one.
                        index_values = [
                            np.where(
                                (dimension_position_values[idx] == pos).all(
                                    axis=1
                                )
                            )[0][0] + 1
                            for idx, pos in enumerate(plane_position_values[j])
                        ]
                except IndexError as error:
                    raise IndexError(
                        'Could not determine position of plane #{} in '
                        'three dimensional coordinate system based on '
                        'dimension index values: {}'.format(j, error)
                    )
                frame_content_item.DimensionIndexValues.extend(index_values)
                pffp_item.FrameContentSequence = [frame_content_item]
                if self._coordinate_system == CoordinateSystemNames.SLIDE:
                    pffp_item.PlanePositionSlideSequence = plane_positions[j]
                else:
                    pffp_item.PlanePositionSequence = plane_positions[j]

                # Determining the source images that map to the frame is not
                # always trivial. Since DerivationImageSequence is a type 2
                # attribute, we leave its value empty.
                pffp_item.DerivationImageSequence = []

                if are_spatial_locations_preserved:
                    derivation_image_item = Dataset()
                    derivation_code = codes.cid7203.Segmentation
                    derivation_image_item.DerivationCodeSequence = [
                        CodedConcept(
                            derivation_code.value,
                            derivation_code.scheme_designator,
                            derivation_code.meaning,
                            derivation_code.scheme_version
                        ),
                    ]

                    derivation_src_img_item = Dataset()
                    if hasattr(source_images[0], 'NumberOfFrames'):
                        # A single multi-frame source image
                        src_img_item = self.SourceImageSequence[0]
                        # Frame numbers are one-based
                        derivation_src_img_item.ReferencedFrameNumber = (
                            source_image_index + 1
                        )
                    else:
                        # Multiple single-frame source images
                        src_img_item = self.SourceImageSequence[
                            source_image_index
                        ]
                    derivation_src_img_item.ReferencedSOPClassUID = \
                        src_img_item.ReferencedSOPClassUID
                    derivation_src_img_item.ReferencedSOPInstanceUID = \
                        src_img_item.ReferencedSOPInstanceUID
                    purpose_code = \
                        codes.cid7202.SourceImageForImageProcessingOperation
                    derivation_src_img_item.PurposeOfReferenceCodeSequence = [
                        CodedConcept(
                            purpose_code.value,
                            purpose_code.scheme_designator,
                            purpose_code.meaning,
                            purpose_code.scheme_version
                        ),
                    ]
                    derivation_src_img_item.SpatialLocationsPreserved = 'YES'
                    derivation_image_item.SourceImageSequence = [
                        derivation_src_img_item,
                    ]
                    pffp_item.DerivationImageSequence.append(
                        derivation_image_item
                    )
                else:
                    logger.warning('spatial locations not preserved')

                identification = Dataset()
                identification.ReferencedSegmentNumber = segment_number
                pffp_item.SegmentIdentificationSequence = [
                    identification,
                ]
                self.PerFrameFunctionalGroupsSequence.append(pffp_item)
                self.NumberOfFrames += 1

            if is_encaps:
                # Encode this frame and add to the list for encapsulation
                # at the end
                for f in contained_plane_index:
                    full_frames_list.append(self._encode_pixels(planes[f]))
            else:
                # Concatenate the 1D array for re-encoding at the end
                full_pixel_array = np.concatenate([
                    full_pixel_array,
                    planes[contained_plane_index].flatten()
                ])

            self.SegmentSequence.append(segment_descriptions[i])

        if is_encaps:
            # Encapsulate all pre-compressed frames
            self.PixelData = encapsulate(full_frames_list)
        else:
            # Encode the whole pixel array at once
            # This allows for correct bit-packing in cases where
            # number of pixels per frame is not a multiple of 8
            self.PixelData = self._encode_pixels(full_pixel_array)

        # Add a null trailing byte if required
        if len(self.PixelData) % 2 == 1:
            self.PixelData += b'0'

<<<<<<< HEAD
        self._build_luts()
=======
        self.copy_specimen_information(src_img)
        self.copy_patient_and_study_information(src_img)

    @staticmethod
    def _check_segment_numbers(described_segment_numbers: np.ndarray):
        """Checks on segment numbers extracted from the segment descriptions.

        Segment numbers should start at 1 and increase by 1. This method checks
        this and raises an appropriate exception for the user if the segment
        numbers are incorrect.

        Parameters
        ----------
        described_segment_numbers: np.ndarray
            The segment numbers from the segment descriptions, in the order
            they were passed. 1D array of integers.

        Raises
        ------
        ValueError
            If the described_segment_numbers do not have the required values

        """
        # Check segment numbers in the segment descriptions are
        # monotonically increasing by 1
        if not (np.diff(described_segment_numbers) == 1).all():
            raise ValueError(
                'Segment descriptions must be sorted by segment number '
                'and monotonically increasing by 1.'
            )
        if described_segment_numbers[0] != 1:
            raise ValueError(
                'Segment descriptions should be numbered starting '
                f'from 1. Found {described_segment_numbers[0]}. '
            )

    @staticmethod
    def _check_pixel_array(
        pixel_array: np.ndarray,
        described_segment_numbers: np.ndarray,
        segmentation_type: SegmentationTypeValues
    ) -> Tuple[np.ndarray, SegmentsOverlapValues]:
        """Checks on the shape and data type of the pixel array.

        Also checks for overlapping segments and returns the result.

        Parameters
        ----------
        pixel_array: np.ndarray
            The segmentation pixel array.
        described_segment_numbers: np.ndarray
            The segment numbers from the segment descriptions, in the order
            they were passed. 1D array of integers.
        segmentation_type: hd.seg.SegmentationTypeValues
            The segmentation_type parameter.

        Returns
        -------
        pixel_array: np.ndarray
            Input pixel array with the data type simplified if possible.
        segments_overlap: hd.seg.SegmentationOverlaps
            The value for the SegmentationOverlaps attribute, inferred from the
            pixel array.

        """
        if pixel_array.ndim == 4:
            # Check that the number of segments in the array matches
            if pixel_array.shape[-1] != len(described_segment_numbers):
                raise ValueError(
                    'The number of segments in last dimension of the pixel '
                    f'array ({pixel_array.shape[-1]}) does not match the '
                    'number of described segments '
                    f'({len(described_segment_numbers)}).'
                )

        if pixel_array.dtype in (np.bool_, np.uint8, np.uint16):
            if pixel_array.ndim == 3:
                # A label-map style array where pixel values represent
                # segment associations
                segments_present = np.unique(
                    pixel_array[pixel_array > 0].astype(np.uint16)
                )

                # The pixel values in the pixel array must all belong to
                # a described segment
                if not np.all(
                        np.in1d(segments_present, described_segment_numbers)
                    ):
                    raise ValueError(
                        'Pixel array contains segments that lack '
                        'descriptions.'
                    )

                # By construction of the pixel array, we know that the segments
                # cannot overlap
                segments_overlap = SegmentsOverlapValues.NO
            else:
                # Pixel array is 4D where each segment is stacked down
                # the last dimension
                # In this case, each segment of the pixel array should be binary
                if pixel_array.max() > 1:
                    raise ValueError(
                        'When passing a 4D stack of segments with an integer '
                        'pixel type, the pixel array must be binary.'
                    )
                pixel_array = pixel_array.astype(np.bool_)

                # Need to check whether or not segments overlap
                if pixel_array.shape[-1] == 1:
                    # A single segment does not overlap
                    segments_overlap = SegmentsOverlapValues.NO
                elif pixel_array.sum(axis=-1).max() > 1:
                    segments_overlap = SegmentsOverlapValues.YES
                else:
                    segments_overlap = SegmentsOverlapValues.NO

        elif (pixel_array.dtype in (np.float_, np.float32, np.float64)):
            unique_values = np.unique(pixel_array)
            if np.min(unique_values) < 0.0 or np.max(unique_values) > 1.0:
                raise ValueError(
                    'Floating point pixel array values must be in the '
                    'range [0, 1].'
                )
            if segmentation_type == SegmentationTypeValues.BINARY:
                non_boolean_values = np.logical_and(
                    unique_values > 0.0,
                    unique_values < 1.0
                )
                if np.any(non_boolean_values):
                    raise ValueError(
                        'Floating point pixel array values must be either '
                        '0.0 or 1.0 in case of BINARY segmentation type.'
                    )
                pixel_array = pixel_array.astype(np.bool_)

                # Need to check whether or not segments overlap
                if pixel_array.shape[-1] == 1:
                    # A single segment does not overlap
                    segments_overlap = SegmentsOverlapValues.NO
                elif pixel_array.sum(axis=-1).max() > 1:
                    segments_overlap = SegmentsOverlapValues.YES
                else:
                    segments_overlap = SegmentsOverlapValues.NO
            else:
                if (pixel_array.ndim == 3) or (pixel_array.shape[-1] == 1):
                    # A single segment does not overlap
                    segments_overlap = SegmentsOverlapValues.NO
                else:
                    # A truly fractional segmentation with multiple segments.
                    # Unclear how overlap should be interpreted in this case
                    segments_overlap = SegmentsOverlapValues.UNDEFINED
        else:
            raise TypeError('Pixel array has an invalid data type.')

        return pixel_array, segments_overlap

    @staticmethod
    def _omit_empty_frames(
        pixel_array: np.ndarray,
        plane_positions: Sequence[PlanePositionSequence]
    ) -> Tuple[np.ndarray, Sequence[PlanePositionSequence], List[int]]:
        """Remove empty frames from the pixel array.

        Empty frames (without any positive pixels) do not need to be included
        in the segmentation image. This method removes the relevant frames
        and updates the plane positions accordingly.

        Parameters
        ----------
        pixel_array: np.ndarray
            Segmentation pixel array
        plane_positions: Sequence[PlanePositionSequence]
            Plane positions for each of the frames

        Returns
        -------
        pixel_array: np.ndarray
            Pixel array with empty frames removed
        plane_positions: Sequence[PlanePositionSequence]
            Plane positions with entries corresponding to empty frames removed.
        source_image_indices: List[int]
            List giving for each frame in the output pixel array the index of
            the corresponding frame in the original pixel array

        """
        non_empty_frames = []
        non_empty_plane_positions = []

        # This list tracks which source image each non-empty frame came from
        source_image_indices = []
        for i, (frm, pos) in enumerate(zip(pixel_array, plane_positions)):
            if frm.sum() > 0:
                non_empty_frames.append(frm)
                non_empty_plane_positions.append(pos)
                source_image_indices.append(i)
        pixel_array = np.stack(non_empty_frames)
        plane_positions = non_empty_plane_positions

        return pixel_array, plane_positions, source_image_indices
>>>>>>> aadb1f4d

    def _encode_pixels(self, planes: np.ndarray) -> bytes:
        """Encodes pixel planes.

        Parameters
        ----------
        planes: numpy.ndarray
            Array representing one or more segmentation image planes.
            For encapsulated transfer syntaxes, only a single frame may be
            processed. For other transfer syntaxes, multiple planes in a 3D
            array may be processed.

        Returns
        -------
        bytes
            Encoded pixels

        Raises
        ------
        ValueError
            If multiple frames are passed when using an encapsulated
            transfer syntax.

        """
        if self.file_meta.TransferSyntaxUID.is_encapsulated:
            # Check that only a single plane was passed
            if planes.ndim == 3:
                if planes.shape[0] == 1:
                    planes = planes[0, ...]
                else:
                    raise ValueError(
                        'Only single frame can be encoded at at time '
                        'in case of encapsulated format encoding.'
                    )
            return encode_frame(
                planes,
                transfer_syntax_uid=self.file_meta.TransferSyntaxUID,
                bits_allocated=self.BitsAllocated,
                bits_stored=self.BitsStored,
                photometric_interpretation=self.PhotometricInterpretation,
                pixel_representation=self.PixelRepresentation
            )
        else:
            # The array may represent more than one frame item.
            if self.SegmentationType == SegmentationTypeValues.BINARY.value:
                return pack_bits(planes.flatten())
            else:
                return planes.flatten().tobytes()

<<<<<<< HEAD
    @classmethod
    def from_dataset(cls, dataset: Dataset) -> 'Segmentation':
        """Create a Segmentation object from an existing pydicom dataset.

        Parameters
        ----------
        dataset: pydicom.dataset.Dataset
            Pydicom dataset representing a SEG image.

        Returns
        -------
        highdicom.seg.Segmentation
            Representation of the supplied dataset as a highdicom
            Segmentation.

        """
        if not isinstance(dataset, Dataset):
            raise TypeError(
                'Dataset must be of type pydicom.dataset.Dataset.'
            )
        # Checks on integrity of input dataset
        if dataset.SOPClassUID != '1.2.840.10008.5.1.4.1.1.66.4':
            raise ValueError(
                'Dataset is not a Segmentation.'
            )
        seg = deepcopy(dataset)
        seg.__class__ = cls

        seg._source_images = None
        seg._source_plane_orientation = None
        sf_groups = seg.SharedFunctionalGroupsSequence[0]
        plane_ori_seq = sf_groups.PlaneOrientationSequence[0]
        if hasattr(plane_ori_seq, 'ImageOrientationSlide'):
            seg._coordinate_system = CoordinateSystemNames.SLIDE
            seg._plane_orientation = plane_ori_seq.ImageOrientationSlide
        elif hasattr(plane_ori_seq, 'ImageOrientationPatient'):
            seg._coordinate_system = CoordinateSystemNames.PATIENT
            seg._plane_orientation = plane_ori_seq.ImageOrientationPatient
        else:
            raise AttributeError(
                'Expected Plane Orientation Sequence to have either '
                'ImageOrientationSlide or ImageOrientationPatient '
                'attribute.'
            )

        for i, segment in enumerate(seg.SegmentSequence, 1):
            if segment.SegmentNumber != i:
                raise AttributeError(
                    'Segments are expected to start at 1 and be consecutive '
                    'integers.'
                )

        for i, s in enumerate(seg.SegmentSequence, 1):
            if s.SegmentNumber != i:
                raise ValueError(
                    'Segment numbers in the segmentation image must start at '
                    '1 and increase by 1 with the segments sequence.'
                )
        # Needed for compatibility with add_segments
        seg._segment_inventory = {
            s.SegmentNumber for s in seg.SegmentSequence
        }

        # Convert contained items to highdicom types
        # Segment descriptions
        seg.SegmentSequence = [
            SegmentDescription.from_dataset(ds) for ds in seg.SegmentSequence
        ]

        # Shared functional group elements
        if hasattr(sf_groups, 'PlanePositionSequence'):
            plane_pos = PlanePositionSequence.from_sequence(
                sf_groups.PlanePositionSequence
            )
            sf_groups.PlanePositionSequence = plane_pos
        if hasattr(sf_groups, 'PlaneOrientationSequence'):
            plane_ori = PlaneOrientationSequence.from_sequence(
                sf_groups.PlaneOrientationSequence
            )
            sf_groups.PlaneOrientationSequence = plane_ori
        if hasattr(sf_groups, 'PixelMeasuresSequence'):
            pixel_measures = PixelMeasuresSequence.from_sequence(
                sf_groups.PixelMeasuresSequence
            )
            sf_groups.PixelMeasuresSequence = pixel_measures

        # Per-frame functional group items
        for pffg_item in seg.PerFrameFunctionalGroupsSequence:
            if hasattr(pffg_item, 'PlanePositionSequence'):
                plane_pos = PlanePositionSequence.from_sequence(
                    pffg_item.PlanePositionSequence
                )
                pffg_item.PlanePositionSequence = plane_pos
            if hasattr(pffg_item, 'PlaneOrientationSequence'):
                plane_ori = PlaneOrientationSequence.from_sequence(
                    pffg_item.PlaneOrientationSequence
                )
                pffg_item.PlaneOrientationSequence = plane_ori
            if hasattr(pffg_item, 'PixelMeasuresSequence'):
                pixel_measures = PixelMeasuresSequence.from_sequence(
                    pffg_item.PixelMeasuresSequence
                )
                pffg_item.PixelMeasuresSequence = pixel_measures

        seg._build_luts()

        return seg

    def _build_ref_instance_lut(self) -> None:
        """Build lookup table for all instance referenced in the segmentation.

        Builds a lookup table mapping the SOPInstanceUIDs of all datasets
        referenced in the segmentation to a tuple containing the
        StudyInstanceUID, SeriesInstanceUID and SOPInstanceUID.

        """
        # Map sop uid to tuple (study uid, series uid, sop uid)
        self._ref_ins_lut = OrderedDict()
        if hasattr(self, 'ReferencedSeriesSequence'):
            for ref_series in self.ReferencedSeriesSequence:
                for ref_ins in ref_series.ReferencedInstanceSequence:
                    self._ref_ins_lut[ref_ins.ReferencedSOPInstanceUID] = (
                        hd_UID(self.StudyInstanceUID),
                        hd_UID(ref_series.SeriesInstanceUID),
                        hd_UID(ref_ins.ReferencedSOPInstanceUID)
                    )
        other_studies_kw = 'StudiesContainingOtherReferencedInstancesSequence'
        if hasattr(self, other_studies_kw):
            for ref_study in getattr(self, other_studies_kw):
                for ref_series in ref_study.ReferencedSeriesSequence:
                    for ref_ins in ref_series.ReferencedInstanceSequence:
                        self._ref_ins_lut[ref_ins.ReferencedSOPInstanceUID] = (
                            hd_UID(ref_study.StudyInstanceUID),
                            hd_UID(ref_series.SeriesInstanceUID),
                            hd_UID(ref_ins.ReferencedSOPInstanceUID)
                        )

        self._source_sop_instance_uids = np.array(
            list(self._ref_ins_lut.keys())
        )

    def _build_luts(self) -> None:
        """Build lookup tables for efficient querying.

        Two lookup tables are currently constructed. The first maps the
        SOPInstanceUIDs of all datasets referenced in the segmentation to a
        tuple containing the StudyInstanceUID, SeriesInstanceUID and
        SOPInstanceUID.

        The second look-up table contains information about each frame of the
        segmentation, including the segment it contains, the instance and frame
        from which it was derived (if these are unique), and its dimension
        index values.

        """
        self._build_ref_instance_lut()

        segnum_col_data = []
        source_instance_col_data = []
        source_frame_col_data = []

        # Get list of all dimension index pointers, excluding the segment
        # number, since this is treated differently
        seg_num_tag = tag_for_keyword('ReferencedSegmentNumber')
        self._dim_ind_pointers = [
            dim_ind.DimensionIndexPointer
            for dim_ind in self.DimensionIndexSequence
            if dim_ind.DimensionIndexPointer != seg_num_tag
        ]
        dim_ind_positions = {
            dim_ind.DimensionIndexPointer: i
            for i, dim_ind in enumerate(self.DimensionIndexSequence)
            if dim_ind.DimensionIndexPointer != seg_num_tag
        }
        dim_index_col_data: Dict[int, List[int]] = {
            ptr: [] for ptr in self._dim_ind_pointers
        }

        # Create a list of source images and check for spatial locations
        # preserved and that there is a single source frame per seg frame
        locations_list_type = List[Optional[SpatialLocationsPreservedValues]]
        locations_preserved: locations_list_type = []
        self._single_source_frame_per_seg_frame = True
        for frame_item in self.PerFrameFunctionalGroupsSequence:
            # Get segment number for this frame
            seg_id_seg = frame_item.SegmentIdentificationSequence[0]
            seg_num = seg_id_seg.ReferencedSegmentNumber
            segnum_col_data.append(int(seg_num))

            # Get dimension indices for this frame
            indices = frame_item.FrameContentSequence[0].DimensionIndexValues
            if len(indices) != len(self._dim_ind_pointers) + 1:
                # (+1 because referenced segment number is ignored)
                raise RuntimeError(
                    'Unexpected mismatch between dimension index values in '
                    'per-frames functional groups sequence and items in the '
                    'dimension index sequence.'
                )
            for ptr in self._dim_ind_pointers:
                dim_index_col_data[ptr].append(indices[dim_ind_positions[ptr]])

            frame_source_instances = []
            frame_source_frames = []
            for der_im in frame_item.DerivationImageSequence:
                for src_im in der_im.SourceImageSequence:
                    frame_source_instances.append(
                        src_im.ReferencedSOPInstanceUID
                    )
                    if hasattr(src_im, 'SpatialLocationsPreserved'):
                        locations_preserved.append(
                            SpatialLocationsPreservedValues(
                                src_im.SpatialLocationsPreserved
                            )
                        )
                    else:
                        locations_preserved.append(
                            None
                        )

                    if hasattr(src_im, 'ReferencedFrameNumber'):
                        if isinstance(
                            src_im.ReferencedFrameNumber,
                            MultiValue
                        ):
                            frame_source_frames.extend(
                                [
                                    int(f)
                                    for f in src_im.ReferencedFrameNumber
                                ]
                            )
                        else:
                            frame_source_frames.append(
                                int(src_im.ReferencedFrameNumber)
                            )
                    else:
                        frame_source_frames.append(_NO_FRAME_REF_VALUE)

            if (
                len(set(frame_source_instances)) != 1 or
                len(set(frame_source_frames)) != 1
            ):
                self._single_source_frame_per_seg_frame = False
            else:
                ref_instance_uid = frame_source_instances[0]
                if ref_instance_uid not in self._source_sop_instance_uids:
                    raise AttributeError(
                        f'SOP instance {ref_instance_uid} referenced in the '
                        'source image sequence is not included in the '
                        'Referenced Series Sequence or Studies Containing '
                        'Other Referenced Instances Sequence.'
                    )
                src_uid_ind = self._get_src_uid_index(frame_source_instances[0])
                source_instance_col_data.append(src_uid_ind)
                source_frame_col_data.append(frame_source_frames[0])

        # Summarise
        if any(
            isinstance(v, SpatialLocationsPreservedValues) and
            v == SpatialLocationsPreservedValues.NO
            for v in locations_preserved
        ):
            Type = Optional[SpatialLocationsPreservedValues]
            self._locations_preserved: Type = SpatialLocationsPreservedValues.NO
        elif all(
            isinstance(v, SpatialLocationsPreservedValues) and
            v == SpatialLocationsPreservedValues.YES
            for v in locations_preserved
        ):
            self._locations_preserved = SpatialLocationsPreservedValues.YES
        else:
            self._locations_preserved = None

        # Frame LUT is a 2D numpy array. Columns represent different ways to
        # index segmentation frames.  Row i represents frame i of the
        # segmentation dataset Possible columns include the segment number, the
        # source uid index in the source_sop_instance_uids list, the source
        # frame number (if applicable), and the dimension index values of the
        # segmentation frames
        # This allows for fairly efficient querying by any of the three
        # variables: seg frame number, source instance/frame number, segment
        # number
        # Column for segment number
        self._lut_seg_col = 0
        col_data = [segnum_col_data]

        # Columns for other dimension index values
        self._lut_dim_ind_cols = {
            i: ptr for ptr, i in
            enumerate(self._dim_ind_pointers, len(col_data))
        }
        col_data += [
            indices for indices in dim_index_col_data.values()
        ]

        # Columns related to source frames, if they are usable for indexing
        if self._single_source_frame_per_seg_frame:
            self._lut_src_instance_col = len(col_data)
            self._lut_src_frame_col = len(col_data) + 1
            col_data += [
                source_instance_col_data,
                source_frame_col_data
            ]

        # Build LUT from columns
        self._frame_lut = np.array(col_data).T

    @property
    def segmentation_type(self) -> SegmentationTypeValues:
        """highdicom.seg.SegmentationTypeValues: Segmentation type."""
        return SegmentationTypeValues(self.SegmentationType)

    @property
    def segmentation_fractional_type(
        self
    ) -> Union[SegmentationFractionalTypeValues, None]:
        """
        highdicom.seg.SegmentationFractionalTypeValues:
            Segmentation fractional type.

        """
        if not hasattr(self, 'SegmentationFractionalType'):
            return None
        return SegmentationFractionalTypeValues(
            self.SegmentationFractionalType
        )

    def iter_segments(self):
        """Iterates over segments in this segmentation image.

        Returns
        -------
        Iterator[Tuple[numpy.ndarray, Tuple[pydicom.dataset.Dataset, ...], pydicom.dataset.Dataset]]
            For each segment in the Segmentation image instance, provides the
            Pixel Data frames representing the segment, items of the Per-Frame
            Functional Groups Sequence describing the individual frames, and
            the item of the Segment Sequence describing the segment

        """  # noqa
        return iter_segments(self)

    @property
    def number_of_segments(self) -> int:
        """int: The number of segments in this SEG image."""
        return len(self.SegmentSequence)

    @property
    def segment_numbers(self) -> range:
        """range: The segment numbers present in the SEG image as a range."""
        return range(1, self.number_of_segments + 1)

    def get_segment_description(
        self,
        segment_number: int
    ) -> SegmentDescription:
        """Get segment description for a segment.

        Parameters
        ----------
        segment_number: int
            Segment number for the segment, as a 1-based index.

        Returns
        -------
        highdicom.seg.SegmentDescription
            Description of the given segment.

        """
        if segment_number < 1 or segment_number > self.number_of_segments:
            raise IndexError(
                f'{segment_number} is an invalid segment number for this '
                'dataset.'
            )
        return self.SegmentSequence[segment_number - 1]

    def get_segment_numbers(
        self,
        segment_label: Optional[str] = None,
        segmented_property_category: Optional[Union[Code, CodedConcept]] = None,
        segmented_property_type: Optional[Union[Code, CodedConcept]] = None,
        algorithm_type: Optional[Union[SegmentAlgorithmTypeValues, str]] = None,
        tracking_uid: Optional[str] = None,
        tracking_id: Optional[str] = None,
    ) -> List[int]:
        """Get a list of segment numbers matching provided criteria.

        Any number of optional filters may be provided. A segment must match
        all provided filters to be included in the returned list.

        Parameters
        ----------
        segment_label: Union[str, None], optional
            Segment label filter to apply.
        segmented_property_category: Union[Code, CodedConcept, None], optional
            Segmented property category filter to apply.
        segmented_property_type: Union[Code, CodedConcept, None], optional
            Segmented property type filter to apply.
        algorithm_type: Union[SegmentAlgorithmTypeValues, str, None], optional
            Segmented property type filter to apply.
        tracking_uid: Union[str, None], optional
            Tracking unique identifier filter to apply.
        tracking_id: Union[str, None], optional
            Tracking identifier filter to apply.

        Returns
        -------
        List[int]
            List of all segment numbers matching the provided criteria.

        Examples
        --------

        Get segment numbers of all segments that both represent tumors and were
        generated by an automatic algorithm from a segmentation object ``seg``:

        >>> from pydicom.sr.codedict import codes
        >>> from highdicom.seg import SegmentAlgorithmTypeValues
        >>>
        >>> segment_numbers = seg.get_segment_numbers(
        >>>     segmented_property_type=codes.SCT.Tumor,
        >>>     algorithm_type=SegmentAlgorithmTypeValues.AUTOMATIC
        >>> )
        [1, 2, 3]

        Get segment numbers of all segments identified by a given
        institution-specific tracking ID:

        >>> segment_numbers = seg.get_segment_numbers(
        >>>     tracking_id='Tumor #1234567'
        >>> )
        [13]

        Get segment numbers of all segments identified a globally unique
        tracking UID:

        >>> uid = '1.2.826.0.1.3680043.10.511.3.73025483745501512180439199223117347'
        >>> segment_numbers = seg.get_segment_numbers(tracking_uid=uid)
        [5]

        """  # noqa: E501
        filter_funcs = []
        if segment_label is not None:
            filter_funcs.append(
                lambda desc: desc.segment_label == segment_label
            )
        if segmented_property_category is not None:
            filter_funcs.append(
                lambda desc:
                desc.segmented_property_category == segmented_property_category
            )
        if segmented_property_type is not None:
            filter_funcs.append(
                lambda desc:
                desc.segmented_property_type == segmented_property_type
            )
        if algorithm_type is not None:
            algo_type = SegmentAlgorithmTypeValues(algorithm_type)
            filter_funcs.append(
                lambda desc:
                SegmentAlgorithmTypeValues(desc.algorithm_type) == algo_type
            )
        if tracking_uid is not None:
            filter_funcs.append(
                lambda desc: desc.tracking_uid == tracking_uid
            )
        if tracking_id is not None:
            filter_funcs.append(
                lambda desc: desc.tracking_id == tracking_id
            )

        return [
            desc.segment_number
            for desc in self.SegmentSequence
            if all(f(desc) for f in filter_funcs)
        ]

    def get_tracking_ids(
        self,
        segmented_property_category: Optional[Union[Code, CodedConcept]] = None,
        segmented_property_type: Optional[Union[Code, CodedConcept]] = None,
        algorithm_type: Optional[Union[SegmentAlgorithmTypeValues, str]] = None
    ) -> List[Tuple[str, UID]]:
        """Get all unique tracking identifiers in this SEG image.

        Any number of optional filters may be provided. A segment must match
        all provided filters to be included in the returned list.

        The tracking IDs and the accompanying tracking UIDs are returned
        in a list of tuples.

        Note that the order of the returned list is not significant and will
        not in general match the order of segments.

        Parameters
        ----------
        segmented_property_category: Union[Code, CodedConcept, None], optional
            Segmented property category filter to apply.
        segmented_property_type: Union[Code, CodedConcept, None], optional
            Segmented property type filter to apply.
        algorithm_type: Union[SegmentAlgorithmTypeValues, str, None], optional
            Segmented property type filter to apply.

        Returns
        -------
        List[Tuple[str, UID]]
            List of all unique (tracking_id, tracking_uid) tuples that are
            referenced in segment descriptions in this SEG image that match
            all provided filters.

        Examples
        --------

        Read in an example segmentation image in the highdicom test data:

        >>> import highdicom as hd
        >>> from pydicom.sr.codedict import codes
        >>>
        >>> seg = hd.seg.segread('data/test_files/seg_image_ct_binary_overlap.dcm')

        List the tracking IDs and UIDs present in the segmentation image:

        >>> seg.get_tracking_ids()
        [('Spine', '1.2.826.0.1.3680043.10.511.3.10042414969629429693880339016394772'),
         ('Bone', '1.2.826.0.1.3680043.10.511.3.83271046815894549094043330632275067')]

        >>> for seg_num in seg.segment_numbers:
        >>>     desc = seg.get_segment_description(seg_num)
        >>>     print(desc.segmented_property_type.meaning)
        Bone
        Spine

        List tracking IDs only for those segments with a segmented property
        category of 'Spine':

        >>> seg.get_tracking_ids(segmented_property_type=codes.SCT.Spine)
        [('Spine', '1.2.826.0.1.3680043.10.511.3.10042414969629429693880339016394772')]

        """  # noqa: E501
        filter_funcs = []
        if segmented_property_category is not None:
            filter_funcs.append(
                lambda desc:
                desc.segmented_property_category == segmented_property_category
            )
        if segmented_property_type is not None:
            filter_funcs.append(
                lambda desc:
                desc.segmented_property_type == segmented_property_type
            )
        if algorithm_type is not None:
            algo_type = SegmentAlgorithmTypeValues(algorithm_type)
            filter_funcs.append(
                lambda desc:
                SegmentAlgorithmTypeValues(desc.algorithm_type) == algo_type
            )

        return list({
            (desc.tracking_id, UID(desc.tracking_uid))
            for desc in self.SegmentSequence
            if desc.tracking_id is not None and
            all(f(desc) for f in filter_funcs)
        })

    @property
    def segmented_property_categories(self) -> List[CodedConcept]:
        """Get all unique segmented property categories in this SEG image.

        Returns
        -------
        List[CodedConcept]
            All unique segmented property categories referenced in segment
            descriptions in this SEG image.

        """
        categories = []
        for desc in self.SegmentSequence:
            if desc.segmented_property_category not in categories:
                categories.append(desc.segmented_property_category)

        return categories

    @property
    def segmented_property_types(self) -> List[CodedConcept]:
        """Get all unique segmented property types in this SEG image.

        Returns
        -------
        List[CodedConcept]
            All unique segmented property types referenced in segment
            descriptions in this SEG image.

        """
        types = []
        for desc in self.SegmentSequence:
            if desc.segmented_property_type not in types:
                types.append(desc.segmented_property_type)

        return types

    def _get_src_uid_index(self, sop_instance_uid: str) -> int:
        ind = np.argwhere(self._source_sop_instance_uids == sop_instance_uid)
        if len(ind) == 0:
            raise KeyError(
                f'No such source frame: {sop_instance_uid}'
            )
        return ind.item()

    def _get_pixels_by_seg_frame(
        self,
        seg_frames_matrix: np.ndarray,
        segment_numbers: np.ndarray,
        combine_segments: bool = False,
        relabel: bool = False,
        rescale_fractional: bool = True
    ) -> np.ndarray:
        """Construct a segmentation array given an array of frame numbers.

        The output array is either 4D (combine_segments=False) or 3D
        (combine_segments=True), where dimensions are frames x rows x columes x
        segments.

        Parameters
        ----------
        seg_frames_matrix: np.ndarray
            Two dimensional numpy array containing integers. Each row of the
            array corresponds to a frame (0th dimension) of the output array.
            Each column of the array corresponds to a segment of the output
            array. Elements specify the (1-based) frame numbers of the
            segmentation image that contain the pixel data for that output
            frame and segment. A value of -1 signifies that there is no pixel
            data for that frame/segment combination.
        segment_numbers: np.ndarray
            One dimensional numpy array containing segment numbers
            corresponding to the columns of the seg frames matrix.
        combine_segments: bool
            If True, combine the different segments into a single label
            map in which the value of a pixel represents its segment.
            If False (the default), segments are binary and stacked down the
            last dimension of the output array.
        relabel: bool
            If True and ``combine_segments`` is ``True``, the pixel values in
            the output array are relabelled into the range ``0`` to
            ``len(segment_numbers)`` (inclusive) accoring to the position of
            the original segment numbers in ``segment_numbers`` parameter.  If
            ``combine_segments`` is ``False``, this has no effect.
        rescale_fractional: bool
            If this is a FRACTIONAL segmentation and ``rescale_fractional`` is
            True, the raw integer-valued array stored in the segmentation image
            output will be rescaled by the MaximumFractionalValue such that
            each pixel lies in the range 0.0 to 1.0. If False, the raw integer
            values are returned. If the segmentation has BINARY type, this
            parameter has no effect.

        Returns
        -------
        pixel_array: np.ndarray
            Segmentation pixel array

        """
        # Checks on input array
        if seg_frames_matrix.ndim != 2:
            raise ValueError('Seg frames matrix must be a 2D array.')
        if not issubclass(seg_frames_matrix.dtype.type, np.integer):
            raise TypeError(
                'Seg frames matrix must have an integer data type.'
            )

        if seg_frames_matrix.min() < -1:
            raise ValueError(
                'Seg frames matrix may not contain negative values other than '
                '-1.'
            )
        if seg_frames_matrix.max() > self.NumberOfFrames:
            raise ValueError(
                'Seg frames matrix contains values outside the range of '
                'segmentation frames in the image.'
            )

        if segment_numbers.shape != (seg_frames_matrix.shape[1], ):
            raise ValueError(
                'Segment numbers array does not match the shape of the '
                'seg frames matrix.'
            )

        if (
            segment_numbers.min() < 1 or
            segment_numbers.max() > self.number_of_segments
        ):
            raise ValueError(
                'Segment numbers array contains invalid values.'
            )

        # Initialize empty pixel array
        pixel_array = np.zeros(
            (
                seg_frames_matrix.shape[0],
                self.Rows,
                self.Columns,
                seg_frames_matrix.shape[1]
            ),
            self.pixel_array.dtype
        )

        # Loop through output frames
        for out_frm, frm_row in enumerate(seg_frames_matrix):
            # Loop through segmentation frames
            for out_seg, seg_frame_num in enumerate(frm_row):
                if seg_frame_num >= 1:
                    seg_frame_ind = seg_frame_num.item() - 1
                    # Copy data to to output array
                    if self.pixel_array.ndim == 2:
                        # Special case with a single segmentation frame
                        pixel_array[out_frm, :, :, out_seg] = \
                            self.pixel_array
                    else:
                        pixel_array[out_frm, :, :, out_seg] = \
                            self.pixel_array[seg_frame_ind, :, :]

        if rescale_fractional:
            if self.segmentation_type == SegmentationTypeValues.FRACTIONAL:
                if pixel_array.max() > self.MaximumFractionalValue:
                    raise RuntimeError(
                        'Segmentation image contains values greater than the '
                        'MaximumFractionalValue recorded in the dataset.'
                    )
                max_val = self.MaximumFractionalValue
                pixel_array = pixel_array.astype(np.float32) / max_val

        if combine_segments:
            # Check whether segmentation is binary, or fractional with only
            # binary values
            if self.segmentation_type != SegmentationTypeValues.BINARY:
                if not rescale_fractional:
                    raise ValueError(
                        'In order to combine segments of a FRACTIONAL '
                        'segmentation image, rescale_fractional must be '
                        'set to True.'
                    )
                is_binary = np.isin(
                    np.unique(pixel_array),
                    np.array([0.0, 1.0]),
                    assume_unique=True
                )
                if not is_binary.all():
                    raise ValueError(
                        'Cannot combine segments if the segmentation is not'
                        'binary'
                    )

            # Check for overlap by summing over the segments dimension
            if np.any(pixel_array.sum(axis=-1) > 1):
                raise RuntimeError(
                    'Segments cannot be combined because they overlap'
                )

            # Scale the array by the segment number using broadcasting
            if relabel:
                pixel_value_map = np.arange(1, len(segment_numbers) + 1)
            else:
                pixel_value_map = segment_numbers
            scaled_array = pixel_array * pixel_value_map.reshape(1, 1, 1, -1)

            # Combine segments by taking maximum down final dimension
            max_array = scaled_array.max(axis=-1)
            pixel_array = max_array

        return pixel_array

    def get_source_image_uids(self) -> List[Tuple[hd_UID, hd_UID, hd_UID]]:
        """Get UIDs for all source SOP instances referenced in the dataset.

        Returns
        -------
        List[Tuple[highdicom.UID, highdicom.UID, highdicom.UID]]
            List of tuples containing Study Instance UID, Series Instance UID
            and SOP Instance UID for every SOP Instance referenced in the
            dataset.

        """
        return [self._ref_ins_lut[sop_uid] for sop_uid in self._ref_ins_lut]

    def get_default_dimension_index_pointers(
        self
    ) -> List[BaseTag]:
        """Get the default list of tags used to index frames.

        The list of tags used to index dimensions depends upon how the
        segmentation image was constructed, and is stored in the
        DimensionIndexPointer attribute within the DimensionIndexSequence. The
        list returned by this method matches the order of items in the
        DimensionIndexSequence, but omits the ReferencedSegmentNumber
        attribute, since this is handled differently to other tags when
        indexing frames in highdicom.

        Returns
        -------
        List[pydicom.tag.BaseTag]
            List of tags used as the default dimension index pointers.

        """
        return self._dim_ind_pointers[:]

    def are_dimension_indices_unique(
        self,
        dimension_index_pointers: Sequence[Union[int, BaseTag]]
    ) -> bool:
        """Check if a list of index pointers uniquely identifies frames.

        For a given list of dimension index pointers, check whether every
        combination of index values for these pointers identifies a unique
        frame per segment in the segmentation image. This is a pre-requisite
        for indexing using this list of dimension index pointers in the
        :meth:`Segmentation.get_pixels_by_dimension_index_values()` method.

        Parameters
        ----------
        dimension_index_pointers: Sequence[Union[int, pydicom.tag.BaseTag]]
            Sequence of tags serving as dimension index pointers.

        Returns
        -------
        bool
            True if the specified list of dimension index pointers uniquely
            identifies frames in the segmentation image. False otherwise.

        Raises
        ------
        KeyError
            If any of the elements of the ``dimension_index_pointers`` are not
            valid dimension index pointers in this segmentation image.

        """
        for ptr in dimension_index_pointers:
            if ptr not in self._dim_ind_pointers:
                kw = keyword_for_tag(ptr)
                if kw == '':
                    kw = '<no keyword>'
                raise KeyError(
                    f'Tag {ptr} ({kw}) is not used as a dimension index '
                    'in this image.'
                )
        # Create the sub-matrix of the look up table that indexes
        # by the dimension index values
        dim_ind_cols = [
            self._lut_dim_ind_cols[ptr]
            for ptr in dimension_index_pointers
        ]
        lut = self._frame_lut[:, dim_ind_cols + [self._lut_seg_col]]

        return np.unique(lut, axis=0).shape[0] == lut.shape[0]

    def _check_indexing_with_source_frames(
        self,
        ignore_spatial_locations: bool = False
    ) -> None:
        """Check if indexing by source frames is possible.

        Raise exceptions with useful messages otherwise.

        Possible problems include:
            * Spatial locations are not preserved.
            * The dataset does not specify that spatial locations are preserved
              and the user has not asserted that they are.
            * At least one frame in the segmentation lists multiple
              source frames.

        Parameters
        ----------
        ignore_spatial_locations: bool
            Allows the user to ignore whether spatial locations are preserved
            in the frames.

        """
        # Checks that it is possible to index using source frames in this
        # dataset
        if self._locations_preserved is None:
            if not ignore_spatial_locations:
                raise RuntimeError(
                    'Indexing via source frames is not permissible since this '
                    'image does not specify that spatial locations are '
                    'preserved in the course of deriving the segmentation '
                    'from the source image. If you are confident that spatial '
                    'locations are preserved, or do not require that spatial '
                    'locations are preserved, you may override this behavior '
                    "with the 'ignore_spatial_locations' parameter."
                )
        elif self._locations_preserved == SpatialLocationsPreservedValues.NO:
            if not ignore_spatial_locations:
                raise RuntimeError(
                    'Indexing via source frames is not permissible since this '
                    'image specifies that spatial locations are not preserved '
                    'in the course of deriving the segmentation from the '
                    'source image. If you do not require that spatial '
                    ' locations are preserved you may override this behavior '
                    "with the 'ignore_spatial_locations' parameter."
                )
        if not self._single_source_frame_per_seg_frame:
            raise RuntimeError(
                'Indexing via source frames is not permissible since some '
                'frames in the segmentation specify multiple source frames.'
            )

    def get_pixels_by_source_instance(
        self,
        source_sop_instance_uids: Sequence[str],
        segment_numbers: Optional[Sequence[int]] = None,
        combine_segments: bool = False,
        relabel: bool = False,
        ignore_spatial_locations: bool = False,
        assert_missing_frames_are_empty: bool = False,
        rescale_fractional: bool = True
    ) -> np.ndarray:
        """Get a pixel array for a list of source instances.

        This is intended for retrieving segmentation masks derived from
        (series of) single frame source images.

        The output array will have 4 dimensions under the default behavior, and
        3 dimensions if ``combine_segments`` is set to ``True``.  The first
        dimension represents the source instances. ``pixel_array[i, ...]``
        represents the segmentation of ``source_sop_instance_uids[i]``.  The
        next two dimensions are the rows and columns of the frames,
        respectively.

        When ``combine_segments`` is ``False`` (the default behavior), the
        segments are stacked down the final (4th) dimension of the pixel array.
        If ``segment_numbers`` was specified, then ``pixel_array[:, :, :, i]``
        represents the data for segment ``segment_numbers[i]``. If
        ``segment_numbers`` was unspecified, then ``pixel_array[:, :, :, i]``
        represents the data for segment ``parser.segment_numbers[i]``. Note
        that in neither case does ``pixel_array[:, :, :, i]`` represent
        the segmentation data for the segment with segment number ``i``, since
        segment numbers begin at 1 in DICOM.

        When ``combine_segments`` is ``True``, then the segmentation data from
        all specified segments is combined into a multi-class array in which
        pixel value is used to denote the segment to which a pixel belongs.
        This is only possible if the segments do not overlap and either the
        type of the segmentation is ``BINARY`` or the type of the segmentation
        is ``FRACTIONAL`` but all values are exactly 0.0 or 1.0.  the segments
        do not overlap. If the segments do overlap, a ``RuntimeError`` will be
        raised. After combining, the value of a pixel depends upon the
        ``relabel`` parameter. In both cases, pixels that appear in no segments
        with have a value of ``0``.  If ``relabel`` is ``False``, a pixel that
        appears in the segment with segment number ``i`` (according to the
        original segment numbering of the segmentation object) will have a
        value of ``i``. If ``relabel`` is ``True``, the value of a pixel in
        segment ``i`` is related not to the original segment number, but to the
        index of that segment number in the ``segment_numbers`` parameter of
        this method. Specifically, pixels belonging to the segment with segment
        number ``segment_numbers[i]`` is given the value ``i + 1`` in the
        output pixel array (since 0 is reserved for pixels that belong to no
        segments). In this case, the values in the output pixel array will
        always lie in the range ``0`` to ``len(segment_numbers)`` inclusive.

        Parameters
        ----------
        source_sop_instance_uids: str
            SOP Instance UID of the source instances to for which segmentations
            are requested.
        segment_numbers: Union[Sequence[int], None], optional
            Sequence containing segment numbers to include. If unspecified,
            all segments are included.
        combine_segments: bool, optional
            If True, combine the different segments into a single label
            map in which the value of a pixel represents its segment.
            If False (the default), segments are binary and stacked down the
            last dimension of the output array.
        relabel: bool, optional
            If True and ``combine_segments`` is ``True``, the pixel values in
            the output array are relabelled into the range ``0`` to
            ``len(segment_numbers)`` (inclusive) accoring to the position of
            the original segment numbers in ``segment_numbers`` parameter.  If
            ``combine_segments`` is ``False``, this has no effect.
        ignore_spatial_locations: bool, optional
           Ignore whether or not spatial locations were preserved in the
           derivation of the segmentation frames from the source frames. In
           some segmentation images, the pixel locations in the segmentation
           frames may not correspond to pixel locations in the frames of the
           source image from which they were derived. The segmentation image
           may or may not specify whether or not spatial locations are
           preserved in this way through use of the optional (0028,135A)
           SpatialLocationsPreserved attribute. If this attribute specifies
           that spatial locations are not preserved, or is absent from the
           segmentation image, highdicom's default behavior is to disallow
           indexing by source frames. To override this behavior and retrieve
           segmentation pixels regardless of the presence or value of the
           spatial locations preserved attribute, set this parameter to True.
        assert_missing_frames_are_empty: bool, optional
            Assert that requested source frame numbers that are not referenced
            by the segmentation image contain no segments. If a source frame
            number is not referenced by the segmentation image, highdicom is
            unable to check that the frame number is valid in the source image.
            By default, highdicom will raise an error if any of the requested
            source frames are not referenced in the source image. To override
            this behavior and return a segmentation frame of all zeros for such
            frames, set this parameter to True.
        rescale_fractional: bool
            If this is a FRACTIONAL segmentation and ``rescale_fractional`` is
            True, the raw integer-valued array stored in the segmentation image
            output will be rescaled by the MaximumFractionalValue such that
            each pixel lies in the range 0.0 to 1.0. If False, the raw integer
            values are returned. If the segmentation has BINARY type, this
            parameter has no effect.

        Returns
        -------
        pixel_array: np.ndarray
            Pixel array representing the segmentation. See notes for full
            explanation.

        Examples
        --------

        Read in an example from the highdicom test data:

        >>> import highdicom as hd
        >>>
        >>> seg = hd.seg.segread('data/test_files/seg_image_ct_binary.dcm')

        List the source images for this segmentation:

        >>> for study_uid, series_uid, sop_uid in seg.get_source_image_uids():
        >>>     print(sop_uid)
        1.3.6.1.4.1.5962.1.1.0.0.0.1196530851.28319.0.93
        1.3.6.1.4.1.5962.1.1.0.0.0.1196530851.28319.0.94
        1.3.6.1.4.1.5962.1.1.0.0.0.1196530851.28319.0.95
        1.3.6.1.4.1.5962.1.1.0.0.0.1196530851.28319.0.96

        Get the segmentation array for a subset of these images:

        >>> pixels = seg.get_pixels_by_source_instance(
        >>>     source_sop_instance_uids=[
        >>>         '1.3.6.1.4.1.5962.1.1.0.0.0.1196530851.28319.0.93',
        >>>         '1.3.6.1.4.1.5962.1.1.0.0.0.1196530851.28319.0.94'
        >>>     ]
        >>> )
        >>> pixels.shape
        (2, 16, 16, 1)

        """
        # Check that indexing in this way is possible
        self._check_indexing_with_source_frames(ignore_spatial_locations)

        # Checks on validity of the inputs
        if segment_numbers is None:
            segment_numbers = list(self.segment_numbers)
        if len(segment_numbers) == 0:
            raise ValueError(
                'Segment numbers may not be empty.'
            )
        if isinstance(source_sop_instance_uids, str):
            raise TypeError(
                'source_sop_instance_uids should be a sequence of UIDs, not a '
                'single UID'
            )
        if len(source_sop_instance_uids) == 0:
            raise ValueError(
                'Source SOP instance UIDs may not be empty.'
            )

        # Initialize seg frame numbers matrix with value signifying
        # "empty" (-1)
        rows = len(source_sop_instance_uids)
        cols = len(segment_numbers)
        seg_frames = -np.ones(shape=(rows, cols), dtype=np.int32)

        # Sub-matrix of the LUT used for indexing by instance and
        # segment number
        query_cols = [self._lut_src_instance_col, self._lut_seg_col]
        lut = self._frame_lut[:, query_cols]

        # Check for uniqueness
        if np.unique(lut, axis=0).shape[0] != lut.shape[0]:
            raise RuntimeError(
                'Source SOP instance UIDs and segment numbers do not '
                'uniquely identify frames of the segmentation image.'
            )

        # Build the segmentation frame matrix
        for r, sop_uid in enumerate(source_sop_instance_uids):
            # Check whether this source UID exists in the LUT
            try:
                src_uid_ind = self._get_src_uid_index(sop_uid)
            except KeyError as e:
                if assert_missing_frames_are_empty:
                    continue
                else:
                    msg = (
                        f'SOP Instance UID {sop_uid} does not match any '
                        'referenced source frames. To return an empty '
                        'segmentation mask in this situation, use the '
                        "'assert_missing_frames_are_empty' parameter."
                    )
                    raise KeyError(msg) from e

            # Iterate over segment numbers for this source instance
            for c, seg_num in enumerate(segment_numbers):
                # Use LUT to find the segmentation frame containing
                # the source frame and segment number
                qry = np.array([src_uid_ind, seg_num])
                seg_frm_indices = np.where(np.all(lut == qry, axis=1))[0]
                if len(seg_frm_indices) == 1:
                    seg_frames[r, c] = seg_frm_indices[0] + 1
                elif len(seg_frm_indices) > 0:
                    # This should never happen due to earlier checks
                    # on unique rows
                    raise RuntimeError(
                        'An unexpected error was encountered during '
                        'indexing of the segmentation image. Please '
                        'file a bug report with the highdicom repository.'
                    )
                # else no segmentation frame found for this segment number,
                # assume this frame is empty and leave the entry in seg_frames
                # as -1

        return self._get_pixels_by_seg_frame(
            seg_frames_matrix=seg_frames,
            segment_numbers=np.array(segment_numbers),
            combine_segments=combine_segments,
            relabel=relabel,
            rescale_fractional=rescale_fractional
        )

    def get_pixels_by_source_frame(
        self,
        source_sop_instance_uid: str,
        source_frame_numbers: Sequence[int],
        segment_numbers: Optional[Sequence[int]] = None,
        combine_segments: bool = False,
        relabel: bool = False,
        ignore_spatial_locations: bool = False,
        assert_missing_frames_are_empty: bool = False,
        rescale_fractional: bool = True
    ):
        """Get a pixel array for a list of frames within a source instance.

        This is intended for retrieving segmentation masks derived from
        multi-frame (enhanced) source images. All source frames for
        which segmentations are requested must belong within the same
        SOP Instance UID.

        The output array will have 4 dimensions under the default behavior, and
        3 dimensions if ``combine_segments`` is set to ``True``.  The first
        dimension represents the source frames. ``pixel_array[i, ...]``
        represents the segmentation of ``source_frame_numbers[i]``.  The
        next two dimensions are the rows and columns of the frames,
        respectively.

        When ``combine_segments`` is ``False`` (the default behavior), the
        segments are stacked down the final (4th) dimension of the pixel array.
        If ``segment_numbers`` was specified, then ``pixel_array[:, :, :, i]``
        represents the data for segment ``segment_numbers[i]``. If
        ``segment_numbers`` was unspecified, then ``pixel_array[:, :, :, i]``
        represents the data for segment ``parser.segment_numbers[i]``. Note
        that in neither case does ``pixel_array[:, :, :, i]`` represent
        the segmentation data for the segment with segment number ``i``, since
        segment numbers begin at 1 in DICOM.

        When ``combine_segments`` is ``True``, then the segmentation data from
        all specified segments is combined into a multi-class array in which
        pixel value is used to denote the segment to which a pixel belongs.
        This is only possible if the segments do not overlap and either the
        type of the segmentation is ``BINARY`` or the type of the segmentation
        is ``FRACTIONAL`` but all values are exactly 0.0 or 1.0.  the segments
        do not overlap. If the segments do overlap, a ``RuntimeError`` will be
        raised. After combining, the value of a pixel depends upon the
        ``relabel`` parameter. In both cases, pixels that appear in no segments
        with have a value of ``0``.  If ``relabel`` is ``False``, a pixel that
        appears in the segment with segment number ``i`` (according to the
        original segment numbering of the segmentation object) will have a
        value of ``i``. If ``relabel`` is ``True``, the value of a pixel in
        segment ``i`` is related not to the original segment number, but to the
        index of that segment number in the ``segment_numbers`` parameter of
        this method. Specifically, pixels belonging to the segment with segment
        number ``segment_numbers[i]`` is given the value ``i + 1`` in the
        output pixel array (since 0 is reserved for pixels that belong to no
        segments). In this case, the values in the output pixel array will
        always lie in the range ``0`` to ``len(segment_numbers)`` inclusive.

        Parameters
        ----------
        source_sop_instance_uid: str
            SOP Instance UID of the source instance that contains the source
            frames.
        source_frame_numbers: Sequence[int]
            A sequence of frame numbers (1-based) within the source instance
            for which segmentations are requested.
        segment_numbers: Sequence[int, None], optional
            Sequence containing segment numbers to include. If unspecified,
            all segments are included.
        combine_segments: bool, optional
            If True, combine the different segments into a single label
            map in which the value of a pixel represents its segment.
            If False (the default), segments are binary and stacked down the
            last dimension of the output array.
        relabel: bool, optional
            If True and ``combine_segments`` is ``True``, the pixel values in
            the output array are relabelled into the range ``0`` to
            ``len(segment_numbers)`` (inclusive) accoring to the position of
            the original segment numbers in ``segment_numbers`` parameter.  If
            ``combine_segments`` is ``False``, this has no effect.
        ignore_spatial_locations: bool, optional
           Ignore whether or not spatial locations were preserved in the
           derivation of the segmentation frames from the source frames. In
           some segmentation images, the pixel locations in the segmentation
           frames may not correspond to pixel locations in the frames of the
           source image from which they were derived. The segmentation image
           may or may not specify whether or not spatial locations are
           preserved in this way through use of the optional (0028,135A)
           SpatialLocationsPreserved attribute. If this attribute specifies
           that spatial locations are not preserved, or is absent from the
           segmentation image, highdicom's default behavior is to disallow
           indexing by source frames. To override this behavior and retrieve
           segmentation pixels regardless of the presence or value of the
           spatial locations preserved attribute, set this parameter to True.
        assert_missing_frames_are_empty: bool, optional
            Assert that requested source frame numbers that are not referenced
            by the segmentation image contain no segments. If a source frame
            number is not referenced by the segmentation image, highdicom is
            unable to check that the frame number is valid in the source image.
            By default, highdicom will raise an error if any of the requested
            source frames are not referenced in the source image. To override
            this behavior and return a segmentation frame of all zeros for such
            frames, set this parameter to True.
        rescale_fractional: bool
            If this is a FRACTIONAL segmentation and ``rescale_fractional`` is
            True, the raw integer-valued array stored in the segmentation image
            output will be rescaled by the MaximumFractionalValue such that
            each pixel lies in the range 0.0 to 1.0. If False, the raw integer
            values are returned. If the segmentation has BINARY type, this
            parameter has no effect.

        Returns
        -------
        pixel_array: np.ndarray
            Pixel array representing the segmentation. See notes for full
            explanation.

        Examples
        --------

        Read in an example from the highdicom test data derived from a
        multiframe slide microscopy image:

        >>> import highdicom as hd
        >>>
        >>> seg = hd.seg.segread('data/test_files/seg_image_sm_control.dcm')

        List the source image SOP instance UID for this segmentation:

        >>> sop_uid = seg.get_source_image_uids()[0][2]
        '1.2.826.0.1.3680043.9.7433.3.12857516184849951143044513877282227'

        Get the segmentation array for 3 of the frames in the multiframe source
        image.  The resulting segmentation array has 3 10 x 10 frames, one for
        each source frame. The final dimension contains the 20 different
        segments present in this segmentation.

        >>> pixels = seg.get_pixels_by_source_frame(
        >>>     source_sop_instance_uid=sop_uid,
        >>>     source_frame_numbers=[4, 5, 6]
        >>> )
        >>> pixels.shape
        (3, 10, 10, 20)

        This time, select only 4 of the 20 segments:

        >>> pixels = seg.get_pixels_by_source_frame(
        >>>     source_sop_instance_uid=sop_uid,
        >>>     source_frame_numbers=[4, 5, 6],
        >>>     segment_numbers=[10, 11, 12, 13]
        >>> )
        >>> pixels.shape
        (3, 10, 10, 4)

        Instead create a multiclass label map for each source frame. Note
        that segments 6, 8, and 10 are present in the three chosen frames.

        >>> pixels = seg.get_pixels_by_source_frame(
        >>>     source_sop_instance_uid=sop_uid,
        >>>     source_frame_numbers=[4, 5, 6],
        >>>     combine_segments=True
        >>> )
        >>> pixels.shape, np.unique(pixels)
        (3, 10, 10), array([0, 6, 8, 10])

        Now relabel the segments to give a pixel map with values between 0
        and 3 (inclusive):

        >>> pixels = seg.get_pixels_by_source_frame(
        >>>     source_sop_instance_uid=sop_uid,
        >>>     source_frame_numbers=[4, 5, 6],
        >>>     segment_numbers=[6, 8, 10]
        >>>     combine_segments=True,
        >>>     relabel=True
        >>> )
        >>> pixels.shape, np.unique(pixels)
        (3, 10, 10), array([0, 1, 2, 3])

        """
        # Check that indexing in this way is possible
        self._check_indexing_with_source_frames(ignore_spatial_locations)

        # Checks on validity of the inputs
        if segment_numbers is None:
            segment_numbers = list(self.segment_numbers)
        if len(segment_numbers) == 0:
            raise ValueError(
                'Segment numbers may not be empty.'
            )

        if len(source_frame_numbers) == 0:
            raise ValueError(
                'Source frame numbers should not be empty.'
            )
        if not all(f > 0 for f in source_frame_numbers):
            raise ValueError(
                'Frame numbers are 1-based indices and must be > 0.'
            )

        rows = len(source_frame_numbers)
        cols = len(segment_numbers)
        seg_frames = -np.ones(shape=(rows, cols), dtype=np.int32)

        # Create the sub-matrix of the look up table that indexes
        # by frame number and segment number within this
        # instance
        src_uid_ind = self._get_src_uid_index(source_sop_instance_uid)
        col = self._lut_src_instance_col
        lut_instance_mask = self._frame_lut[:, col] == src_uid_ind
        lut = self._frame_lut[lut_instance_mask, :]
        query_cols = [self._lut_src_frame_col, self._lut_seg_col]
        lut = lut[:, query_cols]

        if np.unique(lut, axis=0).shape[0] != lut.shape[0]:
            raise RuntimeError(
                'Source frame numbers and segment numbers do not '
                'uniquely identify frames of the segmentation image.'
            )

        # Build the segmentation frame matrix
        for r, src_frm_num in enumerate(source_frame_numbers):
            # Check whether this source frame exists in the LUT
            if src_frm_num not in lut[:, 0]:
                if assert_missing_frames_are_empty:
                    continue
                else:
                    msg = (
                        f'Source frame number {src_frm_num} does not '
                        'match any referenced source frame. To return '
                        'an empty segmentation mask in this situation, '
                        "use the 'assert_missing_frames_are_empty' "
                        'parameter.'
                    )
                    raise ValueError(msg)

            # Iterate over segment numbers for this source frame
            for c, seg_num in enumerate(segment_numbers):
                # Use LUT to find the segmentation frame containing
                # the source frame and segment number
                qry = np.array([src_frm_num, seg_num])
                seg_frm_indices = np.where(np.all(lut == qry, axis=1))[0]
                if len(seg_frm_indices) == 1:
                    seg_frames[r, c] = seg_frm_indices[0] + 1
                elif len(seg_frm_indices) > 0:
                    # This should never happen due to earlier checks
                    # on unique rows
                    raise RuntimeError(
                        'An unexpected error was encountered during '
                        'indexing of the segmentation image. Please '
                        'file a bug report with the highdicom repository.'
                    )
                # else no segmentation frame found for this segment number,
                # assume this frame is empty and leave the entry in seg_frames
                # as -1

        return self._get_pixels_by_seg_frame(
            seg_frames_matrix=seg_frames,
            segment_numbers=np.array(segment_numbers),
            combine_segments=combine_segments,
            relabel=relabel,
            rescale_fractional=rescale_fractional
        )

    def get_pixels_by_dimension_index_values(
        self,
        dimension_index_values: Sequence[Sequence[int]],
        dimension_index_pointers: Optional[Sequence[int]] = None,
        segment_numbers: Optional[Sequence[int]] = None,
        combine_segments: bool = False,
        relabel: bool = False,
        assert_missing_frames_are_empty: bool = False,
        rescale_fractional: bool = True
    ):
        """Get a pixel array for a list of dimension index values.

        This is intended for retrieving segmentation masks using the index
        values within the segmentation object, without referring to the
        source images from which the segmentation as derived.

        The output array will have 4 dimensions under the default behavior, and
        3 dimensions if ``combine_segments`` is set to ``True``.  The first
        dimension represents the source frames. ``pixel_array[i, ...]``
        represents the segmentation frame with index
        ``dimension_index_values[i]``.  The next two dimensions are the rows
        and columns of the frames, respectively.

        When ``combine_segments`` is ``False`` (the default behavior), the
        segments are stacked down the final (4th) dimension of the pixel array.
        If ``segment_numbers`` was specified, then ``pixel_array[:, :, :, i]``
        represents the data for segment ``segment_numbers[i]``. If
        ``segment_numbers`` was unspecified, then ``pixel_array[:, :, :, i]``
        represents the data for segment ``parser.segment_numbers[i]``. Note
        that in neither case does ``pixel_array[:, :, :, i]`` represent
        the segmentation data for the segment with segment number ``i``, since
        segment numbers begin at 1 in DICOM.

        When ``combine_segments`` is ``True``, then the segmentation data from
        all specified segments is combined into a multi-class array in which
        pixel value is used to denote the segment to which a pixel belongs.
        This is only possible if the segments do not overlap and either the
        type of the segmentation is ``BINARY`` or the type of the segmentation
        is ``FRACTIONAL`` but all values are exactly 0.0 or 1.0.  the segments
        do not overlap. If the segments do overlap, a ``RuntimeError`` will be
        raised. After combining, the value of a pixel depends upon the
        ``relabel`` parameter. In both cases, pixels that appear in no segments
        with have a value of ``0``.  If ``relabel`` is ``False``, a pixel that
        appears in the segment with segment number ``i`` (according to the
        original segment numbering of the segmentation object) will have a
        value of ``i``. If ``relabel`` is ``True``, the value of a pixel in
        segment ``i`` is related not to the original segment number, but to the
        index of that segment number in the ``segment_numbers`` parameter of
        this method. Specifically, pixels belonging to the segment with segment
        number ``segment_numbers[i]`` is given the value ``i + 1`` in the
        output pixel array (since 0 is reserved for pixels that belong to no
        segments). In this case, the values in the output pixel array will
        always lie in the range ``0`` to ``len(segment_numbers)`` inclusive.

        Parameters
        ----------
        dimension_index_values: Sequence[Sequence[int]]
            Dimension index values for the requested frames. Each element of
            the sequence is a sequence of 1-based index values representing the
            dimension index values for a single frame of the output
            segmentation. The order of the index values within the inner
            sequence is determined by the ``dimension_index_pointers``
            parameter, and as such the length of each inner sequence must
            match the length of ``dimension_index_pointers`` parameter.
        dimension_index_pointers: Union[Sequence[Union[int, pydicom.tag.BaseTag]], None], optional
            The data element tags that identify the indices used in the
            ``dimension_index_values`` parameter. Each element identifies a
            data element tag by which frames are ordered in the segmentation
            image dataset. If this parameter is set to ``None`` (the default),
            the value of
            :meth:`Segmentation.get_default_dimension_index_pointers()` is
            used. Valid values of this parameter are are determined by
            the construction of the segmentation image and include any
            permutation of any subset of elements in the
            :meth:`Segmentation.get_default_dimension_index_pointers()` list.
        segment_numbers: Union[Sequence[int], None], optional
            Sequence containing segment numbers to include. If unspecified,
            all segments are included.
        combine_segments: bool, optional
            If True, combine the different segments into a single label
            map in which the value of a pixel represents its segment.
            If False (the default), segments are binary and stacked down the
            last dimension of the output array.
        relabel: bool, optional
            If True and ``combine_segments`` is ``True``, the pixel values in
            the output array are relabelled into the range ``0`` to
            ``len(segment_numbers)`` (inclusive) accoring to the position of
            the original segment numbers in ``segment_numbers`` parameter.  If
            ``combine_segments`` is ``False``, this has no effect.
        assert_missing_frames_are_empty: bool, optional
            Assert that requested source frame numbers that are not referenced
            by the segmentation image contain no segments. If a source frame
            number is not referenced by the segmentation image, highdicom is
            unable to check that the frame number is valid in the source image.
            By default, highdicom will raise an error if any of the requested
            source frames are not referenced in the source image. To override
            this behavior and return a segmentation frame of all zeros for such
            frames, set this parameter to True.
        rescale_fractional: bool
            If this is a FRACTIONAL segmentation and ``rescale_fractional`` is
            True, the raw integer-valued array stored in the segmentation image
            output will be rescaled by the MaximumFractionalValue such that
            each pixel lies in the range 0.0 to 1.0. If False, the raw integer
            values are returned. If the segmentation has BINARY type, this
            parameter has no effect.

        Returns
        -------
        pixel_array: np.ndarray
            Pixel array representing the segmentation. See notes for full
            explanation.

        Examples
        --------

        Read a test image of a segmentation of a slide microscopy image

        >>> import highdicom as hd
        >>> from pydicom.datadict import keyword_for_tag, tag_for_keyword
        >>> from pydicom import dcmread
        >>>
        >>> ds = dcmread('data/test_files/seg_image_sm_control.dcm')
        >>> seg = hd.seg.Segmentation.from_dataset(ds)

        Get the default list of dimension index values

        >>> for tag in seg.get_default_dimension_index_pointers():
        >>>     print(keyword_for_tag(tag))
        ColumnPositionInTotalImagePixelMatrix
        RowPositionInTotalImagePixelMatrix
        XOffsetInSlideCoordinateSystem
        YOffsetInSlideCoordinateSystem
        ZOffsetInSlideCoordinateSystem


        Use a subset of these index pointers to index the image

        >>> tags = [
        >>>     tag_for_keyword('ColumnPositionInTotalImagePixelMatrix'),
        >>>     tag_for_keyword('RowPositionInTotalImagePixelMatrix')
        >>> ]
        >>> assert seg.are_dimension_indices_unique(tags)  # True

        It is therefore possible to index using just this subset of
        dimension indices

        >>> pixels = seg.get_pixels_by_dimension_index_values(
        >>>     dimension_index_pointers=tags,
        >>>     dimension_index_values=[[1, 1], [1, 2]]
        >>> )
        >>> pixels.shape
        (2, 10, 10, 20)

        """  # noqa: E501
        # Checks on validity of the inputs
        if segment_numbers is None:
            segment_numbers = list(self.segment_numbers)
        if len(segment_numbers) == 0:
            raise ValueError(
                'Segment numbers may not be empty.'
            )

        if dimension_index_pointers is None:
            dimension_index_pointers = self._dim_ind_pointers
        else:
            for ptr in dimension_index_pointers:
                if ptr not in self._dim_ind_pointers:
                    kw = keyword_for_tag(ptr)
                    if kw == '':
                        kw = '<no keyword>'
                    raise KeyError(
                        f'Tag {Tag(ptr)} ({kw}) is not used as a dimension '
                        'index in this image.'
                    )

        if len(dimension_index_values) == 0:
            raise ValueError(
                'Dimension index values should not be empty.'
            )
        if len(dimension_index_pointers) == 0:
            raise ValueError(
                'Dimension index pointers should not be empty.'
            )
        rows = len(dimension_index_values)
        cols = len(segment_numbers)
        seg_frames = -np.ones(shape=(rows, cols), dtype=np.int32)

        # Create the sub-matrix of the look up table that indexes
        # by the dimension index values
        dim_ind_cols = [
            self._lut_dim_ind_cols[ptr]
            for ptr in dimension_index_pointers
        ]
        lut = self._frame_lut[:, dim_ind_cols + [self._lut_seg_col]]

        if np.unique(lut, axis=0).shape[0] != lut.shape[0]:
            raise RuntimeError(
                'The chosen dimension indices do not uniquely identify '
                'frames of the segmentation image. You may need to provide '
                'further indices to disambiguate.'
            )

        # Build the segmentation frame matrix
        for r, ind_vals in enumerate(dimension_index_values):
            if len(ind_vals) != len(dimension_index_pointers):
                raise ValueError(
                    'Number of provided indices does not match the expected '
                    'number.'
                )
            if not all(v > 0 for v in ind_vals):
                raise ValueError(
                    'Indices are 1-based and must be greater than 1.'
                )

            # Check whether this frame exists in the LUT at all, ignoring the
            # segment number column
            qry = np.array(ind_vals)
            seg_frm_indices = np.where(np.all(lut[:, :-1] == qry, axis=1))[0]
            if len(seg_frm_indices) == 0:
                if assert_missing_frames_are_empty:
                    # Nothing more to do
                    continue
                else:
                    raise RuntimeError(
                        f'No frame with dimension index values {ind_vals} '
                        'found in the segmentation image. To return a frame of '
                        'zeros in this situation, set the '
                        "'assert_missing_frames_are_empty' parameter to True."
                    )

            # Iterate over requested segment numbers for this source frame
            for c, seg_num in enumerate(segment_numbers):
                # Use LUT to find the segmentation frame containing
                # the index values and segment number
                qry = np.array(list(ind_vals) + [seg_num])
                seg_frm_indices = np.where(np.all(lut == qry, axis=1))[0]
                if len(seg_frm_indices) == 1:
                    seg_frames[r, c] = seg_frm_indices[0] + 1
                elif len(seg_frm_indices) > 0:
                    # This should never happen due to earlier checks
                    # on unique rows
                    raise RuntimeError(
                        'An unexpected error was encountered during '
                        'indexing of the segmentation image. Please '
                        'file a bug report with the highdicom repository.'
                    )
                # else no segmentation frame found for this segment number,
                # assume this frame is empty and leave the entry in seg_frames
                # as -1

        return self._get_pixels_by_seg_frame(
            seg_frames_matrix=seg_frames,
            segment_numbers=np.array(segment_numbers),
            combine_segments=combine_segments,
            relabel=relabel,
            rescale_fractional=rescale_fractional
        )


def segread(fp: Union[str, bytes, PathLike, BinaryIO]) -> Segmentation:
    """Read a segmentation image stored in DICOM File Format.

    Parameters
    ----------
    fp: Union[str, bytes, os.PathLike]
        Any file-like object representing a DICOM file containing a
        Segmentation image.

    Returns
    -------
    highdicom.seg.Segmentation
        Segmentation image read from the file.

    """
    return Segmentation.from_dataset(dcmread(fp))
=======
    def add_segments(
        self,
        pixel_array: np.ndarray,
        segment_descriptions: Sequence[SegmentDescription],
        plane_positions: Optional[Sequence[PlanePositionSequence]] = None,
        omit_empty_frames: bool = True,
    ) -> None:
        """To ensure correctness of segmentation images, this
        method was deprecated in highdicom 0.8.0. For more information
        and migration instructions see :ref:`here <add-segments-deprecation>`.

        """  # noqa E510
        raise AttributeError(
            'To ensure correctness of segmentation images, the add_segments '
            'method was deprecated in highdicom 0.8.0. For more information '
            'and migration instructions visit '
            'https://highdicom.readthedocs.io/en/latest/release_notes.html'
            '#deprecation-of-add-segments-method'
        )
>>>>>>> aadb1f4d
<|MERGE_RESOLUTION|>--- conflicted
+++ resolved
@@ -5,25 +5,16 @@
 from os import PathLike
 import numpy as np
 from collections import defaultdict
-<<<<<<< HEAD
 from typing import (
-    Any, Dict, List, Optional, Set, Sequence, Union, Tuple, BinaryIO
+    Any, Dict, List, Optional, Sequence, Union, Tuple, BinaryIO
 )
 
 from pydicom.dataset import Dataset
 from pydicom.datadict import keyword_for_tag, tag_for_keyword
-from pydicom.encaps import decode_data_sequence, encapsulate
+from pydicom.encaps import encapsulate
 from pydicom.multival import MultiValue
 from pydicom.pixel_data_handlers.numpy_handler import pack_bits
-from pydicom.pixel_data_handlers.util import get_expected_length
 from pydicom.tag import BaseTag, Tag
-=======
-from typing import Any, Dict, List, Optional, Sequence, Union, Tuple
-
-from pydicom.dataset import Dataset
-from pydicom.encaps import encapsulate
-from pydicom.pixel_data_handlers.numpy_handler import pack_bits
->>>>>>> aadb1f4d
 from pydicom.uid import (
     ExplicitVRLittleEndian,
     ImplicitVRLittleEndian,
@@ -497,122 +488,6 @@
         self.NumberOfFrames = 0
         self.PerFrameFunctionalGroupsSequence: List[Dataset] = []
 
-<<<<<<< HEAD
-        self._segment_inventory: Set[int] = set()
-        self.PixelData = b''
-        self.add_segments(
-            pixel_array=pixel_array,
-            segment_descriptions=segment_descriptions,
-            plane_positions=plane_positions
-        )
-
-        self.copy_specimen_information(src_img)
-        self.copy_patient_and_study_information(src_img)
-
-    def add_segments(
-        self,
-        pixel_array: np.ndarray,
-        segment_descriptions: Sequence[SegmentDescription],
-        plane_positions: Optional[Sequence[PlanePositionSequence]] = None
-    ) -> None:
-        """Adds one or more segments to the segmentation image.
-
-        Parameters
-        ----------
-        pixel_array: numpy.ndarray
-            Array of segmentation pixel data of boolean, unsigned integer or
-            floating point data type representing a mask image. If `pixel_array`
-            is a floating-point array or a binary array (containing only the
-            values ``True`` and ``False`` or ``0`` and ``1``), the segment
-            number used to encode the segment is taken from
-            `segment_descriptions`.
-            Otherwise, if `pixel_array` contains multiple integer values, each
-            value is treated as a different segment whose segment number is
-            that integer value. In this case, all segments found in the array
-            must be described in `segment_descriptions`. Note that this is
-            valid for both ``"BINARY"`` and ``"FRACTIONAL"`` segmentations.
-            For ``"FRACTIONAL"`` segmentations, values either encode the
-            probability of a given pixel belonging to a segment
-            (if `fractional_type` is ``"PROBABILITY"``)
-            or the extent to which a segment occupies the pixel
-            (if `fractional_type` is ``"OCCUPANCY"``).
-            When `pixel_array` has a floating point data type, only one segment
-            can be encoded. Additional segments can be subsequently
-            added to the `Segmentation` instance using the ``add_segments()``
-            method.
-            If `pixel_array` represents a 3D image, the first dimension
-            represents individual 2D planes and these planes must be ordered
-            based on their position in the three-dimensional patient
-            coordinate system (first along the X axis, second along the Y axis,
-            and third along the Z axis).
-            If `pixel_array` represents a tiled 2D image, the first dimension
-            represents individual 2D tiles (for one channel and z-stack) and
-            these tiles must be ordered based on their position in the tiled
-            total pixel matrix (first along the row dimension and second along
-            the column dimension, which are defined in the three-dimensional
-            slide coordinate system by the direction cosines encoded by the
-            *Image Orientation (Slide)* attribute).
-        segment_descriptions: Sequence[highdicom.seg.SegmentDescription]
-            Description of each segment encoded in `pixel_array`. In the case of
-            pixel arrays with multiple integer values, the segment description
-            with the corresponding segment number is used to describe each
-            segment.
-        plane_positions: Sequence[highdicom.PlanePositionSequence], optional
-            Position of each plane in `pixel_array` relative to the
-            three-dimensional patient or slide coordinate system.
-
-        Raises
-        ------
-        ValueError
-            When
-                - The pixel array is not 2D or 3D numpy array
-                - The shape of the pixel array does not match the source images
-                - The numbering of the segment descriptions is not
-                  monotonically increasing by 1
-                - The numbering of the segment descriptions does
-                  not begin at 1 (for the first segments added to the instance)
-                  or at one greater than the last added segment (for
-                  subsequent segments)
-                - One or more segments already exist within the
-                  segmentation instance
-                - The segmentation is binary and the pixel array contains
-                  integer values that belong to segments that are not described
-                  in the segment descriptions
-                - The segmentation is binary and pixel array has floating point
-                  values not equal to 0.0 or 1.0
-                - The segmentation is fractional and pixel array has floating
-                  point values outside the range 0.0 to 1.0
-                - The segmentation is fractional and pixel array has floating
-                  point values outside the range 0.0 to 1.0
-                - Plane positions are provided but the length of the array
-                  does not match the number of frames in the pixel array
-        TypeError
-            When the dtype of the pixel array is invalid
-
-
-        Note
-        ----
-        Segments must be sorted by segment number in ascending order and
-        increase by 1.  Additionally, the first segment description must have a
-        segment number one greater than the segment number of the last segment
-        added to the segmentation, or 1 if this is the first segment added.
-
-        In case `segmentation_type` is ``"BINARY"``, the number of items in
-        `segment_descriptions` must be greater than or equal to the number of
-        unique positive pixel values in `pixel_array`. It is possible for some
-        segments described in `segment_descriptions` not to appear in the
-        `pixel_array`. In case `segmentation_type` is ``"FRACTIONAL"``, only
-        one segment can be encoded by `pixel_array` and hence only one item is
-        permitted in `segment_descriptions`.
-
-        """
-        if self._source_images is None:
-            raise AttributeError(
-                'Further segments may not be added to Segmentation objects '
-                'created from existing datasets.'
-            )
-=======
->>>>>>> aadb1f4d
         if pixel_array.ndim == 2:
             pixel_array = pixel_array[np.newaxis, ...]
         if pixel_array.ndim not in [3, 4]:
@@ -871,11 +746,31 @@
         if len(self.PixelData) % 2 == 1:
             self.PixelData += b'0'
 
-<<<<<<< HEAD
-        self._build_luts()
-=======
         self.copy_specimen_information(src_img)
         self.copy_patient_and_study_information(src_img)
+
+        # Build lookup tables for efficient decoding
+        self._build_luts()
+
+    def add_segments(
+        self,
+        pixel_array: np.ndarray,
+        segment_descriptions: Sequence[SegmentDescription],
+        plane_positions: Optional[Sequence[PlanePositionSequence]] = None,
+        omit_empty_frames: bool = True,
+    ) -> None:
+        """To ensure correctness of segmentation images, this
+        method was deprecated in highdicom 0.8.0. For more information
+        and migration instructions see :ref:`here <add-segments-deprecation>`.
+
+        """  # noqa E510
+        raise AttributeError(
+            'To ensure correctness of segmentation images, the add_segments '
+            'method was deprecated in highdicom 0.8.0. For more information '
+            'and migration instructions visit '
+            'https://highdicom.readthedocs.io/en/latest/release_notes.html'
+            '#deprecation-of-add-segments-method'
+        )
 
     @staticmethod
     def _check_segment_numbers(described_segment_numbers: np.ndarray):
@@ -1073,7 +968,6 @@
         plane_positions = non_empty_plane_positions
 
         return pixel_array, plane_positions, source_image_indices
->>>>>>> aadb1f4d
 
     def _encode_pixels(self, planes: np.ndarray) -> bytes:
         """Encodes pixel planes.
@@ -1123,7 +1017,6 @@
             else:
                 return planes.flatten().tobytes()
 
-<<<<<<< HEAD
     @classmethod
     def from_dataset(cls, dataset: Dataset) -> 'Segmentation':
         """Create a Segmentation object from an existing pydicom dataset.
@@ -1152,16 +1045,12 @@
         seg = deepcopy(dataset)
         seg.__class__ = cls
 
-        seg._source_images = None
-        seg._source_plane_orientation = None
         sf_groups = seg.SharedFunctionalGroupsSequence[0]
         plane_ori_seq = sf_groups.PlaneOrientationSequence[0]
         if hasattr(plane_ori_seq, 'ImageOrientationSlide'):
             seg._coordinate_system = CoordinateSystemNames.SLIDE
-            seg._plane_orientation = plane_ori_seq.ImageOrientationSlide
         elif hasattr(plane_ori_seq, 'ImageOrientationPatient'):
             seg._coordinate_system = CoordinateSystemNames.PATIENT
-            seg._plane_orientation = plane_ori_seq.ImageOrientationPatient
         else:
             raise AttributeError(
                 'Expected Plane Orientation Sequence to have either '
@@ -1182,10 +1071,6 @@
                     'Segment numbers in the segmentation image must start at '
                     '1 and increase by 1 with the segments sequence.'
                 )
-        # Needed for compatibility with add_segments
-        seg._segment_inventory = {
-            s.SegmentNumber for s in seg.SegmentSequence
-        }
 
         # Convert contained items to highdicom types
         # Segment descriptions
@@ -2782,25 +2667,4 @@
         Segmentation image read from the file.
 
     """
-    return Segmentation.from_dataset(dcmread(fp))
-=======
-    def add_segments(
-        self,
-        pixel_array: np.ndarray,
-        segment_descriptions: Sequence[SegmentDescription],
-        plane_positions: Optional[Sequence[PlanePositionSequence]] = None,
-        omit_empty_frames: bool = True,
-    ) -> None:
-        """To ensure correctness of segmentation images, this
-        method was deprecated in highdicom 0.8.0. For more information
-        and migration instructions see :ref:`here <add-segments-deprecation>`.
-
-        """  # noqa E510
-        raise AttributeError(
-            'To ensure correctness of segmentation images, the add_segments '
-            'method was deprecated in highdicom 0.8.0. For more information '
-            'and migration instructions visit '
-            'https://highdicom.readthedocs.io/en/latest/release_notes.html'
-            '#deprecation-of-add-segments-method'
-        )
->>>>>>> aadb1f4d
+    return Segmentation.from_dataset(dcmread(fp))