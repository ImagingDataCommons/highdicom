from collections import defaultdict
from copy import deepcopy
from typing import cast
from collections.abc import Sequence
from enum import Enum

import numpy as np
from pydicom.encaps import encapsulate, encapsulate_extended
from highdicom.base import SOPClass
from highdicom.base_content import ContributingEquipment
from highdicom.content import (
    ContentCreatorIdentificationCodeSequence,
    PaletteColorLUTTransformation,
    PixelMeasuresSequence,
    PlaneOrientationSequence,
    PlanePositionSequence,
)
from highdicom.enum import ContentQualificationValues, CoordinateSystemNames
from highdicom.frame import encode_frame
from highdicom.pm.content import DimensionIndexSequence, RealWorldValueMapping
from highdicom.pm.enum import DerivedPixelContrastValues, ImageFlavorValues
from highdicom.valuerep import (
    check_person_name,
    _check_code_string,
    _check_long_string,
)
from highdicom._module_utils import is_multiframe_image
from pydicom import Dataset
from pydicom.uid import (
    UID,
    ExplicitVRLittleEndian,
    ImplicitVRLittleEndian,
    JPEG2000Lossless,
    JPEGLSLossless,
    RLELossless,
)
from pydicom.valuerep import format_number_as_ds


class _PixelDataType(Enum):
    """Helper class for tracking the type of the pixel data."""

    USHORT = 1
    SINGLE = 2
    DOUBLE = 3


class ParametricMap(SOPClass):

    """SOP class for a Parametric Map.

    Note
    ----
    This class only supports creation of Parametric Map instances with a
    value of interest (VOI) lookup table that describes a linear transformation
    that equally applies to all frames in the image.

    """

    def __init__(
        self,
        source_images: Sequence[Dataset],
        pixel_array: np.ndarray,
        series_instance_uid: str,
        series_number: int,
        sop_instance_uid: str,
        instance_number: int,
        manufacturer: str,
        manufacturer_model_name: str,
        software_versions: str | tuple[str],
        device_serial_number: str,
        contains_recognizable_visual_features: bool,
        real_world_value_mappings: (
            Sequence[RealWorldValueMapping] |
            Sequence[Sequence[RealWorldValueMapping]]
        ),
        window_center: float,
        window_width: float,
        transfer_syntax_uid: str | UID = ExplicitVRLittleEndian,
        content_description: str | None = None,
        content_creator_name: str | None = None,
        pixel_measures: PixelMeasuresSequence | None = None,
        plane_orientation: PlaneOrientationSequence | None = None,
        plane_positions: Sequence[PlanePositionSequence] | None = None,
        content_label: str | None = None,
        content_qualification: (
            str |
            ContentQualificationValues
        ) = ContentQualificationValues.RESEARCH,
        image_flavor: str | ImageFlavorValues = ImageFlavorValues.VOLUME,
        derived_pixel_contrast: (
            str |
            DerivedPixelContrastValues
        ) = DerivedPixelContrastValues.QUANTITY,
        content_creator_identification: None | (
            ContentCreatorIdentificationCodeSequence
        ) = None,
        palette_color_lut_transformation: None | (
            PaletteColorLUTTransformation
        ) = None,
<<<<<<< HEAD
        contributing_equipment: Sequence[
            ContributingEquipment
        ] | None = None,
=======
        use_extended_offset_table: bool = False,
>>>>>>> 86a51113
        **kwargs,
    ):
        """

        Parameters
        ----------
        source_images: Sequence[pydicom.dataset.Dataset]
            One or more single- or multi-frame images (or metadata of images)
            from which the parametric map was derived
        pixel_array: numpy.ndarray
            2D, 3D, or 4D array of unsigned integer or floating-point data type
            representing one or more channels (images derived from source
            images via an image transformation) for one or more spatial image
            positions:

            * In case of a 2D array, the values represent a single channel
              for a single 2D frame and the array shall have shape ``(r, c)``,
              where ``r`` is the number of rows and ``c`` is the number of
              columns.

            * In case of a 3D array, the values represent a single channel
              for multiple 2D frames at different spatial image positions and
              the array shall have shape ``(n, r, c)``, where ``n`` is the
              number of frames, ``r`` is the number of rows per frame, and
              ``c`` is the number of columns per frame.

            * In case of a 4D array, the values represent multiple channels
              for multiple 2D frames at different spatial image positions and
              the array shall have shape ``(n, r, c, m)``, where ``n`` is the
              number of frames, ``r`` is the number of rows per frame, ``c`` is
              the number of columns per frame, and ``m`` is the number of
              channels.

        series_instance_uid: str
            UID of the series
        series_number: int
            Number of the series within the study
        sop_instance_uid: str
            UID that should be assigned to the instance
        instance_number: int
            Number that should be assigned to the instance
        manufacturer: str
            Name of the manufacturer (developer) of the device (software)
            that creates the instance
        manufacturer_model_name: str,
            Name of the model of the device (software)
            that creates the instance
        software_versions: Union[str, Tuple[str]]
            Versions of relevant software used to create the data
        device_serial_number: str
            Serial number (or other identifier) of the device (software)
            that creates the instance
        contains_recognizable_visual_features: bool
            Whether the image contains recognizable visible features of the
            patient
        real_world_value_mappings: Union[Sequence[highdicom.map.RealWorldValueMapping], Sequence[Sequence[highdicom.map.RealWorldValueMapping]]
            Descriptions of how stored values map to real-world values.
            Each channel encoded in `pixel_array` shall be described with one
            or more real-world value mappings. Multiple mappings might be
            used for different representations such as log versus linear scales
            or for different representations in different units.
            If `pixel_array` is a 2D or 3D array and only one channel exists
            at each spatial image position, then one or more real-world value
            mappings shall be provided in a flat sequence.
            If `pixel_array` is a 4D array and multiple channels exist at each
            spatial image position, then one or more mappings shall be provided
            for each channel in a nested sequence of length ``m``, where ``m``
            shall match the channel dimension of the `pixel_array``.

            In some situations the mapping may be difficult to describe (e.g., in
            case of a transformation performed by a deep convolutional neural
            network). The real-world value mapping may then simply describe an
            identity function that maps stored values to unit-less real-world
            values.
        window_center: Union[int, float, None], optional
            Window center (intensity) for rescaling stored values for display
            purposes by applying a linear transformation function. For example,
            in case of floating-point values in the range ``[0.0, 1.0]``, the
            window center may be ``0.5``, in case of floating-point values in
            the range ``[-1.0, 1.0]`` the window center may be ``0.0``, in case
            of unsigned integer values in the range ``[0, 255]`` the window
            center may be ``128``.
        window_width: Union[int, float, None], optional
            Window width (contrast) for rescaling stored values for display
            purposes by applying a linear transformation function. For example,
            in case of floating-point values in the range ``[0.0, 1.0]``, the
            window width may be ``1.0``, in case of floating-point values in the
            range ``[-1.0, 1.0]`` the window width may be ``2.0``, and in
            case of unsigned integer values in the range ``[0, 255]`` the
            window width may be ``256``. In case of unbounded floating-point
            values, a sensible window width should be chosen to allow for
            stored values to be displayed on 8-bit monitors.
        transfer_syntax_uid: Union[str, None], optional
            UID of transfer syntax that should be used for encoding of
            data elements. Defaults to Explicit VR Little Endian
            (UID ``"1.2.840.10008.1.2.1"``)
        content_description: Union[str, None], optional
            Brief description of the parametric map image
        content_creator_name: Union[str, None], optional
            Name of the person that created the parametric map image
        pixel_measures: Union[highdicom.PixelMeasuresSequence, None], optional
            Physical spacing of image pixels in `pixel_array`.
            If ``None``, it will be assumed that the parametric map image has
            the same pixel measures as the source image(s).
        plane_orientation: Union[highdicom.PlaneOrientationSequence, None], optional
            Orientation of planes in `pixel_array` relative to axes of
            three-dimensional patient or slide coordinate space.
            If ``None``, it will be assumed that the parametric map image as
            the same plane orientation as the source image(s).
        plane_positions: Union[Sequence[PlanePositionSequence], None], optional
            Position of each plane in `pixel_array` in the three-dimensional
            patient or slide coordinate space.
            If ``None``, it will be assumed that the parametric map image has
            the same plane position as the source image(s). However, this will
            only work when the first dimension of `pixel_array` matches the
            number of frames in `source_images` (in case of multi-frame source
            images) or the number of `source_images` (in case of single-frame
            source images).
        content_label: Union[str, None], optional
            Content label
        content_qualification: Union[str, highdicom.ContentQualificationValues], optional
            Indicator of whether content was produced with approved hardware
            and software
        image_flavor: Union[str, highdicom.pm.ImageFlavorValues], optional
            Overall representation of the image type
        derived_pixel_contrast: Union[str, highdicom.pm.DerivedPixelContrast], optional
            Contrast created by combining or processing source images with the
            same geometry
        content_creator_identification: Union[highdicom.ContentCreatorIdentificationCodeSequence, None], optional
            Identifying information for the person who created the content of
            this parametric map.
        palette_color_lut_transformation: Union[highdicom.PaletteColorLUTTransformation, None], optional
            Description of the Palette Color LUT Transformation for transforming
            grayscale into RGB color pixel values
<<<<<<< HEAD
        contributing_equipment: Sequence[highdicom.ContributingEquipment] | None, optional
            Additional equipment that has contributed to the acquisition,
            creation or modification of this instance.
=======
        use_extended_offset_table: bool, optional
            Include an extended offset table instead of a basic offset table
            for encapsulated transfer syntaxes. Extended offset tables avoid
            size limitations on basic offset tables, and separate the offset
            table from the pixel data by placing it into metadata. However,
            they may be less widely supported than basic offset tables. This
            parameter is ignored if using a native (uncompressed) transfer
            syntax. The default value may change in a future release.
>>>>>>> 86a51113
        **kwargs: Any, optional
            Additional keyword arguments that will be passed to the constructor
            of `highdicom.base.SOPClass`

        Raises
        ------
        ValueError
            When
                * Length of `source_images` is zero.
                * Items of `source_images` are not all part of the same study
                  and series.
                * Items of `source_images` have different number of rows and
                  columns.
                * Length of `plane_positions` does not match number of 2D planes
                  in `pixel_array` (size of first array dimension).
                * Transfer Syntax specified by `transfer_syntax_uid` is not
                  supported for data type of `pixel_array`.

        Note
        ----
        The assumption is made that planes in `pixel_array` are defined in
        the same frame of reference as `source_images`. It is further assumed
        that all image frame have the same type (i.e., the same `image_flavor`
        and `derived_pixel_contrast`).

        """  # noqa
        if len(source_images) == 0:
            raise ValueError('At least one source image is required')
        self._source_images = source_images

        uniqueness_criteria = {
            (
                image.StudyInstanceUID,
                image.SeriesInstanceUID,  # TODO: Might be overly restrictive
                image.Rows,
                image.Columns,
                image.FrameOfReferenceUID,
            )
            for image in self._source_images
        }
        if len(uniqueness_criteria) > 1:
            raise ValueError(
                'Source images must all be part of the same series and must'
                'have the same image dimensions (number of rows/columns).'
            )

        src_img = self._source_images[0]
        is_multiframe = is_multiframe_image(src_img)
        # TODO: Revisit, may be overly restrictive
        # Check Source Image Sequence attribute in General Reference module
        if is_multiframe:
            if len(self._source_images) > 1:
                raise ValueError(
                    'Only one source image should be provided in case images '
                    'are multi-frame images.'
                )
            self._src_num_frames = src_img.NumberOfFrames

        supported_transfer_syntaxes = {
            ImplicitVRLittleEndian,
            ExplicitVRLittleEndian,
        }
        if pixel_array.dtype.kind == 'u':
            # If pixel data has unsigned or signed integer data type, then it
            # can be lossless compressed. The standard does not specify any
            # compression codecs for floating-point data types.
            supported_transfer_syntaxes.update(
                {
                    JPEG2000Lossless,
                    JPEGLSLossless,
                    RLELossless,
                }
            )
        if transfer_syntax_uid not in supported_transfer_syntaxes:
            raise ValueError(
                f'Transfer syntax "{transfer_syntax_uid}" is not supported.'
            )

        if window_width <= 0:
            raise ValueError('Window width must be greater than zero.')

        if pixel_array.ndim == 2:
            pixel_array = pixel_array[np.newaxis, ...]

        try:
            acquisition_equipment = (
                ContributingEquipment.for_image_acquisition(src_img)
            )
        except Exception:
            pass
        else:
            if contributing_equipment is None:
                contributing_equipment = []
            else:
                contributing_equipment = list(contributing_equipment)
            contributing_equipment = [
                acquisition_equipment,
                *list(contributing_equipment),
            ]

        # There are different DICOM Attributes in the SOP instance depending
        # on what type of data is being saved. This lets us keep track of that
        # a bit easier
        self._pixel_data_type_map = {
            _PixelDataType.USHORT: 'PixelData',
            _PixelDataType.SINGLE: 'FloatPixelData',
            _PixelDataType.DOUBLE: 'DoubleFloatPixelData',
        }

        super().__init__(
            study_instance_uid=src_img.StudyInstanceUID,
            series_instance_uid=series_instance_uid,
            series_number=series_number,
            sop_instance_uid=sop_instance_uid,
            instance_number=instance_number,
            sop_class_uid='1.2.840.10008.5.1.4.1.1.30',
            modality='OT',
            transfer_syntax_uid=transfer_syntax_uid,
            patient_id=src_img.PatientID,
            patient_name=src_img.PatientName,
            patient_birth_date=src_img.PatientBirthDate,
            patient_sex=src_img.PatientSex,
            accession_number=src_img.AccessionNumber,
            study_id=src_img.StudyID,
            study_date=src_img.StudyDate,
            study_time=src_img.StudyTime,
            referring_physician_name=getattr(
                src_img, 'ReferringPhysicianName', None
            ),
            manufacturer=manufacturer,
            manufacturer_model_name=manufacturer_model_name,
            device_serial_number=device_serial_number,
            software_versions=software_versions,
            contributing_equipment=contributing_equipment,
            **kwargs,
        )

        if hasattr(src_img, 'ImageOrientationSlide') or hasattr(
            src_img, 'ImageCenterPointCoordinatesSequence'
        ):
            coordinate_system = CoordinateSystemNames.SLIDE
        else:
            coordinate_system = CoordinateSystemNames.PATIENT

        # Frame of Reference
        self.FrameOfReferenceUID = src_img.FrameOfReferenceUID
        self.PositionReferenceIndicator = getattr(
            src_img, 'PositionReferenceIndicator', None
        )

        # General Reference
        self.SourceImageSequence: list[Dataset] = []
        referenced_series: dict[str, list[Dataset]] = defaultdict(list)
        for s_img in self._source_images:
            ref = Dataset()
            ref.ReferencedSOPClassUID = s_img.SOPClassUID
            ref.ReferencedSOPInstanceUID = s_img.SOPInstanceUID
            self.SourceImageSequence.append(ref)
            referenced_series[s_img.SeriesInstanceUID].append(ref)

        # Common Instance Reference
        self.ReferencedSeriesSequence: list[Dataset] = []
        for (
            series_instance_uid,
            referenced_images,
        ) in referenced_series.items():
            ref = Dataset()
            ref.SeriesInstanceUID = series_instance_uid
            ref.ReferencedInstanceSequence = referenced_images
            self.ReferencedSeriesSequence.append(ref)

        # Parametric Map Image
        image_flavor = ImageFlavorValues(image_flavor)
        derived_pixel_contrast = DerivedPixelContrastValues(
            derived_pixel_contrast
        )
        self.ImageType = [
            "DERIVED",
            "PRIMARY",
            image_flavor.value,
            derived_pixel_contrast.value,
        ]
        content_qualification = ContentQualificationValues(
            content_qualification
        )
        self.ContentQualification = content_qualification.value
        self.LossyImageCompression = getattr(
            src_img, 'LossyImageCompression', '00'
        )
        if self.LossyImageCompression == "01":
            self.LossyImageCompressionRatio = (
                src_img.LossyImageCompressionRatio
            )
            self.LossyImageCompressionMethod = (
                src_img.LossyImageCompressionMethod
            )
        self.SamplesPerPixel = 1
        self.PhotometricInterpretation = 'MONOCHROME2'
        self.BurnedInAnnotation = 'NO'
        if contains_recognizable_visual_features:
            self.RecognizableVisualFeatures = 'YES'
        else:
            self.RecognizableVisualFeatures = 'NO'

        if content_label is not None:
            _check_code_string(content_label)
            self.ContentLabel = content_label
        else:
            self.ContentLabel = 'MAP'
        if content_description is not None:
            _check_long_string(content_description)
        self.ContentDescription = content_description
        if content_creator_name is not None:
            check_person_name(content_creator_name)
        self.ContentCreatorName = content_creator_name
        if content_creator_identification is not None:
            if not isinstance(
                content_creator_identification,
                ContentCreatorIdentificationCodeSequence
            ):
                raise TypeError(
                    'Argument "content_creator_identification" must be of type '
                    'ContentCreatorIdentificationCodeSequence.'
                )
            self.ContentCreatorIdentificationCodeSequence = \
                content_creator_identification

        self.PresentationLUTShape = 'IDENTITY'

        self.DimensionIndexSequence = DimensionIndexSequence(coordinate_system)
        dimension_organization = Dataset()
        dimension_organization.DimensionOrganizationUID = (
            self.DimensionIndexSequence[0].DimensionOrganizationUID
        )
        self.DimensionOrganizationSequence = [dimension_organization]

        sffg_item = Dataset()

        # If the same set of mappings applies to all frames, the information
        # is stored in the Shared Functional Groups Sequence. Otherwise, it
        # is stored for each frame separately in the Per Frame Functional
        # Groups Sequence.
        if pixel_array.ndim in (2, 3):
            error_message = (
                'In case argument "pixel_array" is a 2D or 3D array, argument '
                '"real_world_value_mappings" must be a flat sequence '
                'of one or more RealWorldValueMapping items.'
            )
            sffg_item.RealWorldValueMappingSequence = real_world_value_mappings
            try:
                real_world_value_mappings[0]
            except IndexError as e:
                raise TypeError(error_message) from e
            if not isinstance(
                real_world_value_mappings[0],
                RealWorldValueMapping
            ):
                raise TypeError(error_message)
            if pixel_array.ndim == 2:
                pixel_array = pixel_array[np.newaxis, ..., np.newaxis]
            elif pixel_array.ndim == 3:
                pixel_array = pixel_array[..., np.newaxis]
            real_world_value_mappings = cast(
                Sequence[Sequence[RealWorldValueMapping]],
                [real_world_value_mappings]
            )
        elif pixel_array.ndim == 4:
            error_message = (
                'In case argument "pixel_array" is a 4D array, argument '
                '"real_world_value_mappings" must be a nested sequence '
                'of one or more RealWorldValueMapping items.'
            )
            try:
                real_world_value_mappings[0][0]
            except IndexError as e:
                raise TypeError(error_message) from e
            if not isinstance(
                real_world_value_mappings[0][0],
                RealWorldValueMapping
            ):
                raise TypeError(error_message)
            real_world_value_mappings = cast(
                Sequence[Sequence[RealWorldValueMapping]],
                real_world_value_mappings
            )
        else:
            raise ValueError('Pixel array must be a 2D, 3D, or 4D array.')

        # Acquisition Context
        self.AcquisitionContextSequence: list[Dataset] = []

        # Image Pixel
        self.Rows = pixel_array.shape[1]
        self.Columns = pixel_array.shape[2]

        if len(real_world_value_mappings) != pixel_array.shape[3]:
            raise ValueError(
                'Number of RealWorldValueMapping items provided via '
                '"real_world_value_mappings" argument does not match size of '
                'last dimension of "pixel_array" argument.'
            )

        if is_multiframe:
            source_plane_positions = \
                self.DimensionIndexSequence.get_plane_positions_of_image(
                    self._source_images[0]
                )
            if coordinate_system == CoordinateSystemNames.SLIDE:
                source_plane_orientation = PlaneOrientationSequence(
                    coordinate_system=coordinate_system,
                    image_orientation=[
                        float(v) for v in src_img.ImageOrientationSlide
                    ],
                )
            else:
                src_sfg = src_img.SharedFunctionalGroupsSequence[0]
                source_plane_orientation = src_sfg.PlaneOrientationSequence
        else:
            source_plane_positions = \
                self.DimensionIndexSequence.get_plane_positions_of_series(
                    self._source_images
                )
            source_plane_orientation = PlaneOrientationSequence(
                coordinate_system=coordinate_system,
                image_orientation=[
                    float(v) for v in src_img.ImageOrientationPatient
                ],
            )

        if plane_positions is None:
            if pixel_array.shape[0] != len(source_plane_positions):
                raise ValueError(
                    'Number of plane positions in source image(s) does not '
                    'match size of first dimension of "pixel_array" argument.'
                )
            plane_positions = source_plane_positions
        else:
            if len(plane_positions) != pixel_array.shape[0]:
                raise ValueError(
                    'Number of PlanePositionSequence items provided via '
                    '"plane_positions" argument does not match size of '
                    'first dimension of "pixel_array" argument.'
                )

        if plane_orientation is None:
            plane_orientation = source_plane_orientation

        are_spatial_locations_preserved = (
            all(
                plane_positions[i] == source_plane_positions[i]
                for i in range(len(plane_positions))
            ) and
            plane_orientation == source_plane_orientation
        )

        plane_position_names = self.DimensionIndexSequence.get_index_keywords()
        plane_position_values, plane_sort_index = \
            self.DimensionIndexSequence.get_index_values(plane_positions)

        if coordinate_system == CoordinateSystemNames.SLIDE:
            self.ImageOrientationSlide = \
                plane_orientation[0].ImageOrientationSlide
            if are_spatial_locations_preserved:
                self.TotalPixelMatrixOriginSequence = \
                    source_images[0].TotalPixelMatrixOriginSequence
                self.TotalPixelMatrixRows = \
                    source_images[0].TotalPixelMatrixRows
                self.TotalPixelMatrixColumns = \
                    source_images[0].TotalPixelMatrixColumns
            else:
                row_index = plane_position_names.index(
                    'RowPositionInTotalImagePixelMatrix'
                )
                row_offsets = plane_position_values[:, row_index]
                col_index = plane_position_names.index(
                    'ColumnPositionInTotalImagePixelMatrix'
                )
                col_offsets = plane_position_values[:, col_index]
                frame_indices = np.lexsort([row_offsets, col_offsets])
                first_frame_index = frame_indices[0]
                last_frame_index = frame_indices[-1]
                x_index = plane_position_names.index(
                    'XOffsetInSlideCoordinateSystem'
                )
                x_offset = plane_position_values[first_frame_index, x_index]
                y_index = plane_position_names.index(
                    'YOffsetInSlideCoordinateSystem'
                )
                y_offset = plane_position_values[first_frame_index, y_index]
                origin_item = Dataset()
                origin_item.XOffsetInSlideCoordinateSystem = x_offset
                origin_item.YOffsetInSlideCoordinateSystem = y_offset
                self.TotalPixelMatrixOriginSequence = [origin_item]
                self.TotalPixelMatrixRows = int(
                    plane_position_values[last_frame_index, row_index] +
                    self.Rows
                )
                self.TotalPixelMatrixColumns = int(
                    plane_position_values[last_frame_index, col_index] +
                    self.Columns
                )
                self.ImageOrientationSlide = deepcopy(
                    plane_orientation[0].ImageOrientationSlide
                )

        # Multi-Frame Functional Groups and Multi-Frame Dimensions
        if pixel_measures is None:
            if is_multiframe:
                src_shared_fg = src_img.SharedFunctionalGroupsSequence[0]
                pixel_measures = src_shared_fg.PixelMeasuresSequence
            else:
                pixel_measures = PixelMeasuresSequence(
                    pixel_spacing=[float(v) for v in src_img.PixelSpacing],
                    slice_thickness=float(src_img.SliceThickness),
                    spacing_between_slices=src_img.get(
                        'SpacingBetweenSlices', None
                    ),
                )

        sffg_item.PixelMeasuresSequence = pixel_measures
        if coordinate_system == CoordinateSystemNames.PATIENT:
            sffg_item.PlaneOrientationSequence = plane_orientation

        # Identity Pixel Value Transformation
        transformation_item = Dataset()
        transformation_item.RescaleIntercept = 0
        transformation_item.RescaleSlope = 1
        transformation_item.RescaleType = 'US'
        sffg_item.PixelValueTransformationSequence = [transformation_item]

        # Frame VOI LUT With LUT
        voi_lut_item = Dataset()
        voi_lut_item.WindowCenter = format_number_as_ds(float(window_center))
        voi_lut_item.WindowWidth = format_number_as_ds(float(window_width))
        voi_lut_item.VOILUTFunction = 'LINEAR'
        sffg_item.FrameVOILUTSequence = [voi_lut_item]

        # Parametric Map Frame Type
        frame_type_item = Dataset()
        frame_type_item.FrameType = self.ImageType
        sffg_item.ParametricMapFrameTypeSequence = [frame_type_item]

        has_multiple_mappings = pixel_array.shape[3] > 1
        if not has_multiple_mappings:
            # Only if there is only a single set of mappings. Otherwise,
            # the information will be stored in the Per-Frame Functional
            # Groups Sequence.
            sffg_item.RealWorldValueMappingSequence = \
                real_world_value_mappings[0]

        self.SharedFunctionalGroupsSequence = [sffg_item]

        # Get the correct pixel data attribute
        pixel_data_type, pixel_data_attr = self._get_pixel_data_type_and_attr(
            pixel_array
        )
        if pixel_data_type == _PixelDataType.USHORT:
            self.BitsAllocated = int(pixel_array.itemsize * 8)
            self.BitsStored = self.BitsAllocated
            self.HighBit = self.BitsStored - 1
            self.PixelRepresentation = 0
        elif pixel_data_type == _PixelDataType.SINGLE:
            self.BitsAllocated = 32
        elif pixel_data_type == _PixelDataType.DOUBLE:
            self.BitsAllocated = 64
        else:
            raise ValueError('Encountered unexpected pixel data type.')

        # Palette color lookup table
        if palette_color_lut_transformation is not None:
            if pixel_data_type != _PixelDataType.USHORT:
                raise ValueError(
                    'Use of palette_color_lut is only supported with integer-'
                    'valued pixel data.'
                )
            if not isinstance(
                palette_color_lut_transformation,
                PaletteColorLUTTransformation
            ):
                raise TypeError(
                    'Argument "palette_color_lut_transformation" should be of '
                    'type PaletteColorLookupTable.'
                )
            self.PixelPresentation = 'COLOR_RANGE'

            colors = ['Red', 'Green', 'Blue']
            for color in colors:
                desc_kw = f'{color}PaletteColorLookupTableDescriptor'
                data_kw = f'{color}PaletteColorLookupTableData'
                desc = getattr(palette_color_lut_transformation, desc_kw)
                lut = getattr(palette_color_lut_transformation, data_kw)

                setattr(self, desc_kw, desc)
                setattr(self, data_kw, lut)

            if hasattr(
                palette_color_lut_transformation,
                'PaletteColorLookupTableUID'
            ):
                self.PaletteColorLookupTableUID = (
                    palette_color_lut_transformation.PaletteColorLookupTableUID
                )
        else:
            self.PixelPresentation = 'MONOCHROME'

        self.copy_specimen_information(src_img)
        self.copy_patient_and_study_information(src_img)

        dimension_position_values = [
            np.unique(plane_position_values[:, index], axis=0)
            for index in range(plane_position_values.shape[1])
        ]

        frames = []
        self.PerFrameFunctionalGroupsSequence = []
        for i in range(pixel_array.shape[0]):
            for j in range(pixel_array.shape[3]):
                pffg_item = Dataset()

                # Derivation Image
                pffg_item.DerivationImageSequence = []

                # Plane Position (Patient/Slide)
                if coordinate_system == CoordinateSystemNames.SLIDE:
                    pffg_item.PlanePositionSlideSequence = plane_positions[i]
                else:
                    pffg_item.PlanePositionSequence = plane_positions[i]

                # Frame Content
                frame_content_item = Dataset()
                frame_content_item.DimensionIndexValues = [
                    int(
                        np.where(
                            dimension_position_values[idx] == pos
                        )[0][0] + 1
                    )
                    for idx, pos in enumerate(plane_position_values[i])
                ]

                pffg_item.FrameContentSequence = [frame_content_item]

                # Real World Value Mapping
                if has_multiple_mappings:
                    # Only if there are multiple sets of mappings. Otherwise,
                    # the information will be stored in the Shared Functional
                    # Groups Sequence.
                    pffg_item.RealWorldValueMappingSequence = \
                        real_world_value_mappings[j]

                self.PerFrameFunctionalGroupsSequence.append(pffg_item)

                plane = pixel_array[i, :, :, j]
                frames.append(self._encode_frame(plane))

        self.NumberOfFrames = len(frames)
        if self.file_meta.TransferSyntaxUID.is_encapsulated:
            if use_extended_offset_table:
                (
                    pixel_data,
                    self.ExtendedOffsetTable,
                    self.ExtendedOffsetTableLengths,
                ) = encapsulate_extended(frames)
            else:
                pixel_data = encapsulate(frames)
        else:
            pixel_data = b''.join(frames)
        setattr(self, pixel_data_attr, pixel_data)

    def _get_pixel_data_type_and_attr(
        self,
        pixel_array: np.ndarray
    ) -> tuple[_PixelDataType, str]:
        """Get the data type and name of pixel data attribute.

        Parameters
        ----------
        pixel_array : np.ndarray
            The array to check

        Returns
        -------
        Tuple[highdicom.map.sop._PixelDataType, str]
            A tuple where the first element is the enum value and the second
            value is the DICOM pixel data attribute for the given datatype.
            One of (``"PixelData"``, ``"FloatPixelData"``,
            ``"DoubleFloatPixelData"``)

        Raises
        ------
        ValueError
            If values in the input array don't have a supported unsigned
            integer or floating-point type.

        """
        if pixel_array.dtype.kind == 'f':
            if pixel_array.dtype.name == 'float32':
                return (
                    _PixelDataType.SINGLE,
                    self._pixel_data_type_map[_PixelDataType.SINGLE],
                )
            elif pixel_array.dtype.name == 'float64':
                return (
                    _PixelDataType.DOUBLE,
                    self._pixel_data_type_map[_PixelDataType.DOUBLE],
                )
            else:
                raise ValueError(
                    'Unsupported floating-point type for pixel data: '
                    '32-bit (single-precision) or 64-bit (double-precision) '
                    'floating-point types are supported.'
                )
        elif pixel_array.dtype.kind == 'u':
            if pixel_array.dtype not in (np.uint8, np.uint16):
                raise ValueError(
                    'Unsupported unsigned integer type for pixel data: '
                    '16-bit unsigned integer types are supported.'
                )
            return (
                _PixelDataType.USHORT,
                self._pixel_data_type_map[_PixelDataType.USHORT],
            )
        raise ValueError(
            'Unsupported data type for pixel data. '
            'Supported are 8-bit or 16-bit unsigned integer types as well as '
            '32-bit (single-precision) or 64-bit (double-precision) '
            'floating-point types.'
        )

    def _encode_frame(self, pixel_array: np.ndarray) -> bytes:
        """Encode a given pixel array.

        Parameters
        ----------
        pixel_array: np.ndarray
            The pixel array to encode

        Returns
        -------
        bytes
            Encoded frame

        Raises
        ------
        ValueError
            If the `pixel_array` is not exactly two-dimensional.

        """
        if pixel_array.ndim != 2:
            raise ValueError(
                'Only single frame can be encoded at at time '
                'in case of encapsulated format encoding.'
            )
        if self.file_meta.TransferSyntaxUID.is_encapsulated:
            return encode_frame(
                pixel_array,
                transfer_syntax_uid=self.file_meta.TransferSyntaxUID,
                bits_allocated=self.BitsAllocated,
                bits_stored=self.BitsStored,
                photometric_interpretation=self.PhotometricInterpretation,
                pixel_representation=self.PixelRepresentation
            )
        else:
            return pixel_array.flatten().tobytes()<|MERGE_RESOLUTION|>--- conflicted
+++ resolved
@@ -98,13 +98,10 @@
         palette_color_lut_transformation: None | (
             PaletteColorLUTTransformation
         ) = None,
-<<<<<<< HEAD
         contributing_equipment: Sequence[
             ContributingEquipment
         ] | None = None,
-=======
         use_extended_offset_table: bool = False,
->>>>>>> 86a51113
         **kwargs,
     ):
         """
@@ -239,11 +236,9 @@
         palette_color_lut_transformation: Union[highdicom.PaletteColorLUTTransformation, None], optional
             Description of the Palette Color LUT Transformation for transforming
             grayscale into RGB color pixel values
-<<<<<<< HEAD
         contributing_equipment: Sequence[highdicom.ContributingEquipment] | None, optional
             Additional equipment that has contributed to the acquisition,
             creation or modification of this instance.
-=======
         use_extended_offset_table: bool, optional
             Include an extended offset table instead of a basic offset table
             for encapsulated transfer syntaxes. Extended offset tables avoid
@@ -252,7 +247,6 @@
             they may be less widely supported than basic offset tables. This
             parameter is ignored if using a native (uncompressed) transfer
             syntax. The default value may change in a future release.
->>>>>>> 86a51113
         **kwargs: Any, optional
             Additional keyword arguments that will be passed to the constructor
             of `highdicom.base.SOPClass`
