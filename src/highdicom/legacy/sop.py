--- conflicted
+++ resolved
@@ -8,41 +8,32 @@
 from datetime import datetime, timedelta
 from copy import deepcopy
 from collections import defaultdict
-<<<<<<< HEAD
-from datetime import datetime
-from typing import Any
-from collections.abc import Sequence
-=======
 from sys import float_info
->>>>>>> 55fec521
-
+
+import numpy as np
 from numpy import log10, array, ceil
 from pydicom.datadict import tag_for_keyword, dictionary_VR, keyword_for_tag
+from pydicom.dataelem import DataElement
 from pydicom.dataset import Dataset
-<<<<<<< HEAD
 from pydicom.encaps import encapsulate, encapsulate_extended
+from pydicom.multival import MultiValue
+from pydicom.sequence import Sequence as DataElementSequence
+from pydicom.tag import Tag, BaseTag
 from pydicom.uid import (
     ImplicitVRLittleEndian,
     ExplicitVRLittleEndian,
     JPEG2000Lossless,
     JPEGLSLossless,
+    UID,
 )
+from pydicom.valuerep import DT, DA, TM, DSfloat
 
 from highdicom.base import SOPClass
 from highdicom.frame import encode_frame
-=======
-from pydicom.tag import Tag, BaseTag
-from pydicom.dataelem import DataElement
-from pydicom.sequence import Sequence as DataElementSequence
-from pydicom.multival import MultiValue
-from pydicom.valuerep import DT, DA, TM, DSfloat
-from pydicom.uid import UID
-
-from highdicom.base import SOPClass
+
+# TODO defer these importa
 from highdicom._iods import IOD_MODULE_MAP
 from highdicom._modules import MODULE_ATTRIBUTE_MAP
-from highdicom.spatial import _GeometryOfSlice
->>>>>>> 55fec521
 
 
 logger = logging.getLogger(__name__)
@@ -58,31 +49,6 @@
 }
 
 
-<<<<<<< HEAD
-def _convert_legacy_to_enhanced(
-    sf_datasets: Sequence[Dataset],
-    mf_dataset: Dataset | None = None,
-    use_extended_offset_table: bool = False,
-) -> Dataset:
-    """Converts one or more MR, CT or PET Image instances into one
-    Legacy Converted Enhanced MR/CT/PET Image instance by copying information
-    from `sf_datasets` into `mf_dataset`.
-
-    Parameters
-    ----------
-    sf_datasets: Sequence[pydicom.dataset.Dataset]
-        DICOM data sets of single-frame legacy image instances
-    mf_dataset: Union[pydicom.dataset.Dataset, None], optional
-        DICOM data set of multi-frame enhanced image instance
-    use_extended_offset_table: bool, optional
-        Include an extended offset table instead of a basic offset table
-        for encapsulated transfer syntaxes. Extended offset tables avoid
-        size limitations on basic offset tables, and separate the offset
-        table from the pixel data by placing it into metadata. However,
-        they may be less widely supported than basic offset tables. This
-        parameter is ignored if using a native (uncompressed) transfer
-        syntax. The default value may change in a future release.
-=======
 _SOP_CLASS_UID_IOD_KEY_MAP = {
     '1.2.840.10008.5.1.4.1.1.2.2': 'legacy-converted-enhanced-ct-image',
     '1.2.840.10008.5.1.4.1.1.4.4': 'legacy-converted-enhanced-mr-image',
@@ -90,233 +56,168 @@
 }
 
 
-class _DicomHelper:
-
-    """A class for checking dicom tags and comparing dicom attributes"""
+def _istag_file_meta_information_group(t: BaseTag) -> bool:
+    return t.group == 0x0002
+
+
+def _istag_repeating_group(t: BaseTag) -> bool:
+    g = t.group
+    return (g >= 0x5000 and g <= 0x501e) or\
+        (g >= 0x6000 and g <= 0x601e)
+
+
+def _istag_group_length(t: BaseTag) -> bool:
+    return t.element == 0
+
+
+def _isequal(v1: Any, v2: Any, float_tolerance: float = 1.0e-5) -> bool:
+    def is_equal_float(x1: float, x2: float) -> bool:
+        return abs(x1 - x2) < float_tolerance
+    if type(v1) != type(v2):
+        return False
+    if isinstance(v1, DataElementSequence):
+        for item1, item2 in zip(v1, v2):
+            if not _isequal_dicom_dataset(item1, item2):
+                return False
+    if not isinstance(v1, MultiValue):
+        v11 = [v1]
+        v22 = [v2]
+    else:
+        v11 = v1
+        v22 = v2
+    if len(v11) != len(v22):
+        return False
+    for xx, yy in zip(v11, v22):
+        if isinstance(xx, DSfloat) or isinstance(xx, float):
+            if not is_equal_float(xx, yy):
+                return False
+        else:
+            if xx != yy:
+                return False
+    return True
+
+
+def _isequal_dicom_dataset(ds1: Dataset, ds2: Dataset) -> bool:
+    """Checks if two dicom dataset have the same value in all attributes
+
+    Parameters
+    ----------
+    ds1: pydicom.dataset.Dataset
+        1st dicom dataset
+    ds2: pydicom.dataset.Dataset
+        2nd dicom dataset
+
+    Returns
+    -------
+    True if dicom datasets are equal otherwise False
+
+    """
+    if type(ds1) != type(ds2):
+        return False
+    if not isinstance(ds1, Dataset):
+        return False
+    for k1, elem1 in ds1.items():
+        if k1 not in ds2:
+            return False
+        elem2 = ds2[k1]
+        if not _isequal(elem2.value, elem1.value):
+            return False
+    return True
+
+
+def _tag2kwstr(tg: BaseTag) -> str:
+    """Converts tag to keyword and (group, element) form"""
+    return '{}-{:32.32s}'.format(
+        str(tg), keyword_for_tag(tg))
+
+
+class _GeometryOfSlice:
+
+    """A class for checking dicom slices geometry/parallelity"""
+
+    def __init__(
+        self,
+        row_vector: np.ndarray,
+        col_vector: np.ndarray,
+        top_left_corner_pos: np.ndarray,
+        voxel_spacing: np.ndarray
+    ) -> None:
+        """
+
+        Parameters
+        ----------
+        row_vector: numpy.ndarray
+            3D vector representing row of the input slice
+        col_vector: numpy.ndarray
+            3D vector representing column the input slice
+        top_left_corner_pos: numpy.ndarray
+            3D point representing top left corner position of the input slice
+        voxel_spacing: numpy.ndarray
+            Three element array. 1st and 2nd copied from PixelSpacing and the
+            3rd copied from SliceThickness
+
+        """
+        self.row_vector = row_vector
+        self.col_vector = col_vector
+        self.top_left_corner_position = top_left_corner_pos
+        self.voxel_spacing = voxel_spacing
+
+    def get_normal_vector(self) -> np.ndarray:
+        """Returns the normal vector of the input slice
+
+        """
+        n: np.ndarray = np.cross(self.row_vector, self.col_vector)
+        return n
+
+    def get_distance_along_origin(self) -> float:
+        """Returns the shortest distance of the slice from the origin
+
+        """
+        n = self.get_normal_vector()
+        return float(
+            np.dot(self.top_left_corner_position, n))
 
     @staticmethod
-    def istag_file_meta_information_group(t: BaseTag) -> bool:
-        return t.group == 0x0002
-
-    @staticmethod
-    def istag_repeating_group(t: BaseTag) -> bool:
-        g = t.group
-        return (g >= 0x5000 and g <= 0x501e) or\
-            (g >= 0x6000 and g <= 0x601e)
-
-    @staticmethod
-    def istag_group_length(t: BaseTag) -> bool:
-        return t.element == 0
-
-    @staticmethod
-    def isequal(v1: Any, v2: Any, float_tolerance: float = 1.0e-5) -> bool:
-        def is_equal_float(x1: float, x2: float) -> bool:
-            return abs(x1 - x2) < float_tolerance
-        if type(v1) != type(v2):
-            return False
-        if isinstance(v1, DataElementSequence):
-            for item1, item2 in zip(v1, v2):
-                if not _DicomHelper.isequal_dicom_dataset(item1, item2):
+    def are_parallel(
+            slice1: '_GeometryOfSlice',
+            slice2: '_GeometryOfSlice',
+            tolerance: float = 0.0001,
+        ) -> bool:
+        """Returns False if two slices are not parallel else True
+
+        """
+        if (not isinstance(slice1, _GeometryOfSlice) or
+                not isinstance(slice2, _GeometryOfSlice)):
+            raise TypeError(
+                'slice1 and slice2 are not of the same '
+                f'type: type(slice1) = {type(slice1)} and '
+                f'type(slice2) = {type(slice2)}')
+            # logger.warning(
+            #     'slice1 and slice2 are not of the same '
+            #     'type: type(slice1) = {} and type(slice2) = {}'.format(
+            #         type(slice1), type(slice2)))
+            # return False
+        else:
+            n1: np.ndarray = slice1.get_normal_vector()
+            n2: np.ndarray = slice2.get_normal_vector()
+            for el1, el2 in zip(n1, n2):
+                if abs(el1 - el2) > tolerance:
                     return False
-        if not isinstance(v1, MultiValue):
-            v11 = [v1]
-            v22 = [v2]
-        else:
-            v11 = v1
-            v22 = v2
-        if len(v11) != len(v22):
-            return False
-        for xx, yy in zip(v11, v22):
-            if isinstance(xx, DSfloat) or isinstance(xx, float):
-                if not is_equal_float(xx, yy):
-                    return False
-            else:
-                if xx != yy:
-                    return False
-        return True
-
-    @staticmethod
-    def isequal_dicom_dataset(ds1: Dataset, ds2: Dataset) -> bool:
-        """Checks if two dicom dataset have the same value in all attributes
->>>>>>> 55fec521
-
-        Parameters
-        ----------
-        ds1: pydicom.dataset.Dataset
-            1st dicom dataset
-        ds2: pydicom.dataset.Dataset
-            2nd dicom dataset
-
-        Returns
-        -------
-        True if dicom datasets are equal otherwise False
-
-        """
-        if type(ds1) != type(ds2):
-            return False
-        if not isinstance(ds1, Dataset):
-            return False
-        for k1, elem1 in ds1.items():
-            if k1 not in ds2:
-                return False
-            elem2 = ds2[k1]
-            if not _DicomHelper.isequal(elem2.value, elem1.value):
-                return False
-        return True
-
-    @staticmethod
-    def tag2kwstr(tg: BaseTag) -> str:
-        """Converts tag to keyword and (group, element) form"""
-        return '{}-{:32.32s}'.format(
-            str(tg), keyword_for_tag(tg))
+            return True
 
 
 class _FrameSet:
 
     """
-<<<<<<< HEAD
-    from highdicom._iods import IOD_MODULE_MAP, SOP_CLASS_UID_IOD_KEY_MAP
-    from highdicom._modules import MODULE_ATTRIBUTE_MAP
-    try:
-        ref_ds = sf_datasets[0]
-    except IndexError as e:
-        raise ValueError(
-            'No data sets of single-frame legacy images provided.'
-        ) from e
-
-    if not all(
-        ds.PhotometricInterpretation == 'MONOCHROME2' for ds in sf_datasets
-    ):
-        raise ValueError(
-            "Legacy datasets must have a photometric interpretation of "
-            "'MONOCHROME2'."
-        )
-
-    if mf_dataset is None:
-        mf_dataset = Dataset()
-
-    transfer_syntaxes = set()
-    series = set()
-    studies = set()
-    modalities = set()
-    for ds in sf_datasets:
-        transfer_syntaxes.add(ds.file_meta.TransferSyntaxUID)
-        series.add(ds.SeriesInstanceUID)
-        studies.add(ds.StudyInstanceUID)
-        modalities.add(ds.Modality)
-    if len(series) > 1:
-        raise ValueError(
-            'All instances must belong to the same series.'
-        )
-    if len(studies) > 1:
-        raise ValueError(
-            'All instances must belong to the same study.'
-        )
-    if len(modalities) > 1:
-        raise ValueError(
-            'All instances must have the same modality.'
-        )
-    if len(transfer_syntaxes) > 1:
-        raise ValueError(
-            'All instances must have the same transfer syntaxes.'
-        )
-
-    sop_class_uid = LEGACY_ENHANCED_SOP_CLASS_UID_MAP[ref_ds.SOPClassUID]
-
-    mf_dataset.NumberOfFrames = len(sf_datasets)
-
-    # We will ignore some attributes, because they will get assigned new
-    # values in the legacy converted enhanced image instance.
-    ignored_attributes = {
-        tag_for_keyword('NumberOfFrames'),
-        tag_for_keyword('InstanceNumber'),
-        tag_for_keyword('SOPClassUID'),
-        tag_for_keyword('SOPInstanceUID'),
-        tag_for_keyword('PixelData'),
-        tag_for_keyword('SeriesInstanceUID'),
-    }
-
-    mf_attributes = []
-    iod_key = SOP_CLASS_UID_IOD_KEY_MAP[sop_class_uid]
-    for module_item in IOD_MODULE_MAP[iod_key]:
-        module_key = module_item['key']
-        for attr_item in MODULE_ATTRIBUTE_MAP[module_key]:
-            # Only root-level attributes
-            if len(attr_item['path']) > 0:
-                continue
-            tag = tag_for_keyword(attr_item['keyword'])
-            if tag in ignored_attributes:
-                continue
-            mf_attributes.append(tag)
-
-    # Assign attributes that are not defined at the root level of the
-    # Lecacy Converted Enhanced MR/CT/PET Image IOD to the appropriate
-    # sequence attributes of the SharedFunctinoalGroupsSequence or
-    # PerFrameFunctionalGroupsSequence attributes. Collect all unassigned
-    # attributes (we will deal with them later on).
-    # IODs only cover the modules, but not functional group macros.
-    # Therefore, we need to handle those separately.
-    assigned_attributes = {
-        # shared
-        tag_for_keyword('ImageOrientationPatient'),
-        tag_for_keyword('PixelSpacing'),
-        tag_for_keyword('SliceThickness'),
-        tag_for_keyword('SpacingBetweenSlices'),
-        # per-frame
-        tag_for_keyword('ImageType'),
-        tag_for_keyword('AcquisitionDate'),
-        tag_for_keyword('AcquisitionTime'),
-        tag_for_keyword('InstanceNumber'),
-        tag_for_keyword('SOPClassUID'),
-        tag_for_keyword('SOPInstanceUID'),
-        tag_for_keyword('ImagePositionPatient'),
-        tag_for_keyword('WindowCenter'),
-        tag_for_keyword('WindowWidth'),
-        tag_for_keyword('ReferencedImageSequence'),
-        tag_for_keyword('SourceImageSequence'),
-        tag_for_keyword('BodyPartExamined'),
-        tag_for_keyword('IrradiationEventUID'),
-        tag_for_keyword('RescaleIntercept'),
-        tag_for_keyword('RescaleSlope'),
-        tag_for_keyword('RescaleType'),
-    }
-
-    if ref_ds.ImageType[0] == 'ORIGINAL':
-        mf_dataset.VolumeBasedCalculationTechnique = 'NONE'
-    else:
-        mf_dataset.VolumeBasedCalculationTechnique = 'MIXED'
-
-    pixel_representation = sf_datasets[0].PixelRepresentation
-    volumetric_properties = 'VOLUME'
-    unique_image_types = set()
-    unassigned_dataelements: dict[str, list[Dataset]] = defaultdict(list)
-
-    # Per-Frame Functional Groups
-    perframe_items = []
-    for ds in sf_datasets:
-        perframe_item = Dataset()
-
-        # Frame Content (M)
-        frame_content_item = Dataset()
-        if 'AcquisitionDate' in ds and 'AcquisitionTime' in ds:
-            frame_content_item.FrameAcquisitionDateTime = datetime.combine(
-                ds.AcquisitionDate, ds.AcquisitionTime
-            ).strftime('%Y%m%d%H%M%S')
-        frame_content_item.FrameAcquisitionNumber = ds.InstanceNumber
-        perframe_item.FrameContentSequence = [
-            frame_content_item,
-        ]
-=======
-
         A class containing the dicom frames that hold equal distinguishing
         attributes to detect all perframe and shared dicom attributes
     """
 
     def __init__(
-            self,
-            single_frame_list: List[Dataset],
-            distinguishing_tags: List[BaseTag],
-        ) -> None:
+        self,
+        single_frame_list: List[Dataset],
+        distinguishing_tags: List[BaseTag],
+    ) -> None:
         """
 
         Parameters
@@ -388,9 +289,9 @@
         for ds in sfs:
             for ttag, elem in ds.items():
                 if (not ttag.is_private and not
-                    _DicomHelper.istag_file_meta_information_group(ttag) and not
-                        _DicomHelper.istag_repeating_group(ttag) and not
-                        _DicomHelper.istag_group_length(ttag) and not
+                    _istag_file_meta_information_group(ttag) and not
+                        _istag_repeating_group(ttag) and not
+                        _istag_group_length(ttag) and not
                         self._istag_excluded_from_perframe(ttag) and
                         ttag != tag_for_keyword('PixelData')):
                     # Since elem could be a RawDataElement so __getattr__ is
@@ -404,13 +305,12 @@
                 sh_tgs.remove(ttag)
             else:
                 all_values_are_equal = all(
-                    _DicomHelper.isequal(v_i, v[0]) for v_i in v)
+                    _isequal(v_i, v[0]) for v_i in v)
                 if not all_values_are_equal:
                     sh_tgs.remove(ttag)
         pf_tgs -= sh_tgs
         self._shared_tags = list(sh_tgs)
         self._perframe_tags = list(pf_tgs)
->>>>>>> 55fec521
 
     def _istag_excluded_from_perframe(self, t: BaseTag) -> bool:
         return t in self._excluded_from_perframe_tags
@@ -545,22 +445,6 @@
             if tg in similar_ds[0]:
                 distinguishing_tags_existing.append(tg)
             else:
-<<<<<<< HEAD
-                logger.warn('unknown derived pixel contrast')
-                frame_type.append('OTHER')
-        unique_image_types.add(tuple(frame_type))
-        frame_type_item = Dataset()
-        frame_type_item.FrameType = frame_type
-        if pixel_representation == 0:
-            frame_type_item.PixelPresentation = 'MONOCHROME'
-        else:
-            frame_type_item.PixelPresentation = 'COLOR'
-        frame_type_item.VolumetricProperties = volumetric_properties
-        if frame_type[0] == 'ORIGINAL':
-            frame_type_item.VolumeBasedCalculationTechnique = 'NONE'
-        else:
-            frame_type_item.VolumeBasedCalculationTechnique = 'MIXED'
-=======
                 distinguishing_tags_missing.append(tg)
         logger_msg = set()
         for ds in self.mixed_frames_copy:
@@ -569,7 +453,7 @@
                 if tg in ds:
                     logger_msg.add(
                         '{} is missing in all but {}'.format(
-                            _DicomHelper.tag2kwstr(tg), ds['SOPInstanceUID']))
+                            _tag2kwstr(tg), ds['SOPInstanceUID']))
                     all_equal = False
                     break
             if not all_equal:
@@ -580,11 +464,11 @@
                     all_equal = False
                     break
                 new_val = ds[tg].value
-                if not _DicomHelper.isequal(ref_val, new_val):
+                if not _isequal(ref_val, new_val):
                     logger_msg.add(
                         'Inequality on distinguishing '
                         'attribute{} -> {} != {} \n series uid = {}'.format(
-                            _DicomHelper.tag2kwstr(tg), ref_val, new_val,
+                            _tag2kwstr(tg), ref_val, new_val,
                             ds.SeriesInstanceUID))
                     all_equal = False
                     break
@@ -608,18 +492,19 @@
 class _CommonLegacyConvertedEnhancedImage(SOPClass):
 
     """SOP class for common Legacy Converted Enhanced instances."""
->>>>>>> 55fec521
 
     def __init__(
-            self,
-            legacy_datasets: Sequence[Dataset],
-            series_instance_uid: str,
-            series_number: int,
-            sop_instance_uid: str,
-            instance_number: int,
-            sort_key: Optional[Callable] = None,
-            **kwargs: Any,
-        ) -> None:
+        self,
+        legacy_datasets: Sequence[Dataset],
+        series_instance_uid: str,
+        series_number: int,
+        sop_instance_uid: str,
+        instance_number: int,
+        transfer_syntax_uid: str | None = None,
+        use_extended_offset_table: bool = False,
+        sort_key: Optional[Callable] = None,
+        **kwargs: Any,
+    ) -> None:
         """
 
         Parameters
@@ -629,14 +514,32 @@
             be converted
         series_instance_uid: str
             UID of the series
-        series_number: Union[int, None]
+        series_number: int
             Number of the series within the study
         sop_instance_uid: str
             UID that should be assigned to the instance
         instance_number: int
             Number that should be assigned to the instance
+        transfer_syntax_uid: str, optional
+            UID of transfer syntax that should be used for encoding of data
+            elements. If ``None``(the default), the transfer syntax of the
+            legacy datasets will be used and the frames will not be re-encoded.
+            The following compressed transfer syntaxes are supported: JPEG 2000
+            Lossless (``"1.2.840.10008.1.2.4.90"``) and JPEG-LS Lossless
+            (``"1.2.840.10008.1.2.4.80"``).
+        use_extended_offset_table: bool, optional
+            Include an extended offset table instead of a basic offset table
+            for encapsulated transfer syntaxes. Extended offset tables avoid
+            size limitations on basic offset tables, and separate the offset
+            table from the pixel data by placing it into metadata. However,
+            they may be less widely supported than basic offset tables. This
+            parameter is ignored if using a native (uncompressed) transfer
+            syntax. The default value may change in a future release.
         sort_key: Optional[Callable], optional
             A function by which the single-frame instances will be sorted
+        **kwargs: Any, optional
+            Additional keyword arguments that will be passed to the constructor
+            of `highdicom.base.SOPClass`
 
         """
         try:
@@ -648,7 +551,8 @@
         if len(all_framesets.frame_sets) > 1:
             raise ValueError(
                 'Mixed frames sets: the input single frame list contain more '
-                'than one multiframe collection')
+                'than one multiframe collection'
+            )
         frame_set = all_framesets.frame_sets[0]
         if sort_key is None:
             sort_key = _CommonLegacyConvertedEnhancedImage.default_sort_key
@@ -659,6 +563,7 @@
             sop_instance_uid=sop_instance_uid,
             sop_class_uid=sop_class_uid,
             instance_number=instance_number,
+            transfer_syntax_uid=transfer_syntax_uid,
             #  Manufacturer is type 2
             manufacturer=getattr(ref_ds, "Manufacturer", None),
             #  Modality is type 1
@@ -681,13 +586,12 @@
             study_time=getattr(ref_ds, "StudyTime", None),
             #  ReferringPhysicianName is type 2
             referring_physician_name=getattr(
-                ref_ds, "ReferringPhysicianName", None),
+                ref_ds, "ReferringPhysicianName", None
+            ),
             **kwargs
         )
         self._legacy_datasets = legacy_datasets
         self._perframe_functional_groups = DataElementSequence()
-        for i in range(0, len(legacy_datasets)):
-            item = Dataset()
         self._perframe_functional_groups = [
             Dataset() for _ in range(len(legacy_datasets))]
         tg = tag_for_keyword('PerFrameFunctionalGroupsSequence')
@@ -964,16 +868,8 @@
             except BaseException:
                 a.value = TM(default)
 
-<<<<<<< HEAD
-        elif sop_class_uid == '1.2.840.10008.5.1.4.1.1.128.1':
-            # PET Image Frame Type (M)
-            perframe_item.PETFrameTypeSequence = [
-                frame_type_item,
-            ]
-=======
         self._mark_tag_as_used(tg)
         return a
->>>>>>> 55fec521
 
     def _add_module(
             self,
@@ -1174,19 +1070,6 @@
         attrib: pydicom.dataelem.DataElement
             source attribute from which the frame type is inferred.
 
-<<<<<<< HEAD
-        # Cardiac Synchronization (U)
-        # TODO: https://dicom.nema.org/medical/dicom/current/output/chtml/part03/sect_C.7.6.16.2.html#sect_C.7.6.16.2.7  # noqa
-
-        # Contrast/Bolus Usage (U) - MR/CT only
-        # TODO: https://dicom.nema.org/medical/dicom/current/output/chtml/part03/sect_C.7.6.16.2.html#sect_C.7.6.16.2.12  # noqa
-
-        # Respiratory Synchronization (U)
-        # TODO: https://dicom.nema.org/medical/dicom/current/output/chtml/part03/sect_C.7.6.16.2.html#sect_C.7.6.16.2.17  # noqa
-
-        # Real World Value Mapping (U) - PET only
-        # TODO: https://dicom.nema.org/medical/dicom/current/output/chtml/part03/sect_C.7.6.16.2.html#sect_C.7.6.16.2.11  # noqa
-=======
         Returns
         -------
         Optional[List[str]]
@@ -1221,7 +1104,6 @@
         -------
         int:
             Appropriate DICOM tag integer is returned.
->>>>>>> 55fec521
 
         """
         seq_kw = '{}{}FrameTypeSequence'
@@ -1727,72 +1609,6 @@
                 if not contains_localizer:
                     value = "HU"
             else:
-<<<<<<< HEAD
-                if tag not in ignored_attributes:
-                    unassigned_dataelements[tag].append(da)
-
-    # All remaining unassigned attributes will be collected in either the
-    # UnassignedSharedConvertedAttributesSequence or the
-    # UnassignedPerFrameConvertedAttributesSequence, depending on whether
-    # values vary across frames (original single-frame image instances).
-    unassigned_shared_ca_item = Dataset()
-    unassigned_perframe_ca_items = [
-        Dataset()
-        for _ in range(len(sf_datasets))
-    ]
-    for _tag, dataelements in unassigned_dataelements.items():
-        values = [str(da.value) for da in dataelements]
-        unique_values = set(values)
-        if len(unique_values) == 1:
-            unassigned_shared_ca_item.add(dataelements[0])
-        else:
-            for i, da in enumerate(dataelements):
-                unassigned_perframe_ca_items[i].add(da)
-
-    mf_dataset.ImageType = list(list(unique_image_types)[0])
-    if len(unique_image_types) > 1:
-        mf_dataset.ImageType[2] = 'MIXED'
-    if pixel_representation == 0:
-        mf_dataset.PixelPresentation = 'MONOCHROME'
-    else:
-        mf_dataset.PixelPresentation = 'COLOR'
-    mf_dataset.VolumetricProperties = volumetric_properties
-
-    # Shared Functional Groups
-    shared_item = Dataset()
-
-    # Pixel Measures (M)
-    pixel_measures_item = Dataset()
-    pixel_measures_item.PixelSpacing = ref_ds.PixelSpacing
-    pixel_measures_item.SliceThickness = ref_ds.SliceThickness
-    try:
-        pixel_measures_item.SpacingBetweenSlices = \
-            ref_ds.SpacingBetweenSlices
-    except AttributeError:
-        pass
-    shared_item.PixelMeasuresSequence = [
-        pixel_measures_item,
-    ]
-
-    # Plane Orientation (Patient) (M)
-    plane_orientation_item = Dataset()
-    plane_orientation_item.ImageOrientationPatient = \
-        ref_ds.ImageOrientationPatient
-    shared_item.PlaneOrientationSequence = [
-        plane_orientation_item,
-    ]
-
-    shared_item.UnassignedSharedConvertedAttributesSequence = [
-        unassigned_shared_ca_item,
-    ]
-    mf_dataset.SharedFunctionalGroupsSequence = [
-        shared_item,
-    ]
-
-    for i, ca_item in enumerate(unassigned_perframe_ca_items):
-        perframe_items[i].UnassignedPerFrameConvertedAttributesSequence = [
-            ca_item,
-=======
                 value = 'US'
             tg = tag_for_keyword('RescaleType')
             if "RescaleType" not in item:
@@ -2655,7 +2471,6 @@
             [self._add_module_to_mf_contributing_equipment, None],
             [self._add_module_to_mf_unassigned_perframe, None],
             [self._add_module_to_mf_unassigned_shared, None],
->>>>>>> 55fec521
         ]
         for b in blocks:
             self._build_blocks.append(b)
@@ -2664,34 +2479,6 @@
         """Arranges CT specific methods for multiframe conversion and
         put them in place.
 
-<<<<<<< HEAD
-    # Create the Pixel Data element of the mulit-frame image instance using
-    # native encoding (simply concatenating pixels of individual frames)
-    # Sometimes there may be numpy types such as ">i2". The (* 1) hack
-    # ensures that pixel values have the correct integer type.
-    encoded_frames = [
-        encode_frame(
-            ds.pixel_array * 1,
-            transfer_syntax_uid=mf_dataset.file_meta.TransferSyntaxUID,
-            bits_allocated=ds.BitsAllocated,
-            bits_stored=ds.BitsStored,
-            photometric_interpretation=ds.PhotometricInterpretation,
-            pixel_representation=ds.PixelRepresentation
-        )
-        for ds in sf_datasets
-    ]
-    if mf_dataset.file_meta.TransferSyntaxUID.is_encapsulated:
-        if use_extended_offset_table:
-            (
-                mf_dataset.PixelData,
-                mf_dataset.ExtendedOffsetTable,
-                mf_dataset.ExtendedOffsetTableLengths,
-            ) = encapsulate_extended(encoded_frames)
-        else:
-            mf_dataset.PixelData = encapsulate(encoded_frames)
-    else:
-        mf_dataset.PixelData = b''.join(encoded_frames)
-=======
         """
         blocks = [
             [
@@ -2707,7 +2494,6 @@
     def _add_mr_specific_build_blocks(self) -> None:
         """Arranges MRI specific methods for multiframe conversion and
         put them in place
->>>>>>> 55fec521
 
         """
         blocks = [
@@ -2782,28 +2568,17 @@
     """SOP class for Legacy Converted Enhanced CT Image instances."""
 
     def __init__(
-<<<<<<< HEAD
         self,
         legacy_datasets: Sequence[Dataset],
         series_instance_uid: str,
         series_number: int,
         sop_instance_uid: str,
         instance_number: int,
-        transfer_syntax_uid: str = ExplicitVRLittleEndian,
+        sort_key: Optional[Callable] = None,
+        transfer_syntax_uid: str | None = None,
         use_extended_offset_table: bool = False,
-        **kwargs: Any
+        **kwargs: Any,
     ) -> None:
-=======
-            self,
-            legacy_datasets: Sequence[Dataset],
-            series_instance_uid: str,
-            series_number: int,
-            sop_instance_uid: str,
-            instance_number: int,
-            sort_key: Optional[Callable] = None,
-            **kwargs: Any,
-        ) -> None:
->>>>>>> 55fec521
         """
 
         Parameters
@@ -2819,12 +2594,13 @@
             UID that should be assigned to the instance
         instance_number: int
             Number that should be assigned to the instance
-<<<<<<< HEAD
-        transfer_syntax_uid: str, optional
-            UID of transfer syntax that should be used for encoding of
-            data elements. The following compressed transfer syntaxes
-            are supported: JPEG 2000 Lossless (``"1.2.840.10008.1.2.4.90"``)
-            and JPEG-LS Lossless (``"1.2.840.10008.1.2.4.80"``).
+        transfer_syntax_uid: str | None, optional
+            UID of transfer syntax that should be used for encoding of data
+            elements. If ``None``(the default), the transfer syntax of the
+            legacy datasets will be used and the frames will not be re-encoded.
+            The following compressed transfer syntaxes are supported: JPEG 2000
+            Lossless (``"1.2.840.10008.1.2.4.90"``) and JPEG-LS Lossless
+            (``"1.2.840.10008.1.2.4.80"``).
         use_extended_offset_table: bool, optional
             Include an extended offset table instead of a basic offset table
             for encapsulated transfer syntaxes. Extended offset tables avoid
@@ -2833,27 +2609,18 @@
             they may be less widely supported than basic offset tables. This
             parameter is ignored if using a native (uncompressed) transfer
             syntax. The default value may change in a future release.
+        sort_key: Optional[Callable], optional
+            A function by which the single-frame instances will be sorted
         **kwargs: Any, optional
             Additional keyword arguments that will be passed to the constructor
             of `highdicom.base.SOPClass`
-=======
-        sort_key: Optional[Callable], optional
-            A function by which the single-frame instances will be sorted
->>>>>>> 55fec521
 
         """
         try:
             ref_ds = legacy_datasets[0]
-<<<<<<< HEAD
-        except IndexError as e:
-            raise ValueError('No DICOM data sets of provided.') from e
-
-        if ref_ds.Modality != 'MR':
-=======
         except IndexError:
             raise ValueError('No DICOM data sets of provided.')
         if ref_ds.Modality != 'CT':
->>>>>>> 55fec521
             raise ValueError(
                 'Wrong modality for conversion of legacy CT images.'
             )
@@ -2861,59 +2628,19 @@
             raise ValueError(
                 'Wrong SOP class for conversion of legacy CT images.'
             )
-<<<<<<< HEAD
-
-        sop_class_uid = LEGACY_ENHANCED_SOP_CLASS_UID_MAP[ref_ds.SOPClassUID]
-
-        supported_transfer_syntaxes = {
-            ImplicitVRLittleEndian,
-            ExplicitVRLittleEndian,
-            JPEG2000Lossless,
-            JPEGLSLossless,
-        }
-        if transfer_syntax_uid not in supported_transfer_syntaxes:
-            raise ValueError(
-                f'Transfer syntax "{transfer_syntax_uid}" is not supported'
-            )
-
-=======
->>>>>>> 55fec521
         super().__init__(
             legacy_datasets,
             series_instance_uid=series_instance_uid,
             series_number=series_number,
             sop_instance_uid=sop_instance_uid,
             instance_number=instance_number,
-<<<<<<< HEAD
-            manufacturer=ref_ds.Manufacturer,
-            modality=ref_ds.Modality,
             transfer_syntax_uid=transfer_syntax_uid,
-            patient_id=ref_ds.PatientID,
-            patient_name=ref_ds.PatientName,
-            patient_birth_date=ref_ds.PatientBirthDate,
-            patient_sex=ref_ds.PatientSex,
-            accession_number=ref_ds.AccessionNumber,
-            study_id=ref_ds.StudyID,
-            study_date=ref_ds.StudyDate,
-            study_time=ref_ds.StudyTime,
-            referring_physician_name=getattr(
-                ref_ds, 'ReferringPhysicianName', None
-            ),
-            **kwargs
-        )
-        _convert_legacy_to_enhanced(
-            legacy_datasets,
-            self,
             use_extended_offset_table=use_extended_offset_table,
-        )
-        self.PresentationLUTShape = 'IDENTITY'
-=======
             sort_key=sort_key,
             **kwargs
         )
         self._add_build_blocks_for_ct()
         self._convert2multiframe()
->>>>>>> 55fec521
 
 
 class LegacyConvertedEnhancedPETImage(_CommonLegacyConvertedEnhancedImage):
@@ -2921,28 +2648,17 @@
     """SOP class for Legacy Converted Enhanced PET Image instances."""
 
     def __init__(
-<<<<<<< HEAD
         self,
         legacy_datasets: Sequence[Dataset],
         series_instance_uid: str,
         series_number: int,
         sop_instance_uid: str,
         instance_number: int,
-        transfer_syntax_uid: str = ExplicitVRLittleEndian,
+        transfer_syntax_uid: str | None = None,
         use_extended_offset_table: bool = False,
-        **kwargs: Any
+        sort_key: Optional[Callable] = None,
+        **kwargs: Any,
     ) -> None:
-=======
-            self,
-            legacy_datasets: Sequence[Dataset],
-            series_instance_uid: str,
-            series_number: int,
-            sop_instance_uid: str,
-            instance_number: int,
-            sort_key: Optional[Callable] = None,
-            **kwargs: Any,
-        ) -> None:
->>>>>>> 55fec521
         """
 
         Parameters
@@ -2958,12 +2674,13 @@
             UID that should be assigned to the instance
         instance_number: int
             Number that should be assigned to the instance
-<<<<<<< HEAD
-        transfer_syntax_uid: str, optional
-            UID of transfer syntax that should be used for encoding of
-            data elements. The following compressed transfer syntaxes
-            are supported: JPEG 2000 Lossless (``"1.2.840.10008.1.2.4.90"``)
-            and JPEG-LS Lossless (``"1.2.840.10008.1.2.4.80"``).
+        transfer_syntax_uid: str | None, optional
+            UID of transfer syntax that should be used for encoding of data
+            elements. If ``None``(the default), the transfer syntax of the
+            legacy datasets will be used and the frames will not be re-encoded.
+            The following compressed transfer syntaxes are supported: JPEG 2000
+            Lossless (``"1.2.840.10008.1.2.4.90"``) and JPEG-LS Lossless
+            (``"1.2.840.10008.1.2.4.80"``).
         use_extended_offset_table: bool, optional
             Include an extended offset table instead of a basic offset table
             for encapsulated transfer syntaxes. Extended offset tables avoid
@@ -2972,27 +2689,18 @@
             they may be less widely supported than basic offset tables. This
             parameter is ignored if using a native (uncompressed) transfer
             syntax. The default value may change in a future release.
+        sort_key: Optional[Callable], optional
+            A function by which the single-frame instances will be sorted
         **kwargs: Any, optional
             Additional keyword arguments that will be passed to the constructor
             of `highdicom.base.SOPClass`
-=======
-        sort_key: Optional[Callable], optional
-            A function by which the single-frame instances will be sorted
->>>>>>> 55fec521
 
         """
         try:
             ref_ds = legacy_datasets[0]
-<<<<<<< HEAD
-        except IndexError as e:
-            raise ValueError('No DICOM data sets of provided.') from e
-
-        if ref_ds.Modality != 'CT':
-=======
         except IndexError:
             raise ValueError('No DICOM data sets of provided.')
         if ref_ds.Modality != 'PT':
->>>>>>> 55fec521
             raise ValueError(
                 'Wrong modality for conversion of legacy PET images.'
             )
@@ -3006,33 +2714,13 @@
             series_number=series_number,
             sop_instance_uid=sop_instance_uid,
             instance_number=instance_number,
-<<<<<<< HEAD
-            manufacturer=ref_ds.Manufacturer,
-            modality=ref_ds.Modality,
             transfer_syntax_uid=transfer_syntax_uid,
-            patient_id=ref_ds.PatientID,
-            patient_name=ref_ds.PatientName,
-            patient_birth_date=ref_ds.PatientBirthDate,
-            patient_sex=ref_ds.PatientSex,
-            accession_number=ref_ds.AccessionNumber,
-            study_id=ref_ds.StudyID,
-            study_date=ref_ds.StudyDate,
-            study_time=ref_ds.StudyTime,
-            referring_physician_name=ref_ds.ReferringPhysicianName,
-            **kwargs
-        )
-        _convert_legacy_to_enhanced(
-            legacy_datasets,
-            self,
             use_extended_offset_table=use_extended_offset_table,
-        )
-=======
             sort_key=sort_key,
             **kwargs
         )
         self._add_build_blocks_for_pet()
         self._convert2multiframe()
->>>>>>> 55fec521
 
 
 class LegacyConvertedEnhancedMRImage(_CommonLegacyConvertedEnhancedImage):
@@ -3040,28 +2728,17 @@
     """SOP class for Legacy Converted Enhanced MR Image instances."""
 
     def __init__(
-<<<<<<< HEAD
-        self,
-        legacy_datasets: Sequence[Dataset],
-        series_instance_uid: str,
-        series_number: int,
-        sop_instance_uid: str,
-        instance_number: int,
-        transfer_syntax_uid: str = ExplicitVRLittleEndian,
-        use_extended_offset_table: bool = False,
-        **kwargs: Any
-    ) -> None:
-=======
             self,
             legacy_datasets: Sequence[Dataset],
             series_instance_uid: str,
             series_number: int,
             sop_instance_uid: str,
             instance_number: int,
+            transfer_syntax_uid: str | None = None,
+            use_extended_offset_table: bool = False,
             sort_key: Optional[Callable] = None,
             **kwargs: Any,
         ) -> None:
->>>>>>> 55fec521
         """
 
         Parameters
@@ -3071,18 +2748,19 @@
             be converted
         series_instance_uid: str
             UID of the series
-        series_number: int
+        series_number: Union[int, None]
             Number of the series within the study
         sop_instance_uid: str
             UID that should be assigned to the instance
         instance_number: int
             Number that should be assigned to the instance
-<<<<<<< HEAD
-        transfer_syntax_uid: str, optional
-            UID of transfer syntax that should be used for encoding of
-            data elements. The following compressed transfer syntaxes
-            are supported: JPEG 2000 Lossless (``"1.2.840.10008.1.2.4.90"``)
-            and JPEG-LS Lossless (``"1.2.840.10008.1.2.4.80"``).
+        transfer_syntax_uid: str | None, optional
+            UID of transfer syntax that should be used for encoding of data
+            elements. If ``None``(the default), the transfer syntax of the
+            legacy datasets will be used and the frames will not be re-encoded.
+            The following compressed transfer syntaxes are supported: JPEG 2000
+            Lossless (``"1.2.840.10008.1.2.4.90"``) and JPEG-LS Lossless
+            (``"1.2.840.10008.1.2.4.80"``).
         use_extended_offset_table: bool, optional
             Include an extended offset table instead of a basic offset table
             for encapsulated transfer syntaxes. Extended offset tables avoid
@@ -3091,27 +2769,15 @@
             they may be less widely supported than basic offset tables. This
             parameter is ignored if using a native (uncompressed) transfer
             syntax. The default value may change in a future release.
-        **kwargs: Any, optional
-            Additional keyword arguments that will be passed to the constructor
-            of `highdicom.base.SOPClass`
-=======
         sort_key: Optional[Callable], optional
             A function by which the single-frame instances will be sorted
->>>>>>> 55fec521
 
         """
         try:
             ref_ds = legacy_datasets[0]
-<<<<<<< HEAD
-        except IndexError as e:
-            raise ValueError('No DICOM data sets of provided.') from e
-
-        if ref_ds.Modality != 'PT':
-=======
         except IndexError:
             raise ValueError('No DICOM data sets of provided.')
         if ref_ds.Modality != 'MR':
->>>>>>> 55fec521
             raise ValueError(
                 'Wrong modality for conversion of legacy MR images.'
             )
@@ -3119,53 +2785,16 @@
             raise ValueError(
                 'Wrong SOP class for conversion of legacy MR images.'
             )
-<<<<<<< HEAD
-
-        sop_class_uid = LEGACY_ENHANCED_SOP_CLASS_UID_MAP[ref_ds.SOPClassUID]
-
-        supported_transfer_syntaxes = {
-            ImplicitVRLittleEndian,
-            ExplicitVRLittleEndian,
-            JPEG2000Lossless,
-            JPEGLSLossless,
-        }
-        if transfer_syntax_uid not in supported_transfer_syntaxes:
-            raise ValueError(
-                f'Transfer syntax "{transfer_syntax_uid}" is not supported'
-            )
-
-=======
->>>>>>> 55fec521
         super().__init__(
             legacy_datasets,
             series_instance_uid=series_instance_uid,
             series_number=series_number,
             sop_instance_uid=sop_instance_uid,
             instance_number=instance_number,
-<<<<<<< HEAD
-            manufacturer=ref_ds.Manufacturer,
-            modality=ref_ds.Modality,
             transfer_syntax_uid=transfer_syntax_uid,
-            patient_id=ref_ds.PatientID,
-            patient_name=ref_ds.PatientName,
-            patient_birth_date=ref_ds.PatientBirthDate,
-            patient_sex=ref_ds.PatientSex,
-            accession_number=ref_ds.AccessionNumber,
-            study_id=ref_ds.StudyID,
-            study_date=ref_ds.StudyDate,
-            study_time=ref_ds.StudyTime,
-            referring_physician_name=ref_ds.ReferringPhysicianName,
-            **kwargs
-        )
-        _convert_legacy_to_enhanced(
-            legacy_datasets,
-            self,
             use_extended_offset_table=use_extended_offset_table,
-        )
-=======
             sort_key=sort_key,
             **kwargs
         )
         self._add_build_blocks_for_mr()
-        self._convert2multiframe()
->>>>>>> 55fec521
+        self._convert2multiframe()