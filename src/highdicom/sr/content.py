--- conflicted
+++ resolved
@@ -758,23 +758,6 @@
             of the list should be a 2D numpy array representing the graphic
             data for a single element of type ``graphic_type``.
 
-<<<<<<< HEAD
-            If ``graphic_type`` is "ELLIPSOID" or "POINT", the volume surface
-            will consist of a single element that defines the entire surface.
-            Therefore, a single 2D numpy array should be passed for
-            ``graphic_data`` as a list of length 1. For reasons of backwards
-            compatibility, it is also possible to pass a numpy array directly.
-
-            If ``graphic_type`` is "ELLIPSE" or "POLYGON", the volume surface
-            will consist of two or more planar regions that together define the
-            surface. Therefore a list of two or more 2D numpy arrays should be
-            passed for ``graphic_data``.
-
-            Each 2D numpy array should have dimension N x 3 where each row of
-            the array represents a coordinate in the 3D frame of reference. The
-            number, N, and meaning of the coordinates depends upon the value of
-            "graphic_type". See :class:`highdicom.sr.GraphicTypeValues3D` for
-=======
             If `graphic_type` is ``"ELLIPSOID"`` or ``"POINT"``, the volume
             surface will consist of a single element that defines the entire
             surface. Therefore, a single 2D NumPy array should be passed
@@ -790,7 +773,6 @@
             the array represents a coordinate in the 3D Frame of Reference. The
             number, N, and meaning of the coordinates depends upon the value of
             `graphic_type`. See :class:`highdicom.sr.GraphicTypeValues3D` for
->>>>>>> cbc5a4b2
             details.
 
         frame_of_reference_uid: str
@@ -872,7 +854,6 @@
                 '"source_images" or "source_series".'
             )
 
-<<<<<<< HEAD
     @classmethod
     def from_sequence(
         cls,
@@ -974,8 +955,6 @@
         new_seq.__class__ = cls
         return new_seq
 
-=======
->>>>>>> cbc5a4b2
 
 class RealWorldValueMap(CompositeContentItem):
 
