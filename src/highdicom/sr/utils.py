"""Utilities for working with SR document instances."""
from collections import defaultdict
from typing import List, Mapping, Optional, Sequence, Tuple, Union

from pydicom.dataset import Dataset
from pydicom.sr.coding import Code

from highdicom.sr.coding import CodedConcept
from highdicom.sr.enum import ValueTypeValues, RelationshipTypeValues
from highdicom.sr.value_types import ContentItem


def find_content_items(
    dataset: Dataset,
    name: Optional[Union[CodedConcept, Code]] = None,
    value_type: Optional[Union[ValueTypeValues, str]] = None,
    relationship_type: Optional[Union[RelationshipTypeValues, str]] = None,
    recursive: bool = False
) -> List[Dataset]:
    """Finds content items in a Structured Report document that match a given
    query.

    Parameters
    ----------
    dataset: pydicom.dataset.Dataset
        SR document instance
    name: Union[highdicom.sr.CodedConcept, pydicom.sr.coding.Code], optional
        Coded name that items should have
    value_type: Union[highdicom.sr.ValueTypeValues, str], optional
        Type of value that items should have
        (e.g. ``highdicom.sr.ValueTypeValues.CONTAINER``)
    relationship_type: Union[highdicom.sr.RelationshipTypeValues, str], optional
        Type of relationship that items should have with its parent
        (e.g. ``highdicom.sr.RelationshipTypeValues.CONTAINS``)
    recursive: bool, optional
        Whether search should be performed recursively, i.e. whether contained
        child content items should also be queried

    Returns
    -------
    List[pydicom.dataset.Dataset]
        flat list of all content items that matched the query

    Raises
    ------
    AttributeError
        When data set does not contain Content Sequence attribute.

    """  # noqa: E501
    def has_name(
        item: ContentItem,
        name: Optional[Union[Code, CodedConcept]]
    ) -> bool:
        if name is None:
            return True
        return item.name == name

    def has_value_type(
        item: ContentItem,
        value_type: Optional[Union[ValueTypeValues, str]]
    ) -> bool:
        if value_type is None:
            return True
        value_type = ValueTypeValues(value_type)
        return item.value_type == value_type

    def has_relationship_type(
            item: ContentItem,
            relationship_type: Optional[Union[RelationshipTypeValues, str]]
    ) -> bool:
        if relationship_type is None:
            return True
        if getattr(item, 'relationship_type', None) is None:
            return False
        relationship_type = RelationshipTypeValues(relationship_type)
        return item.relationship_type == relationship_type

    if not hasattr(dataset, 'ContentSequence'):
        raise AttributeError(
            'Data set does not contain a Content Sequence attribute.'
        )

    def search_tree(
        node: Dataset,
        name: Optional[Union[CodedConcept, Code]],
        value_type: Optional[Union[ValueTypeValues, str]],
        relationship_type: Optional[Union[RelationshipTypeValues, str]],
        recursive: bool
    ) -> List:
        matched_content_items = []
        for i, content_item in enumerate(node.ContentSequence):
            name_code = content_item.ConceptNameCodeSequence[0]
            item = ContentItem(
                value_type=content_item.ValueType,
                name=CodedConcept(
                    value=name_code.CodeValue,
                    scheme_designator=name_code.CodingSchemeDesignator,
                    meaning=name_code.CodeMeaning
                ),
                relationship_type=content_item.get('RelationshipType', None)
            )
            if (has_name(item, name) and
                    has_value_type(item, value_type) and
                    has_relationship_type(item, relationship_type)):
                matched_content_items.append(content_item)
            if hasattr(content_item, 'ContentSequence') and recursive:
                matched_content_items += search_tree(
                    node=content_item,
                    name=name,
                    value_type=value_type,
                    relationship_type=relationship_type,
                    recursive=recursive
                )
        return matched_content_items

    return search_tree(
        node=dataset,
        name=name,
        value_type=value_type,
        relationship_type=relationship_type,
        recursive=recursive
    )


def get_coded_name(item: Dataset) -> CodedConcept:
    """Gets the concept name of a SR Content Item.

    Parameters
    ----------
    item: pydicom.dataset.Dataset
        Content Item

    Returns
    -------
    highdicom.sr.CodedConcept
        Concept name

    """
    try:
        name = item.ConceptNameCodeSequence[0]
    except AttributeError:
        raise AttributeError(
            'Dataset does not contain attribute "ConceptNameCodeSequence" and '
            'thus doesn\'t represent a SR Content Item.'
        )
    return CodedConcept.from_dataset(name)


def get_coded_value(item: Dataset) -> CodedConcept:
    """Gets the value of a SR Content Item with Value Type CODE.

    Parameters
    ----------
    item: pydicom.dataset.Dataset
        Content Item

    Returns
    -------
    highdicom.sr.CodedConcept
        Value

    """
    try:
        value = item.ConceptCodeSequence[0]
    except AttributeError:
        raise AttributeError(
            'Dataset does not contain attribute "ConceptCodeSequence" and '
            'thus doesn\'t represent a SR Content Item of Value Type CODE.'
        )
    return CodedConcept.from_dataset(value)


<<<<<<< HEAD
def is_image(dataset: Dataset) -> bool:
    """Check whether data set represents an image.

    Parameters
    ----------
    dataset: pydicom.dataset.Dataset
        Dataset

    Returns
    -------
    bool
        ``True`` if `dataset` is an image, ``False`` otherwise

    """
    if all(key in dataset for key in ('Rows',
                                      'Columns',
                                      'SamplesPerPixel',
                                      'PhotometricInterpretation',
                                      'BitsAllocated')):
        return True
    else:
        return False
=======
class _ReferencedSOPInstance(Dataset):

    """Class representing an item of Referenced SOP Sequence."""

    def __init__(
        self,
        sop_class_uid: str,
        sop_instance_uid: str,
    ) -> None:
        """
        Parameters
        ----------
        sop_class_uid: str
            SOP Class UID of the referenced object
        sop_instance_uid: str
            SOP Instance UID of the referenced object

        """
        self.ReferencedSOPClassUID = sop_class_uid
        self.ReferencedSOPInstanceUID = sop_instance_uid


def _create_references(
    collection: Mapping[Tuple[str, str], Sequence[_ReferencedSOPInstance]]
) -> List[Dataset]:
    """Create references.

    Parameters
    ----------
    collection: Mapping[Tuple[str, str], Sequence[pydicom.dataset.Dataset]]
        Mapping of Study and Series Instance UIDs to referenced SOP instances

    Returns
    -------
    List[pydicom.dataset.Dataset]
        Items containing the Study Instance UID and the
        Referenced Series Sequence attributes

    """  # noqa: E501
    study_collection: Mapping[str, List[Dataset]] = defaultdict(list)
    for (study_uid, series_uid), instance_items in collection.items():
        series_item = Dataset()
        series_item.SeriesInstanceUID = series_uid
        series_item.ReferencedSOPSequence = instance_items
        study_collection[study_uid].append(series_item)

    ref_items = []
    for study_uid, series_items in study_collection.items():
        study_item = Dataset()
        study_item.StudyInstanceUID = study_uid
        study_item.ReferencedSeriesSequence = series_items
        ref_items.append(study_item)

    return ref_items


def collect_evidence(
    evidence: Sequence[Dataset],
    content: Dataset
) -> Tuple[List[Dataset], List[Dataset]]:
    """Collect evidence for a SR document.

    Any `evidence` that is referenced in `content` via IMAGE or
    COMPOSITE content items will be grouped together for inclusion in the
    Current Requested Procedure Evidence Sequence and all remaining
    evidence will be grouped for potential inclusion in the Pertinent Other
    Evidence Sequence.

    Parameters
    ----------
    evidence: List[pydicom.dataset.Dataset]
        Metadata of instances that serve as evidence for the SR document content
    content: pydicom.dataset.Dataset
        SR document content

    Returns
    -------
    current_requested_procedure_evidence: List[pydicom.dataset.Dataset]
        Items of the Current Requested Procedure Evidence Sequence
    other_pertinent_evidence: List[pydicom.dataset.Dataset]
        Items of the Pertinent Other Evidence Sequence

    Raises
    ------
    ValueError
        When a SOP instance is referenced in `content` but not provided as
        `evidence`

    """  # noqa: E501
    references = find_content_items(
        content,
        value_type=ValueTypeValues.IMAGE,
        recursive=True
    )
    references += find_content_items(
        content,
        value_type=ValueTypeValues.COMPOSITE,
        recursive=True
    )
    ref_uids = set([
        ref.ReferencedSOPSequence[0].ReferencedSOPInstanceUID
        for ref in references
    ])
    evd_uids = set()
    ref_group: Mapping[Tuple[str, str], List[Dataset]] = defaultdict(list)
    unref_group: Mapping[Tuple[str, str], List[Dataset]] = defaultdict(list)
    for evd in evidence:
        if evd.SOPInstanceUID in evd_uids:
            # Skip potential duplicates
            continue
        evd_item = Dataset()
        evd_item.ReferencedSOPClassUID = evd.SOPClassUID
        evd_item.ReferencedSOPInstanceUID = evd.SOPInstanceUID
        key = (evd.StudyInstanceUID, evd.SeriesInstanceUID)
        if evd.SOPInstanceUID in ref_uids:
            ref_group[key].append(evd_item)
        else:
            unref_group[key].append(evd_item)
        evd_uids.add(evd.SOPInstanceUID)
    if not(ref_uids.issubset(evd_uids)):
        missing_uids = ref_uids.difference(evd_uids)
        raise ValueError(
            'No evidence was provided for the following SOP instances, '
            'which are referenced in the document content: "{}"'.format(
                '", "'.join(missing_uids)
            )
        )

    ref_items = _create_references(ref_group)
    unref_items = _create_references(unref_group)
    return (ref_items, unref_items)
>>>>>>> 16e62b5c
<|MERGE_RESOLUTION|>--- conflicted
+++ resolved
@@ -24,12 +24,12 @@
     ----------
     dataset: pydicom.dataset.Dataset
         SR document instance
-    name: Union[highdicom.sr.CodedConcept, pydicom.sr.coding.Code], optional
+    name: Union[highdicom.sr.CodedConcept, pydicom.sr.coding.Code, None], optional
         Coded name that items should have
-    value_type: Union[highdicom.sr.ValueTypeValues, str], optional
+    value_type: Union[highdicom.sr.ValueTypeValues, str, None], optional
         Type of value that items should have
         (e.g. ``highdicom.sr.ValueTypeValues.CONTAINER``)
-    relationship_type: Union[highdicom.sr.RelationshipTypeValues, str], optional
+    relationship_type: Union[highdicom.sr.RelationshipTypeValues, str, None], optional
         Type of relationship that items should have with its parent
         (e.g. ``highdicom.sr.RelationshipTypeValues.CONTAINS``)
     recursive: bool, optional
@@ -170,7 +170,6 @@
     return CodedConcept.from_dataset(value)
 
 
-<<<<<<< HEAD
 def is_image(dataset: Dataset) -> bool:
     """Check whether data set represents an image.
 
@@ -193,7 +192,8 @@
         return True
     else:
         return False
-=======
+
+
 class _ReferencedSOPInstance(Dataset):
 
     """Class representing an item of Referenced SOP Sequence."""
@@ -324,5 +324,4 @@
 
     ref_items = _create_references(ref_group)
     unref_items = _create_references(unref_group)
-    return (ref_items, unref_items)
->>>>>>> 16e62b5c
+    return (ref_items, unref_items)