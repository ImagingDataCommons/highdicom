import logging
from typing import Any, Optional, Union

from pydicom.dataset import Dataset
from pydicom.sr.coding import Code

logger = logging.getLogger(__name__)


class CodedConcept(Dataset):

    """Coded concept of a DICOM SR document content module attribute."""

    def __init__(
        self,
        value: str,
        scheme_designator: str,
        meaning: str,
        scheme_version: Optional[str] = None
    ) -> None:
        """
        Parameters
        ----------
        value: str
            code
        scheme_designator: str
            designator of coding scheme
        meaning: str
            meaning of the code
        scheme_version: Union[str, None], optional
            version of coding scheme

        """
        super(CodedConcept, self).__init__()
        if len(value) > 16:
            if value.startswith('urn') or '://' in value:
                self.URNCodeValue = str(value)
            else:
                self.LongCodeValue = str(value)
        else:
            self.CodeValue = str(value)
        if len(meaning) > 64:
            raise ValueError('Code meaning can have maximally 64 characters.')
        self.CodeMeaning = str(meaning)
        self.CodingSchemeDesignator = str(scheme_designator)
        if scheme_version is not None:
            self.CodingSchemeVersion = str(scheme_version)
        # TODO: Enhanced Code Sequence Macro Attributes

    def __hash__(self) -> int:
        return hash(self.scheme_designator + self.value)

    def __eq__(self, other: Any) -> bool:
        """Compares `self` and `other` for equality.

        Parameters
        ----------
        other: Union[highdicom.sr.CodedConcept, pydicom.sr.coding.Code]
            code

        Returns
        -------
        bool
            whether `self` and `other` are considered equal

        """
        this = Code(
            self.value,
            self.scheme_designator,
            self.meaning,
            self.coding_scheme_version
        )
        return Code.__eq__(this, other)

    def __ne__(self, other: Any) -> bool:
        """Compares `self` and `other` for inequality.

        Parameters
        ----------
        other: Union[CodedConcept, pydicom.sr.coding.Code]
            code

        Returns
        -------
        bool
            whether `self` and `other` are not considered equal

        """
        return not (self == other)

    @classmethod
    def from_dataset(cls, dataset: Dataset) -> 'CodedConcept':
        """Construct a CodedConcept from an existing dataset.

        Parameters
        ----------
        dataset: pydicom.dataset.Dataset
            Dataset representing a coded concept.

        Returns
        -------
        highdicom.sr.coding.CodedConcept:
            Coded concept representation of the dataset.

        Raises
        ------
        TypeError:
            If the passed dataset is not a pydicom dataset.
        AttributeError:
            If the dataset does not contain the required elements for a
            coded concept.

        """
        if not isinstance(dataset, Dataset):
            raise TypeError(
                'Dataset must be a pydicom.dataset.Dataset.'
            )
        for kw in ['CodeValue', 'CodeMeaning', 'CodingSchemeDesignator']:
            if not hasattr(dataset, kw):
                raise AttributeError(
                    'Dataset does not contain the following attribute '
                    f'required for coded concepts: {kw}.'
                )
        return cls(
            value=dataset.CodeValue,
            scheme_designator=dataset.CodingSchemeDesignator,
            meaning=dataset.CodeMeaning,
            scheme_version=getattr(dataset, 'CodingSchemeVersion', None)
        )

    @property
    def value(self) -> str:
        """str: value of either `CodeValue`, `LongCodeValue` or `URNCodeValue`
        attribute"""
        return getattr(
            self, 'CodeValue',
            getattr(
                self, 'LongCodeValue',
                getattr(
                    self, 'URNCodeValue',
                    None
                )
            )
        )

    @property
    def meaning(self) -> str:
        """str: meaning of the code"""
        return self.CodeMeaning

    @property
    def scheme_designator(self) -> str:
        """str: designator of the coding scheme (e.g. ``"DCM"``)"""

        return self.CodingSchemeDesignator

    @property
<<<<<<< HEAD
    def scheme_version(self) -> Union[str, None]:
=======
    def scheme_version(self) -> Optional[str]:
>>>>>>> 38267004
        """Union[str, None]: version of the coding scheme (if specified)"""
        return getattr(self, 'CodingSchemeVersion', None)<|MERGE_RESOLUTION|>--- conflicted
+++ resolved
@@ -155,10 +155,6 @@
         return self.CodingSchemeDesignator
 
     @property
-<<<<<<< HEAD
-    def scheme_version(self) -> Union[str, None]:
-=======
     def scheme_version(self) -> Optional[str]:
->>>>>>> 38267004
         """Union[str, None]: version of the coding scheme (if specified)"""
         return getattr(self, 'CodingSchemeVersion', None)