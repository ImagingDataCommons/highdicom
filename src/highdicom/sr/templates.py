"""DICOM structured reporting templates."""
import logging
from copy import deepcopy
from typing import cast, Iterable, List, Optional, Sequence, Tuple, Union

from pydicom.dataset import Dataset
from pydicom.sr.coding import Code
from pydicom.sr.codedict import codes

from highdicom.sr.coding import CodedConcept
from highdicom.sr.content import (
    FindingSite,
    LongitudinalTemporalOffsetFromEvent,
    ImageRegion,
    ImageRegion3D,
    VolumeSurface,
    RealWorldValueMap,
    ReferencedSegment,
    ReferencedSegmentationFrame,
    SourceImageForMeasurement,
    SourceImageForSegmentation,
    SourceSeriesForSegmentation
)
from highdicom.sr.enum import (
    GraphicTypeValues,
    GraphicTypeValues3D,
    RelationshipTypeValues,
    ValueTypeValues,
)
from highdicom.uid import UID
from highdicom.sr.utils import find_content_items, get_coded_name
from highdicom.sr.value_types import (
    CodeContentItem,
    ContainerContentItem,
    ContentItem,
    ContentSequence,
    ImageContentItem,
    NumContentItem,
    PnameContentItem,
    TextContentItem,
    UIDRefContentItem,
)


DEFAULT_LANGUAGE = CodedConcept(
    value='en-US',
    scheme_designator='RFC5646',
    meaning='English (United States)'
)
_REGION_IN_SPACE = Code('130488', 'DCM', 'Region in Space')


logger = logging.getLogger(__name__)


def _count_roi_items(
    group_item: ContainerContentItem
) -> Tuple[int, int, int, int, int]:
    """Find content items in a 'Measurement Group' container content item
    structured according to TID 1410 Planar ROI Measurements and Qualitative
    Evaluations or TID 1411 Volumetric ROI Measurements and Qualitative
    Evaluations.

    Parameters
    ----------
    group_item: highdicom.sr.ContainerContentItem
        Container content item of measurement group that is expected to
        contain ROI items

    Returns
    -------
    int:
        Number of 'Image Region' content items
    int:
        Number of 'Volume Surface' content items
    int:
        Number of 'Referenced Segment' content items
    int:
        Number of 'Referenced Segmentation Frame' content items
    int:
        Number of 'Region in Space' content items

    """
    if group_item.ValueType != ValueTypeValues.CONTAINER.value:
        raise ValueError(
            'SR Content Item does not represent a measurement group '
            'because it does not have value type CONTAINER.'
        )
    if group_item.name == codes.DCM.MeasurementGroup:
        raise ValueError(
            'SR Content Item does not represent a measurement group '
            'because it does not have name "Measurement Group".'
        )
    n_image_region_items = 0
    n_volume_surface_items = 0
    n_referenced_segment_items = 0
    n_referenced_segmentation_frame_items = 0
    n_region_in_space_items = 0
    for item in group_item.ContentSequence:
        if (item.name == codes.DCM.ImageRegion and
                (item.value_type == ValueTypeValues.SCOORD or
                 item.value_type == ValueTypeValues.SCOORD3D)):
            n_image_region_items += 1
        if (item.name == codes.DCM.VolumeSurface and
                item.value_type == ValueTypeValues.SCOORD3D):
            n_volume_surface_items += 1
        if (item.name == codes.DCM.ReferencedSegment and
                item.value_type == ValueTypeValues.IMAGE):
            n_referenced_segment_items += 1
        if (item.name == codes.DCM.ReferencedSegmentationFrame and
                item.value_type == ValueTypeValues.IMAGE):
            n_referenced_segmentation_frame_items += 1
        if (item.name == _REGION_IN_SPACE and
                item.value_type == ValueTypeValues.COMPOSITE):
            n_region_in_space_items += 1
    return (
        n_image_region_items,
        n_volume_surface_items,
        n_referenced_segment_items,
        n_referenced_segmentation_frame_items,
        n_region_in_space_items,
    )


def _contains_planar_rois(group_item: ContainerContentItem) -> bool:
    """Checks whether a measurement group item contains planar ROIs.

    Parameters
    ----------
    group_item: highdicom.sr.ContainerContentItem
        SR Content Item representing a "Measurement Group"

    Returns
    -------
    bool
        Whether the `group_item` contains any content items with value type
        SCOORD, SCOORD3D, IMAGE, or COMPOSITE representing planar ROIs

    """
    n_image_region_items, n_volume_surface_items, n_referenced_segment_items, \
        n_referenced_segmentation_frame_items, n_region_in_space_items = \
        _count_roi_items(group_item)

    if (
            n_image_region_items == 1 or
            n_referenced_segmentation_frame_items > 0 or
            n_region_in_space_items == 1
       ) and (
            n_volume_surface_items == 0 and
            n_referenced_segment_items == 0
       ):
        return True
    return False


def _contains_volumetric_rois(group_item: ContainerContentItem) -> bool:
    """Checks whether a measurement group item contains volumetric ROIs.

    Parameters
    ----------
    group_item: highdicom.sr.ContainerContentItem
        SR Content Item representing a "Measurement Group"

    Returns
    -------
    bool
        Whether the `group_item` contains any content items with value type
        SCOORD, SCOORD3D, IMAGE, or COMPOSITE representing volumetric ROIs

    """
    n_image_region_items, n_volume_surface_items, n_referenced_segment_items, \
        n_referenced_segmentation_frame_items, n_region_in_space_items = \
        _count_roi_items(group_item)

    if (
            n_image_region_items > 1 or
            n_referenced_segment_items > 0 or
            n_volume_surface_items > 0 or
            n_region_in_space_items > 0
       ) and (
            n_referenced_segmentation_frame_items == 0
       ):
        return True
    return False


def _get_planar_roi_reference_item(
    group_item: ContainerContentItem,
) -> Tuple[Code, ContentItem]:
    """Get the content item representing a planar measurement group's ROI.

    Parameters
    ----------
    group_item: highdicom.sr.ContainerContentItem
        SR Content Item representing a "Planar ROI Measurement Group"

    Returns
    -------
    highdicom.sr.CodedConcept
        Coded concept representing the concept name of the ROI reference item.
    highdicom.sr.ContentItem
        Content item that defines the reference to the ROI.

    """
    reference_type, items = _get_roi_reference_items(
        group_item,
        PlanarROIMeasurementsAndQualitativeEvaluations._allowed_roi_reference_types  # noqa: E501
    )
    if len(items) > 1:
        raise RuntimeError(
            'Multiple reference items were found in the planar ROI '
            'measurements group.'
        )
    return reference_type, items[0]


def _get_volumetric_roi_reference_items(
    group_item: ContainerContentItem,
) -> Tuple[Code, List[ContentItem]]:
    """Get the content items representing a volumetric measurement group's ROI.

    Parameters
    ----------
    group_item: highdicom.sr.ContainerContentItem
        SR Content Item representing a "Volumetric ROI Measurement Group"

    Returns
    -------
    highdicom.sr.CodedConcept
        Coded concept representing the concept name of the ROI reference item.
    List[highdicom.sr.ContentItem]
        Content items that defines the reference to the ROI.

    """
    return _get_roi_reference_items(
        group_item,
        VolumetricROIMeasurementsAndQualitativeEvaluations._allowed_roi_reference_types  # noqa: E501
    )


def _get_roi_reference_items(
    group_item: ContainerContentItem,
    allowed_reference_types: Iterable[Code]
) -> Tuple[Code, List[ContentItem]]:
    """Get the content items representing a measurement group's roi reference.

    Parameters
    ----------
    group_item: highdicom.sr.ContainerContentItem
        SR Content Item representing a "Measurement Group"
    allowed_reference_types: Iterable[Code]
        Codes that are allowed as concept names for ROI references.

    Returns
    -------
    highdicom.sr.CodedConcept
        Coded concept representing the concept name of the ROI reference item.
    List[highdicom.sr.ContentItem]
        Content items that defines the reference to the ROI.

    Raises
    ------
    RuntimeError:
        If no content item representing a valid content type is found. If
        multiple valid content items are found with different concept names.

    """
    ref_type_value_type_map = {
        codes.DCM.ImageRegion: [
            ValueTypeValues.SCOORD,
            ValueTypeValues.SCOORD3D
        ],
        codes.DCM.VolumeSurface: [ValueTypeValues.SCOORD3D],
        codes.DCM.ReferencedSegment: [ValueTypeValues.IMAGE],
        codes.DCM.ReferencedSegmentationFrame: [ValueTypeValues.IMAGE],
        _REGION_IN_SPACE: [ValueTypeValues.COMPOSITE],
    }
    returned_items = []
    reference_type = None
    for item in group_item.ContentSequence:
        if item.relationship_type != RelationshipTypeValues.CONTAINS:
            # All ROI reference content items have relationship type CONTAINS
            continue

        if item.name in allowed_reference_types:
            expected_value_types = ref_type_value_type_map[item.name]
            if item.value_type in expected_value_types:
                if reference_type is None:
                    reference_type = item.name
                else:
                    if item.name != reference_type:
                        raise RuntimeError(
                            'Multiple different reference types were found.'
                        )
                    if reference_type not in (
                        codes.DCM.ImageRegion,
                        codes.DCM.VolumeSurface
                    ):
                        raise RuntimeError(
                            'Multiple different reference items of type '
                            f'"{reference_type.meaning}" are not permitted.'
                        )

                returned_items.append(item)

    if len(returned_items) == 0:
        raise RuntimeError(
            'No content item representing a valid ROI reference was found.'
        )

    return reference_type, returned_items


def _contains_code_items(
    parent_item: ContentItem,
    name: Union[Code, CodedConcept],
    value: Optional[Union[Code, CodedConcept]] = None,
    relationship_type: Optional[RelationshipTypeValues] = None
) -> bool:
    """Checks whether an item contains a specific item with value type CODE.

    Parameters
    ----------
    parent_item: highdicom.sr.ContentItem
        Parent SR Content Item
    name: Union[highdicom.sr.CodedConcept, pydicom.sr.coding.Code]
        Name of the child SR Content Item
    value: Union[highdicom.sr.CodedConcept, pydicom.sr.coding.Code, None], optional
        Code value of the child SR Content Item
    relationship_type: Union[highdicom.sr.RelationshipTypeValues, None], optional
        Relationship between child and parent SR Content Item

    Returns
    -------
    bool
        Whether any of the SR Content Items contained in `parent_item`
        match the filter criteria

    """  # noqa: E501
    matched_items = find_content_items(
        parent_item,
        name=name,
        value_type=ValueTypeValues.CODE,
        relationship_type=relationship_type
    )
    for item in matched_items:
        if value is not None:
            if item.value == value:
                return True
        else:
            return True
    return False


def _contains_text_items(
    parent_item: ContentItem,
    name: Union[Code, CodedConcept],
    value: Optional[str] = None,
    relationship_type: Optional[RelationshipTypeValues] = None
) -> bool:
    """Checks whether an item contains a specific item with value type TEXT.

    Parameters
    ----------
    parent_item: highdicom.sr.ContentItem
        Parent SR Content Item
    name: Union[highdicom.sr.CodedConcept, pydicom.sr.coding.Code]
        Name of the child SR Content Item
    value: str, optional
        Text value of the child SR Content Item
    relationship_type: Union[highdicom.sr.RelationshipTypeValues, None], optional
        Relationship between child and parent SR Content Item

    Returns
    -------
    bool
        Whether any of the SR Content Items contained in `parent_item`
        match the filter criteria

    """  # noqa: E501
    matched_items = find_content_items(
        parent_item,
        name=name,
        value_type=ValueTypeValues.TEXT,
        relationship_type=relationship_type
    )
    for item in matched_items:
        if value is not None:
            if item.TextValue == value:
                return True
        else:
            return True
    return False


def _contains_uidref_items(
    parent_item: ContentItem,
    name: Union[Code, CodedConcept],
    value: Optional[str] = None,
    relationship_type: Optional[RelationshipTypeValues] = None
) -> bool:
    """Checks whether an item contains a specific item with value type UIDREF.

    Parameters
    ----------
    parent_item: highdicom.sr.ContentItem
        Parent SR Content Item
    name: Union[highdicom.sr.CodedConcept, pydicom.sr.coding.Code]
        Name of the child SR Content Item
    value: Union[str, None], optional
        UID value of the child SR Content Item
    relationship_type: Union[highdicom.sr.RelationshipTypeValues, None], optional
        Relationship between child and parent SR Content Item

    Returns
    -------
    bool
        Whether any of the SR Content Items contained in `parent_item`
        match the filter criteria

    """  # noqa: E501
    matched_items = find_content_items(
        parent_item,
        name=name,
        value_type=ValueTypeValues.UIDREF,
        relationship_type=relationship_type
    )
    for item in matched_items:
        if value is not None:
            if item.UID == value:
                return True
        else:
            return True
    return False


def _contains_image_items(
    parent_item: ContentItem,
    name: Union[Code, CodedConcept],
    referenced_sop_class_uid: Union[str, None] = None,
    referenced_sop_instance_uid: Union[str, None] = None,
    relationship_type: Optional[RelationshipTypeValues] = None
) -> bool:
    """Check whether an item contains a specific item with value type IMAGE.

    Parameters
    ----------
    parent_item: highdicom.sr.ContentItem
        Parent SR Content Item
    name: Union[highdicom.sr.CodedConcept, pydicom.sr.coding.Code]
        Name of the child SR Content Item
    referenced_sop_class_uid: Union[str, None], optional
        SOP Class UID referenced by the content item
    referenced_sop_instance_uid: Union[str, None], optional
        SOP Instance UID referenced by the content item
    relationship_type: Union[highdicom.sr.RelationshipTypeValues, None], optional
        Relationship between child and parent SR Content Item

    Returns
    -------
    bool
        Whether any of the SR Content Items contained in `parent_item`
        match the filter criteria

    """  # noqa: E501
    matched_items = find_content_items(
        parent_item,
        name=name,
        value_type=ValueTypeValues.IMAGE,
        relationship_type=relationship_type
    )
    for item in matched_items:
        if referenced_sop_class_uid is not None:
            if item.referenced_sop_class_uid != referenced_sop_class_uid:
                continue
        if referenced_sop_instance_uid is not None:
            if referenced_sop_instance_uid is not None:
                found_uid = sop_seq.ReferencedSOPInstanceUID
                if item.referenced_sop_instance_uid != referenced_sop_instance_uid:  # noqa: E501
                    continue
        return True
    return False


class Template(ContentSequence):

    """Abstract base class for a DICOM SR template."""

    def __init__(
        self,
        items: Optional[Sequence[ContentItem]] = None,
        is_root: bool = False
    ) -> None:
        """

        Parameters
        ----------
        items: Sequence[ContentItem], optional
            content items
        is_root: bool
            Whether this template exists at the root of the SR document
            content tree.

        """
        super().__init__(items, is_root=is_root)


class AlgorithmIdentification(Template):

    """:dcm:`TID 4019 <part16/sect_TID_4019.html>`
    Algorithm Identification"""

    def __init__(
        self,
        name: str,
        version: str,
        parameters: Optional[Sequence[str]] = None
    ) -> None:
        """

        Parameters
        ----------
        name: str
            name of the algorithm
        version: str
            version of the algorithm
        parameters: Union[Sequence[str], None], optional
            parameters of the algorithm

        """
        super().__init__()
        name_item = TextContentItem(
            name=CodedConcept(
                value='111001',
                meaning='Algorithm Name',
                scheme_designator='DCM'
            ),
            value=name,
            relationship_type=RelationshipTypeValues.HAS_CONCEPT_MOD
        )
        self.append(name_item)
        version_item = TextContentItem(
            name=CodedConcept(
                value='111003',
                meaning='Algorithm Version',
                scheme_designator='DCM'
            ),
            value=version,
            relationship_type=RelationshipTypeValues.HAS_CONCEPT_MOD
        )
        self.append(version_item)
        if parameters is not None:
            for param in parameters:
                parameter_item = TextContentItem(
                    name=CodedConcept(
                        value='111002',
                        meaning='Algorithm Parameters',
                        scheme_designator='DCM'
                    ),
                    value=param,
                    relationship_type=RelationshipTypeValues.HAS_CONCEPT_MOD
                )
                self.append(parameter_item)


class TrackingIdentifier(Template):

    """:dcm:`TID 4108 <part16/sect_TID_4108.html>` Tracking Identifier"""

    def __init__(
        self,
        uid: Optional[str] = None,
        identifier: Optional[str] = None
    ):
        """

        Parameters
        ----------
        uid: Union[highdicom.UID, str, None], optional
            globally unique identifier
        identifier: Union[str, None], optional
            human readable identifier

        """
        super().__init__()
        if uid is None:
            uid = UID()
        if identifier is not None:
            tracking_identifier_item = TextContentItem(
                name=CodedConcept(
                    value='112039',
                    meaning='Tracking Identifier',
                    scheme_designator='DCM'
                ),
                value=identifier,
                relationship_type=RelationshipTypeValues.HAS_OBS_CONTEXT
            )
            self.append(tracking_identifier_item)
        tracking_uid_item = UIDRefContentItem(
            name=CodedConcept(
                value='112040',
                meaning='Tracking Unique Identifier',
                scheme_designator='DCM'
            ),
            value=uid,
            relationship_type=RelationshipTypeValues.HAS_OBS_CONTEXT
        )
        self.append(tracking_uid_item)


class TimePointContext(Template):

    """:dcm:`TID 1502 <part16/chapter_A.html#sect_TID_1502>`
     Time Point Context"""  # noqa: E501

    def __init__(
        self,
        time_point: str,
        time_point_type: Optional[Union[CodedConcept, Code]] = None,
        time_point_order: Optional[int] = None,
        subject_time_point_identifier: Optional[str] = None,
        protocol_time_point_identifier: Optional[str] = None,
        temporal_offset_from_event: Optional[
            LongitudinalTemporalOffsetFromEvent
        ] = None
    ):
        """

        Parameters
        ----------
        time_point: str
            actual value representation of the time point
        time_point_type: Union[highdicom.sr.CodedConcept, pydicom.sr.coding.Code, None], optional
            coded type of time point, e.g., "Baseline" or "Posttreatment" (see
            :dcm:`CID 6146 <part16/sect_CID_6146.html>`
            "Time Point Types" for options)
        time_point_order: Union[int, None], optional
            number indicating the order of a time point relative to other
            time points in a time series
        subject_time_point_identifier: Union[str, None], optional
           identifier of a specific time point in a time series, which is
           unique within an appropriate local context and specific to a
           particular subject (patient)
        protocol_time_point_identifier: Union[str, None], optional
           identifier of a specific time point in a time series, which is
           unique within an appropriate local context and specific to a
           particular protocol using the same value for different subjects
        temporal_offset_from_event: Union[highdicom.sr.LongitudinalTemporalOffsetFromEvent, None], optional
            offset in time from a particular event of significance, e.g., the
            baseline of an imaging study or enrollment into a clinical trial

        """  # noqa: E501
        super().__init__()
        time_point_item = TextContentItem(
            name=CodedConcept(
                value='C2348792',
                meaning='Time Point',
                scheme_designator='UMLS'
            ),
            value=time_point,
            relationship_type=RelationshipTypeValues.HAS_OBS_CONTEXT
        )
        self.append(time_point_item)
        if time_point_type is not None:
            time_point_type_item = CodeContentItem(
                name=CodedConcept(
                    value='126072',
                    meaning='Time Point Type',
                    scheme_designator='DCM'
                ),
                value=time_point_type,
                relationship_type=RelationshipTypeValues.HAS_OBS_CONTEXT
            )
            self.append(time_point_type_item)
        if time_point_order is not None:
            time_point_order_item = NumContentItem(
                name=CodedConcept(
                    value='126073',
                    meaning='Time Point Order',
                    scheme_designator='DCM'
                ),
                value=time_point_order,
                unit=Code('1', 'UCUM', 'no units'),
                relationship_type=RelationshipTypeValues.HAS_OBS_CONTEXT
            )
            self.append(time_point_order_item)
        if subject_time_point_identifier is not None:
            subject_time_point_identifier_item = TextContentItem(
                name=CodedConcept(
                    value='126070',
                    meaning='Subject Time Point Identifier',
                    scheme_designator='DCM'
                ),
                value=subject_time_point_identifier,
                relationship_type=RelationshipTypeValues.HAS_OBS_CONTEXT
            )
            self.append(subject_time_point_identifier_item)
        if protocol_time_point_identifier is not None:
            protocol_time_point_identifier_item = TextContentItem(
                name=CodedConcept(
                    value='126071',
                    meaning='Protocol Time Point Identifier',
                    scheme_designator='DCM'
                ),
                value=protocol_time_point_identifier,
                relationship_type=RelationshipTypeValues.HAS_OBS_CONTEXT
            )
            self.append(protocol_time_point_identifier_item)
        if temporal_offset_from_event is not None:
            if not isinstance(temporal_offset_from_event,
                              LongitudinalTemporalOffsetFromEvent):
                raise TypeError(
                    'Argument "temporal_offset_from_event" must have type '
                    'LongitudinalTemporalOffsetFromEvent.'
                )
            self.append(temporal_offset_from_event)


class MeasurementStatisticalProperties(Template):

    """:dcm:`TID 311 <part16/chapter_A.html#sect_TID_311>`
    Measurement Statistical Properties"""

    def __init__(
        self,
        values: Sequence[NumContentItem],
        description: Optional[str] = None,
        authority: Optional[str] = None
    ):
        """

        Parameters
        ----------
        values: Sequence[highdicom.sr.NumContentItem]
            reference values of the population of measurements, e.g., its
            mean or standard deviation (see
            :dcm:`CID 226 <part16/sect_CID_226.html>`
            "Population Statistical Descriptors" and
            :dcm:`CID 227 <part16/sect_CID_227.html>`
            "Sample Statistical Descriptors" for options)
        description: Union[str, None], optional
            description of the reference population of measurements
        authority: Union[str, None], optional
            authority for a description of the reference population of
            measurements

        """
        super().__init__()
        if not isinstance(values, (list, tuple)):
            raise TypeError('Argument "values" must be a list.')
        for concept in values:
            if not isinstance(concept, NumContentItem):
                raise ValueError(
                    'Items of argument "values" must have type '
                    'NumContentItem.'
                )
        self.extend(values)
        if description is not None:
            description_item = TextContentItem(
                name=CodedConcept(
                    value='121405',
                    meaning='Population Description',
                    scheme_designator='DCM'
                ),
                value=description,
                relationship_type=RelationshipTypeValues.HAS_PROPERTIES
            )
            self.append(description_item)
        if authority is not None:
            authority_item = TextContentItem(
                name=CodedConcept(
                    value='121406',
                    meaning='Reference Authority',
                    scheme_designator='DCM'
                ),
                value=authority,
                relationship_type=RelationshipTypeValues.HAS_PROPERTIES
            )
            self.append(authority_item)


class NormalRangeProperties(Template):

    """:dcm:`TID 312 <part16/chapter_A.html#sect_TID_312>`
     Normal Range Properties"""

    def __init__(
        self,
        values: Sequence[NumContentItem],
        description: Optional[str] = None,
        authority: Optional[str] = None
    ):
        """

        Parameters
        ----------
        values: Sequence[highdicom.sr.NumContentItem]
            reference values of the normal range, e.g., its upper and lower
            bound (see :dcm:`CID 223 <part16/sect_CID_223.html>`
            "Normal Range Values" for options)
        description: Union[str, None], optional
            description of the normal range
        authority: Union[str, None], optional
            authority for the description of the normal range

        """  # noqa: E501
        super().__init__()
        if not isinstance(values, (list, tuple)):
            raise TypeError('Argument "values" must be a list.')
        for concept in values:
            if not isinstance(concept, NumContentItem):
                raise ValueError(
                    'Items of argument "values" must have type '
                    'NumContentItem.'
                )
        self.extend(values)
        if description is not None:
            description_item = TextContentItem(
                name=codes.DCM.NormalRangeDescription,
                value=description,
                relationship_type=RelationshipTypeValues.HAS_PROPERTIES
            )
            self.append(description_item)
        if authority is not None:
            authority_item = TextContentItem(
                name=codes.DCM.NormalRangeAuthority,
                value=authority,
                relationship_type=RelationshipTypeValues.HAS_PROPERTIES
            )
            self.append(authority_item)


class MeasurementProperties(Template):

    """:dcm:`TID 310 <part16/chapter_A.html#sect_TID_310>`
     Measurement Properties"""

    def __init__(
        self,
        normality: Optional[Union[CodedConcept, Code]] = None,
        level_of_significance: Optional[Union[CodedConcept, Code]] = None,
        selection_status: Optional[Union[CodedConcept, Code]] = None,
        measurement_statistical_properties: Optional[
            MeasurementStatisticalProperties
        ] = None,
        normal_range_properties: Optional[NormalRangeProperties] = None,
        upper_measurement_uncertainty: Optional[Union[int, float]] = None,
        lower_measurement_uncertainty: Optional[Union[int, float]] = None
    ):
        """

        Parameters
        ----------
        normality: Union[highdicom.sr.CodedConcept, pydicom.sr.coding.Code, None], optional
            the extend to which the measurement is considered normal or abnormal
            (see :dcm:`CID 222 <part16/sect_CID_222.html>` "Normality Codes" for
            options)
        level_of_significance: Union[highdicom.sr.CodedConcept, pydicom.sr.coding.Code, None], optional
            the extend to which the measurement is considered normal or abnormal
            (see :dcm:`CID 220 <part16/sect_CID_220.html>` "Level of
            Significance" for options)
        selection_status: Union[highdicom.sr.CodedConcept, pydicom.sr.coding.Code, None], optional
            how the measurement value was selected or computed from a set of
            available values (see :dcm:`CID 224 <part16/sect_CID_224.html>`
            "Selection Method" for options)
        measurement_statistical_properties: Union[highdicom.sr.MeasurementStatisticalProperties, None], optional
            statistical properties of a reference population for a measurement
            and/or the position of a measurement in such a reference population
        normal_range_properties: Union[highdicom.sr.NormalRangeProperties, None], optional
            statistical properties of a reference population for a measurement
            and/or the position of a measurement in such a reference population
        upper_measurement_uncertainty: Union[int, float, None], optional
            upper range of measurement uncertainty
        lower_measurement_uncertainty: Union[int, float, None], optional
            lower range of measurement uncertainty

        """  # noqa: E501
        super().__init__()
        if normality is not None:
            normality_item = CodeContentItem(
                name=CodedConcept(
                    value='121402',
                    meaning='Normality',
                    scheme_designator='DCM'
                ),
                value=normality,
                relationship_type=RelationshipTypeValues.HAS_PROPERTIES
            )
            self.append(normality_item)
        if measurement_statistical_properties is not None:
            if not isinstance(measurement_statistical_properties,
                              MeasurementStatisticalProperties):
                raise TypeError(
                    'Argument "measurement_statistical_properties" must have '
                    'type MeasurementStatisticalProperties.'
                )
            self.extend(measurement_statistical_properties)
        if normal_range_properties is not None:
            if not isinstance(normal_range_properties,
                              NormalRangeProperties):
                raise TypeError(
                    'Argument "normal_range_properties" must have '
                    'type NormalRangeProperties.'
                )
            self.extend(normal_range_properties)
        if level_of_significance is not None:
            level_of_significance_item = CodeContentItem(
                name=CodedConcept(
                    value='121403',
                    meaning='Level of Significance',
                    scheme_designator='DCM'
                ),
                value=level_of_significance,
                relationship_type=RelationshipTypeValues.HAS_PROPERTIES
            )
            self.append(level_of_significance_item)
        if selection_status is not None:
            selection_status_item = CodeContentItem(
                name=CodedConcept(
                    value='121404',
                    meaning='Selection Status',
                    scheme_designator='DCM'
                ),
                value=selection_status,
                relationship_type=RelationshipTypeValues.HAS_PROPERTIES
            )
            self.append(selection_status_item)
        if upper_measurement_uncertainty is not None:
            upper_measurement_uncertainty_item = NumContentItem(
                name=CodedConcept(
                    value='371886008',
                    meaning='+, range of upper measurement uncertainty',
                    scheme_designator='SCT'
                ),
                value=upper_measurement_uncertainty,
                unit=codes.UCUM.NoUnits,
                relationship_type=RelationshipTypeValues.HAS_PROPERTIES
            )
            self.append(upper_measurement_uncertainty_item)
        if lower_measurement_uncertainty is not None:
            lower_measurement_uncertainty_item = NumContentItem(
                name=CodedConcept(
                    value='371885007',
                    meaning='-, range of lower measurement uncertainty',
                    scheme_designator='SCT'
                ),
                value=lower_measurement_uncertainty,
                unit=codes.UCUM.NoUnits,
                relationship_type=RelationshipTypeValues.HAS_PROPERTIES
            )
            self.append(lower_measurement_uncertainty_item)


class PersonObserverIdentifyingAttributes(Template):

    """:dcm:`TID 1003 <part16/chapter_A.html#sect_TID_1003>`
     Person Observer Identifying Attributes"""

    def __init__(
        self,
        name: str,
        login_name: Optional[str] = None,
        organization_name: Optional[str] = None,
        role_in_organization: Optional[Union[CodedConcept, Code]] = None,
        role_in_procedure: Optional[Union[CodedConcept, Code]] = None
    ):
        """

        Parameters
        ----------
        name: str
            name of the person
        login_name: Union[str, None], optional
            login name of the person
        organization_name: Union[str, None], optional
            name of the person's organization
        role_in_organization: Union[highdicom.sr.CodedConcept, pydicom.sr.coding.Code, None], optional
            role of the person within the organization
        role_in_procedure: Union[highdicom.sr.CodedConcept, pydicom.sr.coding.Code, None], optional
            role of the person in the reported procedure

        """  # noqa: E501
        super().__init__()
        name_item = PnameContentItem(
            name=CodedConcept(
                value='121008',
                meaning='Person Observer Name',
                scheme_designator='DCM',
            ),
            value=name,
            relationship_type=RelationshipTypeValues.HAS_OBS_CONTEXT
        )
        self.append(name_item)
        if login_name is not None:
            login_name_item = TextContentItem(
                name=CodedConcept(
                    value='128774',
                    meaning='Person Observer\'s Login Name',
                    scheme_designator='DCM',
                ),
                value=login_name,
                relationship_type=RelationshipTypeValues.HAS_OBS_CONTEXT
            )
            self.append(login_name_item)
        if organization_name is not None:
            organization_name_item = TextContentItem(
                name=CodedConcept(
                    value='121009',
                    meaning='Person Observer\'s Organization Name',
                    scheme_designator='DCM',
                ),
                value=organization_name,
                relationship_type=RelationshipTypeValues.HAS_OBS_CONTEXT
            )
            self.append(organization_name_item)
        if role_in_organization is not None:
            role_in_organization_item = CodeContentItem(
                name=CodedConcept(
                    value='121010',
                    meaning='Person Observer\'s Role in the Organization',
                    scheme_designator='DCM',
                ),
                value=role_in_organization,
                relationship_type=RelationshipTypeValues.HAS_OBS_CONTEXT
            )
            self.append(role_in_organization_item)
        if role_in_procedure is not None:
            role_in_procedure_item = CodeContentItem(
                name=CodedConcept(
                    value='121011',
                    meaning='Person Observer\'s Role in this Procedure',
                    scheme_designator='DCM',
                ),
                value=role_in_procedure,
                relationship_type=RelationshipTypeValues.HAS_OBS_CONTEXT
            )
            self.append(role_in_procedure_item)

    @property
    def name(self) -> str:
        """str: name of the person"""
        return self[0].value

    @property
    def login_name(self) -> Union[str, None]:
        """Union[str, None]: login name of the person"""
        matches = [
            item for item in self
            if item.name == codes.DCM.PersonObserverLoginName
        ]
        if len(matches) > 1:
            logger.warning(
                'found more than one "Login Name" content item '
                'in "Person Observer Identifying Attributes" template'
            )
        if len(matches) > 0:
            return matches[0].value
        return None

    @property
    def organization_name(self) -> Union[str, None]:
        """Union[str, None]: name of the person's organization"""
        matches = [
            item for item in self
            if item.name == codes.DCM.PersonObserverOrganizationName
        ]
        if len(matches) > 1:
            logger.warning(
                'found more than one "Organization Name" content item '
                'in "Person Observer Identifying Attributes" template'
            )
        if len(matches) > 0:
            return matches[0].value
        return None

    @property
    def role_in_organization(self) -> Union[str, None]:
        """Union[str, None]: role of the person in the organization"""
        matches = [
            item for item in self
            if item.name == codes.DCM.PersonObserverRoleInTheOrganization
        ]
        if len(matches) > 1:
            logger.warning(
                'found more than one "Role in Organization" content item '
                'in "Person Observer Identifying Attributes" template'
            )
        if len(matches) > 0:
            return matches[0].value
        return None

    @property
    def role_in_procedure(self) -> Union[str, None]:
        """Union[str, None]: role of the person in the procedure"""
        matches = [
            item for item in self
            if item.name == codes.DCM.PersonObserverRoleInThisProcedure
        ]
        if len(matches) > 1:
            logger.warning(
                'found more than one "Role in Procedure" content item '
                'in "Person Observer Identifying Attributes" template'
            )
        if len(matches) > 0:
            return matches[0].value
        return None

    @classmethod
    def from_sequence(
        cls,
        sequence: Sequence[Dataset],
        is_root: bool = False
    ) -> 'PersonObserverIdentifyingAttributes':
        """Construct object from a sequence of datasets.

        Parameters
        ----------
        sequence: Sequence[pydicom.dataset.Dataset]
            Datasets representing SR Content Items of template
            TID 1003 "Person Observer Identifying Attributes"
        is_root: bool, optional
            Whether the sequence is used to contain SR Content Items that are
            intended to be added to an SR document at the root of the document
            content tree

        Returns
        -------
        highdicom.sr.PersonObserverIdentifyingAttributes
            Content Sequence containing SR Content Items

        """
        attr_codes = [
            ('name', codes.DCM.PersonObserverName),
            ('login_name', codes.DCM.PersonObserverLoginName),
            ('organization_name',
             codes.DCM.PersonObserverOrganizationName),
            ('role_in_organization',
             codes.DCM.PersonObserverRoleInTheOrganization),
            ('role_in_procedure',
             codes.DCM.PersonObserverRoleInThisProcedure),
        ]
        kwargs = {}
        for dataset in sequence:
            dataset_copy = deepcopy(dataset)
            content_item = ContentItem._from_dataset_derived(dataset_copy)
            for param, name in attr_codes:
                if content_item.name == name:
                    kwargs[param] = content_item.value
        return cls(**kwargs)


class DeviceObserverIdentifyingAttributes(Template):

    """:dcm:`TID 1004 <part16/chapter_A.html#sect_TID_1004>`
     Device Observer Identifying Attributes
    """

    def __init__(
        self,
        uid: str,
        name: Optional[str] = None,
        manufacturer_name: Optional[str] = None,
        model_name: Optional[str] = None,
        serial_number: Optional[str] = None,
        physical_location: Optional[str] = None,
        role_in_procedure: Optional[Union[Code, CodedConcept]] = None
    ):
        """

        Parameters
        ----------
        uid: str
            device UID
        name: Union[str, None], optional
            name of device
        manufacturer_name: Union[str, None], optional
            name of device's manufacturer
        model_name: Union[str, None], optional
            name of the device's model
        serial_number: Union[str, None], optional
            serial number of the device
        physical_location: Union[str, None], optional
            physical location of the device during the procedure
        role_in_procedure: Union[pydicom.sr.coding.Code, highdicom.sr.CodedConcept, None], optional
            role of the device in the reported procedure

        """  # noqa: E501
        super().__init__()
        device_observer_item = UIDRefContentItem(
            name=CodedConcept(
                value='121012',
                meaning='Device Observer UID',
                scheme_designator='DCM',
            ),
            value=uid,
            relationship_type=RelationshipTypeValues.HAS_OBS_CONTEXT
        )
        self.append(device_observer_item)
        if name is not None:
            name_item = TextContentItem(
                name=CodedConcept(
                    value='121013',
                    meaning='Device Observer Name',
                    scheme_designator='DCM',
                ),
                value=name,
                relationship_type=RelationshipTypeValues.HAS_OBS_CONTEXT
            )
            self.append(name_item)
        if manufacturer_name is not None:
            manufacturer_name_item = TextContentItem(
                name=CodedConcept(
                    value='121014',
                    meaning='Device Observer Manufacturer',
                    scheme_designator='DCM',
                ),
                value=manufacturer_name,
                relationship_type=RelationshipTypeValues.HAS_OBS_CONTEXT
            )
            self.append(manufacturer_name_item)
        if model_name is not None:
            model_name_item = TextContentItem(
                name=CodedConcept(
                    value='121015',
                    meaning='Device Observer Model Name',
                    scheme_designator='DCM',
                ),
                value=model_name,
                relationship_type=RelationshipTypeValues.HAS_OBS_CONTEXT
            )
            self.append(model_name_item)
        if serial_number is not None:
            serial_number_item = TextContentItem(
                name=CodedConcept(
                    value='121016',
                    meaning='Device Observer Serial Number',
                    scheme_designator='DCM',
                ),
                value=serial_number,
                relationship_type=RelationshipTypeValues.HAS_OBS_CONTEXT
            )
            self.append(serial_number_item)
        if physical_location is not None:
            physical_location_item = TextContentItem(
                name=codes.DCM.DeviceObserverPhysicalLocationDuringObservation,
                value=physical_location,
                relationship_type=RelationshipTypeValues.HAS_OBS_CONTEXT
            )
            self.append(physical_location_item)
        if role_in_procedure is not None:
            role_in_procedure_item = CodeContentItem(
                name=codes.DCM.DeviceRoleInProcedure,
                value=role_in_procedure,
                relationship_type=RelationshipTypeValues.HAS_OBS_CONTEXT
            )
            self.append(role_in_procedure_item)

    @property
    def uid(self) -> UID:
        """highdicom.UID: unique device identifier"""
        return UID(self[0].value)

    @property
    def name(self) -> Union[str, None]:
        """Union[str, None]: name of device"""
        matches = [
            item for item in self
            if item.name == codes.DCM.DeviceObserverName
        ]
        if len(matches) > 1:
            logger.warning(
                'found more than one "Device Observer Name" content item '
                'in "Device Observer Identifying Attributes" template'
            )
        if len(matches) > 0:
            return matches[0].value
        return None

    @property
    def manufacturer_name(self) -> Union[str, None]:
        """Union[str, None]: name of device manufacturer"""
        matches = [
            item for item in self
            if item.name == codes.DCM.DeviceObserverManufacturer
        ]
        if len(matches) > 1:
            logger.warning(
                'found more than one "Device Observer Manufacturer" content '
                'name in "Device Observer Identifying Attributes" template'
            )
        if len(matches) > 0:
            return matches[0].value
        return None

    @property
    def model_name(self) -> Union[str, None]:
        """Union[str, None]: name of device model"""
        matches = [
            item for item in self
            if item.name == codes.DCM.DeviceObserverModelName
        ]
        if len(matches) > 1:
            logger.warning(
                'found more than one "Device Observer Model Name" content '
                'item in "Device Observer Identifying Attributes" template'
            )
        if len(matches) > 0:
            return matches[0].value
        return None

    @property
    def serial_number(self) -> Union[str, None]:
        """Union[str, None]: device serial number"""
        matches = [
            item for item in self
            if item.name == codes.DCM.DeviceObserverSerialNumber
        ]
        if len(matches) > 1:
            logger.warning(
                'found more than one "Device Observer Serial Number" content '
                'item in "Device Observer Identifying Attributes" template'
            )
        if len(matches) > 0:
            return matches[0].value
        return None

    @property
    def physical_location(self) -> Union[str, None]:
        """Union[str, None]: location of device"""
        matches = [
            item for item in self
            if item.name == codes.DCM.DeviceObserverPhysicalLocationDuringObservation  # noqa: E501
        ]
        if len(matches) > 1:
            logger.warning(
                'found more than one "Device Observer Physical Location '
                'During Observation" content item in "Device Observer '
                'Identifying Attributes" template'
            )
        if len(matches) > 0:
            return matches[0].value
        return None

    @classmethod
    def from_sequence(
        cls,
        sequence: Sequence[Dataset],
        is_root: bool = False
    ) -> 'DeviceObserverIdentifyingAttributes':
        """Construct object from a sequence of datasets.

        Parameters
        ----------
        sequence: Sequence[pydicom.dataset.Dataset]
            Datasets representing SR Content Items of template
            TID 1004 "Device Observer Identifying Attributes"
        is_root: bool, optional
            Whether the sequence is used to contain SR Content Items that are
            intended to be added to an SR document at the root of the document
            content tree

        Returns
        -------
        highdicom.sr.templates.DeviceObserverIdentifyingAttributes
            Content Sequence containing SR Content Items

        """
        attr_codes = [
            ('name', codes.DCM.DeviceObserverName),
            ('uid', codes.DCM.DeviceObserverUID),
            ('manufacturer_name', codes.DCM.DeviceObserverManufacturer),
            ('model_name', codes.DCM.DeviceObserverModelName),
            ('serial_number', codes.DCM.DeviceObserverSerialNumber),
            ('physical_location',
             codes.DCM.DeviceObserverPhysicalLocationDuringObservation),
        ]
        kwargs = {}
        for dataset in sequence:
            dataset_copy = deepcopy(dataset)
            content_item = ContentItem._from_dataset_derived(dataset_copy)
            for param, name in attr_codes:
                if content_item.name == name:
                    kwargs[param] = content_item.value
        return cls(**kwargs)


class ObserverContext(Template):

    """:dcm:`TID 1002 <part16/chapter_A.html#sect_TID_1002>`
     Observer Context"""

    def __init__(
        self,
        observer_type: CodedConcept,
        observer_identifying_attributes: Union[
            PersonObserverIdentifyingAttributes,
            DeviceObserverIdentifyingAttributes
        ]
    ):
        """

        Parameters
        ----------
        observer_type: highdicom.sr.CodedConcept
            type of observer (see :dcm:`CID 270 <part16/sect_CID_270.html>`
            "Observer Type" for options)
        observer_identifying_attributes: Union[highdicom.sr.PersonObserverIdentifyingAttributes, highdicom.sr.DeviceObserverIdentifyingAttributes]
            observer identifying attributes

        """  # noqa: E501
        super().__init__()
        observer_type_item = CodeContentItem(
            name=CodedConcept(
                value='121005',
                meaning='Observer Type',
                scheme_designator='DCM',
            ),
            value=observer_type,
            relationship_type=RelationshipTypeValues.HAS_OBS_CONTEXT
        )
        self.append(observer_type_item)
        if observer_type == codes.cid270.Person:
            if not isinstance(observer_identifying_attributes,
                              PersonObserverIdentifyingAttributes):
                raise TypeError(
                    'Observer identifying attributes must have '
                    'type {} for observer type "{}".'.format(
                        PersonObserverIdentifyingAttributes.__name__,
                        observer_type.meaning
                    )
                )
        elif observer_type == codes.cid270.Device:
            if not isinstance(observer_identifying_attributes,
                              DeviceObserverIdentifyingAttributes):
                raise TypeError(
                    'Observer identifying attributes must have '
                    'type {} for observer type "{}".'.format(
                        DeviceObserverIdentifyingAttributes.__name__,
                        observer_type.meaning,
                    )
                )
        else:
            raise ValueError(
                'Argument "oberver_type" must be either "Person" or "Device".'
            )
        self.extend(observer_identifying_attributes)

    @property
    def observer_type(self) -> CodedConcept:
        """highdicom.sr.CodedConcept: observer type"""
        return self[0].value

    @property
    def observer_identifying_attributes(self) -> Union[
        PersonObserverIdentifyingAttributes,
        DeviceObserverIdentifyingAttributes,
    ]:
        """Union[highdicom.sr.PersonObserverIdentifyingAttributes, highdicom.sr.DeviceObserverIdentifyingAttributes]:
        observer identifying attributes
        """  # noqa: E501
        if self.observer_type == codes.DCM.Device:
            return DeviceObserverIdentifyingAttributes.from_sequence(self)
        elif self.observer_type == codes.DCM.Person:
            return PersonObserverIdentifyingAttributes.from_sequence(self)
        else:
            raise ValueError(
                f'Unexpected observer type "{self.observer_type.meaning}"'
            )


class SubjectContextFetus(Template):

    """:dcm:`TID 1008 <part16/chapter_A.html#sect_TID_1008>`
     Subject Context Fetus"""

    def __init__(self, subject_id: str):
        """

        Parameters
        ----------
        subject_id: str
            identifier of the fetus for longitudinal tracking

        """
        super().__init__()
        subject_id_item = TextContentItem(
            name=CodedConcept(
                value='121030',
                meaning='Subject ID',
                scheme_designator='DCM'
            ),
            value=subject_id,
            relationship_type=RelationshipTypeValues.HAS_OBS_CONTEXT
        )
        self.append(subject_id_item)

    @property
    def subject_id(self) -> str:
        """str: subject identifier"""
        return self[0].value

    @classmethod
    def from_sequence(
        cls,
        sequence: Sequence[Dataset],
        is_root: bool = False
    ) -> 'SubjectContextFetus':
        """Construct object from a sequence of datasets.

        Parameters
        ----------
        sequence: Sequence[pydicom.dataset.Dataset]
            Datasets representing SR Content Items of template
            TID 1008 "Subject Context, Fetus"
        is_root: bool, optional
            Whether the sequence is used to contain SR Content Items that are
            intended to be added to an SR document at the root of the document
            content tree

        Returns
        -------
        highdicom.sr.SubjectContextFetus
            Content Sequence containing SR Content Items

        """
        attr_codes = [
            ('subject_id', codes.DCM.SubjectID),
        ]
        kwargs = {}
        for dataset in sequence:
            dataset_copy = deepcopy(dataset)
            content_item = ContentItem._from_dataset_derived(dataset_copy)
            for param, name in attr_codes:
                if content_item.name == name:
                    kwargs[param] = content_item.value
        return cls(**kwargs)


class SubjectContextSpecimen(Template):

    """:dcm:`TID 1009 <part16/chapter_A.html#sect_TID_1009>`
     Subject Context Specimen"""

    def __init__(
        self,
        uid: str,
        identifier: Optional[str] = None,
        container_identifier: Optional[str] = None,
        specimen_type: Optional[Union[Code, CodedConcept]] = None
    ):
        """

        Parameters
        ----------
        uid: str
            Unique identifier of the observed specimen
        identifier: Union[str, None], optional
            Identifier of the observed specimen (may have limited scope,
            e.g., only relevant with respect to the corresponding container)
        container_identifier: Union[str, None], optional
            Identifier of the container holding the speciment (e.g., a glass
            slide)
        specimen_type: Union[pydicom.sr.coding.Code, highdicom.sr.CodedConcept, None], optional
            Type of the specimen (see
            :dcm:`CID 8103 <part16/sect_CID_8103.html>`
            "Anatomic Pathology Specimen Types" for options)

        """  # noqa: E501
        super().__init__()
        specimen_uid_item = UIDRefContentItem(
            name=CodedConcept(
                value='121039',
                meaning='Specimen UID',
                scheme_designator='DCM'
            ),
            value=uid,
            relationship_type=RelationshipTypeValues.HAS_OBS_CONTEXT
        )
        self.append(specimen_uid_item)
        if identifier is not None:
            specimen_identifier_item = TextContentItem(
                name=CodedConcept(
                    value='121041',
                    meaning='Specimen Identifier',
                    scheme_designator='DCM'
                ),
                value=identifier,
                relationship_type=RelationshipTypeValues.HAS_OBS_CONTEXT
            )
            self.append(specimen_identifier_item)
        if specimen_type is not None:
            specimen_type_item = CodeContentItem(
                name=CodedConcept(
                    value='371439000',
                    meaning='Specimen Type',
                    scheme_designator='SCT'
                ),
                value=specimen_type,
                relationship_type=RelationshipTypeValues.HAS_OBS_CONTEXT
            )
            self.append(specimen_type_item)
        if container_identifier is not None:
            container_identifier_item = TextContentItem(
                name=CodedConcept(
                    value='111700',
                    meaning='Specimen Container Identifier',
                    scheme_designator='DCM'
                ),
                value=container_identifier,
                relationship_type=RelationshipTypeValues.HAS_OBS_CONTEXT
            )
            self.append(container_identifier_item)

    @property
    def specimen_uid(self) -> str:
        """str: unique specimen identifier"""
        return self[0].value

    @property
    def specimen_identifier(self) -> Union[str, None]:
        """Union[str, None]: specimen identifier"""
        matches = [
            item for item in self
            if item.name == codes.DCM.SpecimenIdentifier
        ]
        if len(matches) > 1:
            logger.warning(
                'found more than one "Specimen Identifier" content '
                'item in "Subject Context Specimen" template'
            )
        if len(matches) > 0:
            return matches[0].value
        return None

    @property
    def container_identifier(self) -> Union[str, None]:
        """Union[str, None]: specimen container identifier"""
        matches = [
            item for item in self
            if item.name == codes.DCM.SpecimenContainerIdentifier
        ]
        if len(matches) > 1:
            logger.warning(
                'found more than one "Specimen Container Identifier" content '
                'item in "Subject Context Specimen" template'
            )
        if len(matches) > 0:
            return matches[0].value
        return None

    @property
    def specimen_type(self) -> Union[CodedConcept, None]:
        """Union[highdicom.sr.CodedConcept, None]: type of specimen"""
        matches = [
            item for item in self
            if item.name == codes.SCT.SpecimenType
        ]
        if len(matches) > 1:
            logger.warning(
                'found more than one "Specimen Type" content '
                'item in "Subject Context Specimen" template'
            )
        if len(matches) > 0:
            return matches[0].value
        return None

    @classmethod
    def from_sequence(
        cls,
        sequence: Sequence[Dataset],
        is_root: bool = False
    ) -> 'SubjectContextSpecimen':
        """Construct object from a sequence of datasets.

        Parameters
        ----------
        sequence: Sequence[pydicom.dataset.Dataset]
            Datasets representing SR Content Items of template
            TID 1009 "Subject Context, Specimen"
        is_root: bool, optional
            Whether the sequence is used to contain SR Content Items that are
            intended to be added to an SR document at the root of the document
            content tree

        Returns
        -------
        highdicom.sr.SubjectContextSpecimen
            Content Sequence containing SR Content Items

        """
        attr_codes = [
            ('uid', codes.DCM.SpecimenUID),
            ('identifier', codes.DCM.SpecimenIdentifier),
            ('container_identifier', codes.DCM.SpecimenContainerIdentifier),
            ('specimen_type', codes.SCT.SpecimenType),
        ]
        kwargs = {}
        for dataset in sequence:
            dataset_copy = deepcopy(dataset)
            content_item = ContentItem._from_dataset_derived(dataset_copy)
            for param, name in attr_codes:
                if content_item.name == name:
                    kwargs[param] = content_item.value
        return cls(**kwargs)


class SubjectContextDevice(Template):

    """:dcm:`TID 1010 <part16/chapter_A.html#sect_TID_1010>`
     Subject Context Device"""

    def __init__(
        self,
        name: str,
        uid: Optional[str] = None,
        manufacturer_name: Optional[str] = None,
        model_name: Optional[str] = None,
        serial_number: Optional[str] = None,
        physical_location: Optional[str] = None
    ):
        """

        Parameters
        ----------
        name: str
            name of the observed device
        uid: Union[str, None], optional
            unique identifier of the observed device
        manufacturer_name: Union[str, None], optional
            name of the observed device's manufacturer
        model_name: Union[str, None], optional
            name of the observed device's model
        serial_number: Union[str, None], optional
            serial number of the observed device
        physical_location: str, optional
            physical location of the observed device during the procedure

        """
        super().__init__()
        device_name_item = TextContentItem(
            name=codes.DCM.DeviceSubjectName,
            value=name,
            relationship_type=RelationshipTypeValues.HAS_OBS_CONTEXT
        )
        self.append(device_name_item)
        if uid is not None:
            device_uid_item = UIDRefContentItem(
                name=codes.DCM.DeviceSubjectUID,
                value=uid,
                relationship_type=RelationshipTypeValues.HAS_OBS_CONTEXT
            )
            self.append(device_uid_item)
        if manufacturer_name is not None:
            manufacturer_name_item = TextContentItem(
                name=CodedConcept(
                    value='121194',
                    meaning='Device Subject Manufacturer',
                    scheme_designator='DCM',
                ),
                value=manufacturer_name,
                relationship_type=RelationshipTypeValues.HAS_OBS_CONTEXT
            )
            self.append(manufacturer_name_item)
        if model_name is not None:
            model_name_item = TextContentItem(
                name=CodedConcept(
                    value='121195',
                    meaning='Device Subject Model Name',
                    scheme_designator='DCM',
                ),
                value=model_name,
                relationship_type=RelationshipTypeValues.HAS_OBS_CONTEXT
            )
            self.append(model_name_item)
        if serial_number is not None:
            serial_number_item = TextContentItem(
                name=CodedConcept(
                    value='121196',
                    meaning='Device Subject Serial Number',
                    scheme_designator='DCM',
                ),
                value=serial_number,
                relationship_type=RelationshipTypeValues.HAS_OBS_CONTEXT
            )
            self.append(serial_number_item)
        if physical_location is not None:
            physical_location_item = TextContentItem(
                name=codes.DCM.DeviceSubjectPhysicalLocationDuringObservation,
                value=physical_location,
                relationship_type=RelationshipTypeValues.HAS_OBS_CONTEXT
            )
            self.append(physical_location_item)

    @property
    def device_name(self) -> str:
        """str: name of device"""
        return self[0].value

    @property
    def device_uid(self) -> Union[str, None]:
        """Union[str, None]: unique device identifier"""
        matches = [
            item for item in self
            if item.name == codes.DCM.DeviceSubjectUID
        ]
        if len(matches) > 1:
            logger.warning(
                'found more than one "Device Subject UID" content '
                'item in "Subject Context Device" template'
            )
        if len(matches) > 0:
            return matches[0].value
        return None

    @property
    def device_manufacturer_name(self) -> Union[str, None]:
        """Union[str, None]: name of device manufacturer"""
        matches = [
            item for item in self
            if item.name == codes.DCM.DeviceSubjectManufacturer
        ]
        if len(matches) > 1:
            logger.warning(
                'found more than one "Device Subject Manufacturer" content '
                'item in "Subject Context Device" template'
            )
        if len(matches) > 0:
            return matches[0].value
        return None

    @property
    def device_model_name(self) -> Union[str, None]:
        """Union[str, None]: name of device model"""
        matches = [
            item for item in self
            if item.name == codes.DCM.DeviceSubjectModelName
        ]
        if len(matches) > 1:
            logger.warning(
                'found more than one "Device Subject Model Name" content '
                'item in "Subject Context Device" template'
            )
        if len(matches) > 0:
            return matches[0].value
        return None

    @property
    def device_serial_number(self) -> Union[str, None]:
        """Union[str, None]: device serial number"""
        matches = [
            item for item in self
            if item.name == codes.DCM.DeviceSubjectSerialNumber
        ]
        if len(matches) > 1:
            logger.warning(
                'found more than one "Device Subject Serial Number" content '
                'item in "Subject Context Device" template'
            )
        if len(matches) > 0:
            return matches[0].value
        return None

    @property
    def device_physical_location(self) -> Union[str, None]:
        """Union[str, None]: location of device"""
        matches = [
            item for item in self
            if item.name == codes.DCM.DeviceSubjectPhysicalLocationDuringObservation  # noqa: E501
        ]
        if len(matches) > 1:
            logger.warning(
                'found more than one "Device Subject Physical Location '
                'During Observation" content item in "Subject Context Device" '
                'template'
            )
        if len(matches) > 0:
            return matches[0].value
        return None

    @classmethod
    def from_sequence(
        cls,
        sequence: Sequence[Dataset],
        is_root: bool = False
    ) -> 'SubjectContextDevice':
        """Construct object from a sequence of datasets.

        Parameters
        ----------
        sequence: Sequence[pydicom.dataset.Dataset]
            Datasets representing SR Content Items of template
            TID 1010 "Subject Context, Device"
        is_root: bool, optional
            Whether the sequence is used to contain SR Content Items that are
            intended to be added to an SR document at the root of the document
            content tree

        Returns
        -------
        highdicom.sr.SubjectContextDevice
            Content Sequence containing SR Content Items

        """
        attr_codes = [
            ('name', codes.DCM.DeviceSubjectName),
            ('uid', codes.DCM.DeviceSubjectUID),
            ('manufacturer_name', codes.DCM.DeviceSubjectManufacturer),
            ('model_name', codes.DCM.DeviceSubjectModelName),
            ('serial_number', codes.DCM.DeviceSubjectSerialNumber),
            ('physical_location',
             codes.DCM.DeviceSubjectPhysicalLocationDuringObservation),
        ]
        kwargs = {}
        for dataset in sequence:
            dataset_copy = deepcopy(dataset)
            content_item = ContentItem._from_dataset_derived(dataset_copy)
            for param, name in attr_codes:
                if content_item.name == name:
                    kwargs[param] = content_item.value
        return cls(**kwargs)


class SubjectContext(Template):

    """:dcm:`TID 1006 <part16/chapter_A.html#sect_TID_1006>`
     Subject Context"""

    def __init__(
        self,
        subject_class: CodedConcept,
        subject_class_specific_context: Union[
            SubjectContextFetus,
            SubjectContextSpecimen,
            SubjectContextDevice
        ]
    ):
        """

        Parameters
        ----------
        subject_class: highdicom.sr.CodedConcept
            type of subject if the subject of the report is not the patient
            (see :dcm:`CID 271 <part16/sect_CID_271.html>`
            "Observation Subject Class" for options)
        subject_class_specific_context: Union[highdicom.sr.SubjectContextFetus, highdicom.sr.SubjectContextSpecimen, highdicom.sr.SubjectContextDevice], optional
            additional context information specific to `subject_class`

        """  # noqa: E501
        super().__init__()
        subject_class_item = CodeContentItem(
            name=CodedConcept(
                value='121024',
                meaning='Subject Class',
                scheme_designator='DCM'
            ),
            value=subject_class,
            relationship_type=RelationshipTypeValues.HAS_OBS_CONTEXT
        )
        self.append(subject_class_item)
        if isinstance(subject_class_specific_context, SubjectContextSpecimen):
            if subject_class != codes.DCM.Specimen:
                raise TypeError(
                    'Subject class specific context doesn\'t match '
                    'subject class "Specimen".'
                )
        elif isinstance(subject_class_specific_context, SubjectContextFetus):
            if subject_class != codes.DCM.Fetus:
                raise TypeError(
                    'Subject class specific context doesn\'t match '
                    'subject class "Fetus".'
                )
        elif isinstance(subject_class_specific_context, SubjectContextDevice):
            if subject_class != codes.DCM.Device:
                raise TypeError(
                    'Subject class specific context doesn\'t match '
                    'subject class "Device".'
                )
        else:
            raise TypeError('Unexpected subject class specific context.')
        self.extend(subject_class_specific_context)

    @property
    def subject_class(self) -> CodedConcept:
        """highdicom.sr.CodedConcept: type of subject"""
        return self[0].value

    @property
    def subject_class_specific_context(self) -> Union[
        SubjectContextFetus,
        SubjectContextSpecimen,
        SubjectContextDevice
    ]:
        """Union[highdicom.sr.SubjectContextFetus, highdicom.sr.SubjectContextSpecimen, highdicom.sr.SubjectContextDevice]:
        subject class specific context
        """  # noqa: E501
        if self.subject_class == codes.DCM.Specimen:
            return SubjectContextSpecimen.from_sequence(sequence=self)
        elif self.subject_class == codes.DCM.Fetus:
            return SubjectContextFetus.from_sequence(sequence=self)
        elif self.subject_class == codes.DCM.Device:
            return SubjectContextDevice.from_sequence(sequence=self)
        else:
            raise ValueError('Unexpected subject class "{item.meaning}".')


class ObservationContext(Template):

    """:dcm:`TID 1001 <part16/chapter_A.html#sect_TID_1001>`
     Observation Context"""

    def __init__(
        self,
        observer_person_context: Optional[ObserverContext] = None,
        observer_device_context: Optional[ObserverContext] = None,
        subject_context: Optional[SubjectContext] = None
    ):
        """

        Parameters
        ----------
        observer_person_context: Union[highdicom.sr.ObserverContext, None], optional
            description of the person that reported the observation
        observer_device_context: Union[highdicom.sr.ObserverContext, None], optional
            description of the device that was involved in reporting the
            observation
        subject_context: Union[highdicom.sr.SubjectContext, None], optional
            description of the imaging subject in case it is not the patient
            for which the report is generated (e.g., a pathology specimen in
            a whole-slide microscopy image, a fetus in an ultrasound image, or
            a pacemaker device in a chest X-ray image)

        """  # noqa: E501
        super().__init__()
        if observer_person_context is not None:
            if not isinstance(observer_person_context, ObserverContext):
                raise TypeError(
                    'Argument "observer_person_context" must '
                    'have type {}'.format(
                        ObserverContext.__name__
                    )
                )
            self.extend(observer_person_context)
        if observer_device_context is not None:
            if not isinstance(observer_device_context, ObserverContext):
                raise TypeError(
                    'Argument "observer_device_context" must '
                    'have type {}'.format(
                        ObserverContext.__name__
                    )
                )
            self.extend(observer_device_context)
        if subject_context is not None:
            if not isinstance(subject_context, SubjectContext):
                raise TypeError(
                    'Argument "subject_context" must have type {}'.format(
                        SubjectContext.__name__
                    )
                )
            self.extend(subject_context)


class LanguageOfContentItemAndDescendants(Template):

    """:dcm:`TID 1204 <part16/chapter_A.html#sect_TID_1204>`
     Language of Content Item and Descendants"""

    def __init__(self, language: CodedConcept):
        """

        Parameters
        ----------
        language: highdicom.sr.CodedConcept
            language used for content items included in report

        """
        super().__init__()
        language_item = CodeContentItem(
            name=CodedConcept(
                value='121049',
                meaning='Language of Content Item and Descendants',
                scheme_designator='DCM',
            ),
            value=language,
            relationship_type=RelationshipTypeValues.HAS_CONCEPT_MOD
        )
        self.append(language_item)


class QualitativeEvaluation(Template):

    def __init__(
        self,
        name: Union[Code, CodedConcept],
        value: Union[Code, CodedConcept]
    ) -> None:
        """
        Parameters
        ----------
        name: Union[highdicom.sr.CodedConcept, pydicom.sr.coding.Code]
            concept name
        value: Union[highdicom.sr.CodedConcept, pydicom.sr.coding.Code]
            coded value or an enumerated item representing a coded value

        """  # noqa: E501
        item = CodeContentItem(
            name=name,
            value=value,
            relationship_type=RelationshipTypeValues.CONTAINS
        )
        super().__init__([item])

    @classmethod
    def from_sequence(
        cls,
        sequence: Sequence[Dataset],
        is_root: bool = False
    ) -> 'QualitativeEvaluation':
        """Construct object from a sequence of content items.

        Parameters
        ----------
        sequence: Sequence[pydicom.dataset.Dataset]
            Content Sequence containing one SR CODE Content Item
        is_root: bool, optional
            Whether the sequence is used to contain SR Content Items that are
            intended to be added to an SR document at the root of the document
            content tree

        Returns
        -------
        highdicom.sr.QualitativeEvaluation
            Content Sequence containing one SR CODE Content Item

        """
        if len(sequence) > 1:
            raise ValueError(
                'Qualitative Evaluation shall contain only one content item.'
            )
        item = CodeContentItem.from_dataset(sequence[0])
        return cls(name=item.name, value=item.value)

    @property
    def name(self) -> CodedConcept:
        """highdicom.sr.CodedConcept: name of the qualitative evaluation"""
        return self[0].name

    @property
    def value(self) -> Union[int, float]:
        """Union[int, float]: coded value of the qualitative evaluation"""
        return self[0].value


class Measurement(Template):

    """:dcm:`TID 300 <part16/chapter_A.html#sect_TID_300>`
     Measurement
    """

    def __init__(
        self,
        name: Union[CodedConcept, Code],
        value: Union[int, float],
        unit: Union[CodedConcept, Code],
        qualifier: Optional[Union[CodedConcept, Code]] = None,
        tracking_identifier: Optional[TrackingIdentifier] = None,
        algorithm_id: Optional[AlgorithmIdentification] = None,
        derivation: Optional[Union[CodedConcept, Code]] = None,
        finding_sites: Optional[Sequence[FindingSite]] = None,
        method: Optional[Union[CodedConcept, Code]] = None,
        properties: Optional[MeasurementProperties] = None,
        referenced_images: Optional[Sequence[SourceImageForMeasurement]] = None,
        referenced_real_world_value_map: Optional[RealWorldValueMap] = None
    ):
        """

        Parameters
        ----------
        name: highdicom.sr.CodedConcept
            Name of the measurement (see
            :dcm:`CID 7469 <part16/sect_CID_7469.html>`
            "Generic Intensity and Size Measurements" and
            :dcm:`CID 7468 <part16/sect_CID_7468.html>`
            "Texture Measurements" for options)
        value: Union[int, float]
            Numeric measurement value
        unit: Union[highdicom.sr.CodedConcept, pydicom.sr.coding.Code]
            Unit of the numeric measurement value (see
            :dcm:`CID 7181 <part16/sect_CID_7181.html>`
            "Abstract Multi-dimensional Image Model Component
            Units" for options)
        qualifier: Union[highdicom.sr.CodedConcept, pydicom.sr.coding.Code, None], optional
            Qualification of numeric measurement value or as an alternative
            qualitative description
        tracking_identifier: Union[highdicom.sr.TrackingIdentifier, None], optional
            Identifier for tracking measurements
        algorithm_id: Union[highdicom.sr.AlgorithmIdentification, None], optional
            Identification of algorithm used for making measurements
        derivation: Union[highdicom.sr.CodedConcept, pydicom.sr.coding.Code, None], optional
            How the value was computed (see
            :dcm:`CID 7464 <part16/sect_CID_7464.html>`
            "General Region of Interest Measurement Modifiers"
            for options)
        finding_sites: Union[Sequence[highdicom.sr.FindingSite], None], optional
            Coded description of one or more anatomic locations corresonding
            to the image region from which measurement was taken
        method: Union[highdicom.sr.CodedConcept, pydicom.sr.coding.Code, None], optional
            Measurement method (see
            :dcm:`CID 6147 <part16/sect_CID_6147.html>`
            "Response Criteria" for options)
        properties: Union[highdicom.sr.MeasurementProperties, None], optional
            Measurement properties, including evaluations of its normality
            and/or significance, its relationship to a reference population,
            and an indication of its selection from a set of measurements
        referenced_images: Union[Sequence[highdicom.sr.SourceImageForMeasurement], None], optional
            Referenced images which were used as sources for the measurement
        referenced_real_world_value_map: Union[highdicom.sr.RealWorldValueMap, None], optional
            Referenced real world value map for referenced source images

        """  # noqa: E501
        super().__init__()
        value_item = NumContentItem(
            name=name,
            value=value,
            unit=unit,
            qualifier=qualifier,
            relationship_type=RelationshipTypeValues.CONTAINS
        )
        value_item.ContentSequence = ContentSequence()
        if tracking_identifier is not None:
            if not isinstance(tracking_identifier, TrackingIdentifier):
                raise TypeError(
                    'Argument "tracking_identifier" must have type '
                    'TrackingIdentifier.'
                )
            value_item.ContentSequence.extend(tracking_identifier)
        if method is not None:
            method_item = CodeContentItem(
                name=CodedConcept(
                    value='370129005',
                    meaning='Measurement Method',
                    scheme_designator='SCT'
                ),
                value=method,
                relationship_type=RelationshipTypeValues.HAS_CONCEPT_MOD
            )
            value_item.ContentSequence.append(method_item)
        if derivation is not None:
            derivation_item = CodeContentItem(
                name=CodedConcept(
                    value='121401',
                    meaning='Derivation',
                    scheme_designator='DCM'
                ),
                value=derivation,
                relationship_type=RelationshipTypeValues.HAS_CONCEPT_MOD
            )
            value_item.ContentSequence.append(derivation_item)
        if finding_sites is not None:
            if not isinstance(finding_sites, (list, tuple, set)):
                raise TypeError(
                    'Argument "finding_sites" must be a sequence.'

                )
            for site in finding_sites:
                if not isinstance(site, FindingSite):
                    raise TypeError(
                        'Items of argument "finding_sites" must have '
                        'type FindingSite.'
                    )
                value_item.ContentSequence.append(site)
        if properties is not None:
            if not isinstance(properties, MeasurementProperties):
                raise TypeError(
                    'Argument "properties" must have '
                    'type MeasurementProperties.'
                )
            value_item.ContentSequence.extend(properties)
        if referenced_images is not None:
            for image in referenced_images:
                if not isinstance(image, SourceImageForMeasurement):
                    raise TypeError(
                        'Arguments "referenced_images" must have type '
                        'SourceImageForMeasurement.'
                    )
                value_item.ContentSequence.append(image)
        if referenced_real_world_value_map is not None:
            if not isinstance(referenced_real_world_value_map,
                              RealWorldValueMap):
                raise TypeError(
                    'Argument "referenced_real_world_value_map" must have type '
                    'RealWorldValueMap.'
                )
            value_item.ContentSequence.append(referenced_real_world_value_map)
        if algorithm_id is not None:
            if not isinstance(algorithm_id, AlgorithmIdentification):
                raise TypeError(
                    'Argument "algorithm_id" must have type '
                    'AlgorithmIdentification.'
                )
            value_item.ContentSequence.extend(algorithm_id)
        self.append(value_item)

    @classmethod
    def from_sequence(
        cls,
        sequence: Sequence[Dataset],
        is_root: bool = False
    ) -> 'Measurement':
        """Construct object from a sequence of content items.

        Parameters
        ----------
        sequence: Sequence[pydicom.dataset.Dataset]
            Content Sequence containing one SR NUM Content Items
        is_root: bool, optional
            Whether the sequence is used to contain SR Content Items that are
            intended to be added to an SR document at the root of the document
            content tree

        Returns
        -------
        highdicom.sr.Measurement
            Content Sequence containing one SR NUM Content Items

        """
        if len(sequence) > 1:
            raise ValueError('Measurement shall contain only one content item.')
        item = sequence[0]
        if not isinstance(item, NumContentItem):
            raise TypeError('Measurement shall contain a NUM content item.')
        measurement = cls(
            name=item.name,
            value=item.value,
            unit=item.unit,
            qualifier=item.qualifier
        )
        if 'ContentSequence' in item:
            measurement[0].ContentSequence = ContentSequence.from_sequence(
                item.ContentSequence
            )
        return measurement

    @property
    def name(self) -> CodedConcept:
        """highdicom.sr.CodedConcept: coded name of the measurement"""
        return self[0].name

    @property
    def value(self) -> Union[int, float]:
        """Union[int, float]: measured value"""
        return self[0].value

    @property
    def unit(self) -> CodedConcept:
        """highdicom.sr.coding.CodedConcept: unit"""
        return self[0].unit

    @property
    def qualifier(self) -> Union[CodedConcept, None]:
        """Union[highdicom.sr.coding.CodedConcept, None]: qualifier"""
        return self[0].qualifier


class MeasurementsAndQualitativeEvaluations(Template):

    """:dcm:`TID 1501 <part16/chapter_A.html#sect_TID_1501>`
     Measurement and Qualitative Evaluation Group"""

    def __init__(
        self,
        tracking_identifier: TrackingIdentifier,
        referenced_real_world_value_map: Optional[RealWorldValueMap] = None,
        time_point_context: Optional[TimePointContext] = None,
        finding_type: Optional[Union[CodedConcept, Code]] = None,
        method: Optional[Union[CodedConcept, Code]] = None,
        algorithm_id: Optional[AlgorithmIdentification] = None,
        finding_sites: Optional[Sequence[FindingSite]] = None,
        session: Optional[str] = None,
        measurements: Sequence[Measurement] = None,
        qualitative_evaluations: Optional[
            Sequence[QualitativeEvaluation]
        ] = None
    ):
        """

        Parameters
        ----------
        tracking_identifier: highdicom.sr.TrackingIdentifier
            Identifier for tracking measurements
        referenced_real_world_value_map: Union[highdicom.sr.RealWorldValueMap, None], optional
            Referenced real world value map for region of interest
        time_point_context: Union[highdicom.sr.TimePointContext, None], optional
            Description of the time point context
        finding_type: Union[highdicom.sr.CodedConcept, pydicom.sr.coding.Code, None], optional
            Type of object that was measured, e.g., organ or tumor
        method: Union[highdicom.sr.CodedConcept, pydicom.sr.coding.Code, None], optional
            coded measurement method (see
            :dcm:`CID 6147 <part16/sect_CID_6147.html>`
            "Response Criteria" for options)
        algorithm_id: Union[highdicom.sr.AlgorithmIdentification, None], optional
            identification of algorithm used for making measurements
        finding_sites: Sequence[highdicom.sr.FindingSite, None], optional
            Coded description of one or more anatomic locations corresonding
            to the image region from which measurement was taken
        session: Union[str, None], optional
            Description of the session
        measurements: Union[Sequence[highdicom.sr.Measurement], None], optional
            Numeric measurements
        qualitative_evaluations: Union[Sequence[highdicom.sr.QualitativeEvaluation], None], optional
            Coded name-value pairs that describe qualitative evaluations

        """  # noqa: E501
        super().__init__()
        group_item = ContainerContentItem(
            name=CodedConcept(
                value='125007',
                meaning='Measurement Group',
                scheme_designator='DCM'
            ),
            relationship_type=RelationshipTypeValues.CONTAINS,
            template_id='1501'
        )
        group_item.ContentSequence = ContentSequence()
        if not isinstance(tracking_identifier, TrackingIdentifier):
            raise TypeError(
                'Argument "tracking_identifier" must have type '
                'TrackingIdentifier.'
            )
        if len(tracking_identifier) != 2:
            raise ValueError(
                'Argument "tracking_identifier" must include a '
                'human readable tracking identifier and a tracking unique '
                'identifier.'
            )
        group_item.ContentSequence.extend(tracking_identifier)
        if session is not None:
            session_item = TextContentItem(
                name=CodedConcept(
                    value='C67447',
                    meaning='Activity Session',
                    scheme_designator='NCIt'
                ),
                value=session,
                relationship_type=RelationshipTypeValues.HAS_OBS_CONTEXT
            )
            group_item.ContentSequence.append(session_item)
        if finding_type is not None:
            finding_type_item = CodeContentItem(
                name=CodedConcept(
                    value='121071',
                    meaning='Finding',
                    scheme_designator='DCM'
                ),
                value=finding_type,
                relationship_type=RelationshipTypeValues.CONTAINS
            )
            group_item.ContentSequence.append(finding_type_item)
        if method is not None:
            method_item = CodeContentItem(
                name=CodedConcept(
                    value='370129005',
                    meaning='Measurement Method',
                    scheme_designator='SCT'
                ),
                value=method,
                relationship_type=RelationshipTypeValues.CONTAINS
            )
            group_item.ContentSequence.append(method_item)
        if finding_sites is not None:
            if not isinstance(finding_sites, (list, tuple, set)):
                raise TypeError(
                    'Argument "finding_sites" must be a sequence.'

                )
            for site in finding_sites:
                if not isinstance(site, FindingSite):
                    raise TypeError(
                        'Items of argument "finding_sites" must have '
                        'type FindingSite.'
                    )
                group_item.ContentSequence.append(site)
        if algorithm_id is not None:
            if not isinstance(algorithm_id, AlgorithmIdentification):
                raise TypeError(
                    'Argument "algorithm_id" must have type '
                    'AlgorithmIdentification.'
                )
            group_item.ContentSequence.extend(algorithm_id)
        if time_point_context is not None:
            if not isinstance(time_point_context, TimePointContext):
                raise TypeError(
                    'Argument "time_point_context" must have type '
                    'TimePointContext.'
                )
            group_item.ContentSequence.extend(time_point_context)
        if referenced_real_world_value_map is not None:
            if not isinstance(referenced_real_world_value_map,
                              RealWorldValueMap):
                raise TypeError(
                    'Argument "referenced_real_world_value_map" must have type '
                    'RealWorldValueMap.'
                )
            group_item.ContentSequence.append(referenced_real_world_value_map)
        if measurements is not None:
            for measurement in measurements:
                if not isinstance(measurement, Measurement):
                    raise TypeError(
                        'Items of argument "measurements" must have '
                        'type Measurement.'
                    )
                group_item.ContentSequence.extend(measurement)
        if qualitative_evaluations is not None:
            for evaluation in qualitative_evaluations:
                if not isinstance(evaluation, QualitativeEvaluation):
                    raise TypeError(
                        'Items of argument "qualitative_evaluations" must '
                        'have type QualitativeEvaluations.'
                    )
                group_item.ContentSequence.extend(evaluation)
        self.append(group_item)

    @classmethod
    def from_sequence(
        cls,
        sequence: Sequence[Dataset],
        is_root: bool = False
    ) -> 'MeasurementsAndQualitativeEvaluations':
        """Construct object from a sequence of datasets.

        Parameters
        ----------
        sequence: Sequence[pydicom.dataset.Dataset]
            Datasets representing "Measurement Group" SR Content Items
            of Value Type CONTAINER (sequence shall only contain a single item)
        is_root: bool, optional
            Whether the sequence is used to contain SR Content Items that are
            intended to be added to an SR document at the root of the document
            content tree

        Returns
        -------
        highdicom.sr.MeasurementsAndQualitativeEvaluations
            Content Sequence containing root CONTAINER SR Content Item

        """
        if len(sequence) > 1:
            raise ValueError(
                'Sequence contains more than one SR Content Item.'
            )
        dataset = sequence[0]
        if dataset.ValueType != ValueTypeValues.CONTAINER.value:
            raise ValueError(
                'Item #1 of sequence is not an appropriate SR Content Item '
                'because it does not have Value Type CONTAINER.'
            )
        if get_coded_name(dataset) != codes.DCM.MeasurementGroup:
            raise ValueError(
                'Item #1 of sequence is not an appropriate SR Content Item '
                'because it does not have name "Measurement Group".'
            )
        instance = ContentSequence.from_sequence(sequence)
        instance.__class__ = MeasurementsAndQualitativeEvaluations
        return cast(MeasurementsAndQualitativeEvaluations, instance)

    @property
    def method(self) -> Union[CodedConcept, None]:
        """Union[highdicom.sr.CodedConcept, None]: measurement method"""
        root_item = self[0]
        matches = find_content_items(
            root_item,
            name=codes.SCT.MeasurementMethod,
            value_type=ValueTypeValues.CODE
        )
        if len(matches) > 1:
            logger.warning(
                'found more than one "Measurement Method" content '
                'item in "Measurements and Qualitative Evaluations" template'
            )
        if len(matches) > 0:
            return matches[0].value
        return None

    @property
    def tracking_identifier(self) -> Union[str, None]:
        """Union[str, None]: tracking identifier"""
        root_item = self[0]
        matches = find_content_items(
            root_item,
            name=codes.DCM.TrackingIdentifier,
            value_type=ValueTypeValues.TEXT
        )
        if len(matches) > 1:
            logger.warning(
                'found more than one "Tracking Identifier" content '
                'item in "Measurements and Qualitative Evaluations" template'
            )
        if len(matches) > 0:
            return matches[0].value
        return None

    @property
    def tracking_uid(self) -> Union[UID, None]:
        """Union[highdicom.UID, None]: tracking unique identifier"""
        root_item = self[0]
        matches = find_content_items(
            root_item,
            name=codes.DCM.TrackingUniqueIdentifier,
            value_type=ValueTypeValues.UIDREF
        )
        if len(matches) > 1:
            logger.warning(
                'found more than one "Tracking Unique Identifier" content '
                'item in "Measurements and Qualitative Evaluations" template'
            )
        if len(matches) > 0:
            return UID(matches[0].value)
        return None

    @property
    def finding_type(self) -> Union[CodedConcept, None]:
        """Union[highdicom.sr.CodedConcept, None]: finding"""
        root_item = self[0]
        matches = find_content_items(
            root_item,
            name=codes.DCM.Finding,
            value_type=ValueTypeValues.CODE
        )
        if len(matches) > 1:
            logger.warning(
                'found more than one "Finding" content item '
                'in "Measurements and Qualitative Evaluations" template'
            )
        if len(matches) > 0:
            return matches[0].value
        return None

    @property
    def finding_sites(self) -> List[FindingSite]:
        """List[highdicom.sr.FindingSite]: finding sites"""
        root_item = self[0]
        matches = find_content_items(
            root_item,
            name=codes.SCT.FindingSite,
            value_type=ValueTypeValues.CODE
        )
        if len(matches) > 0:
            return [FindingSite.from_dataset(m) for m in matches]
        return []

    def get_measurements(
        self,
        name: Optional[Union[Code, CodedConcept]] = None
    ) -> List[Measurement]:
        """Get measurements.

        Parameters
        ----------
        name: Union[pydicom.sr.coding.Code, highdicom.sr.CodedConcept, None], optional
            Name of measurement

        Returns
        -------
        List[highdicom.sr.Measurement]
            Measurements

        """  # noqa: E501
        root_item = self[0]
        if name is None:
            matches = find_content_items(
                root_item,
                value_type=ValueTypeValues.NUM
            )
        else:
            matches = find_content_items(
                root_item,
                name=name,
                value_type=ValueTypeValues.NUM
            )
        return [
            Measurement.from_sequence([item])
            for item in matches
        ]

    def get_qualitative_evaluations(
        self,
        name: Optional[Union[Code, CodedConcept]] = None
    ) -> List[QualitativeEvaluation]:
        """Get qualitative evaluations.

        Parameters
        ----------
        name: Union[pydicom.sr.coding.Code, highdicom.sr.CodedConcept, None], optional
            Name of evaluation

        Returns
        -------
        List[highdicom.sr.QualitativeEvaluation]
            Qualitative evaluations

        """  # noqa: E501
        root_item = self[0]
        if name is None:
            matches = find_content_items(
                root_item,
                value_type=ValueTypeValues.CODE
            )
        else:
            matches = find_content_items(
                root_item,
                name=name,
                value_type=ValueTypeValues.CODE
            )
        return [
            QualitativeEvaluation.from_sequence([item])
            for item in matches
            if item.name not in (
                codes.DCM.Finding,
                codes.SCT.FindingSite,
                codes.SCT.MeasurementMethod
            )
        ]


class _ROIMeasurementsAndQualitativeEvaluations(
        MeasurementsAndQualitativeEvaluations):

    """Abstract base class for ROI Measurements and Qualitative Evaluation
    templates."""

    def __init__(
        self,
        tracking_identifier: TrackingIdentifier,
        referenced_regions: Optional[
            Union[Sequence[ImageRegion], Sequence[ImageRegion3D]]
        ] = None,
        referenced_segment: Optional[
            Union[ReferencedSegment, ReferencedSegmentationFrame]
        ] = None,
        referenced_volume_surface: Optional[VolumeSurface] = None,
        referenced_real_world_value_map: Optional[RealWorldValueMap] = None,
        time_point_context: Optional[TimePointContext] = None,
        finding_type: Optional[Union[CodedConcept, Code]] = None,
        method: Optional[Union[CodedConcept, Code]] = None,
        algorithm_id: Optional[AlgorithmIdentification] = None,
        finding_sites: Optional[Sequence[FindingSite]] = None,
        session: Optional[str] = None,
        measurements: Sequence[Measurement] = None,
        qualitative_evaluations: Optional[
            Sequence[QualitativeEvaluation]
        ] = None,
        geometric_purpose: Optional[Union[CodedConcept, Code]] = None,
    ):
        """

        Parameters
        ----------
        tracking_identifier: highdicom.sr.TrackingIdentifier
            identifier for tracking measurements
        referenced_regions: Union[Sequence[highdicom.sr.ImageRegion], Sequence[highdicom.sr.ImageRegion3D], None], optional
            regions of interest in source image(s)
        referenced_segment: Union[highdicom.sr.ReferencedSegment, highdicom.sr.ReferencedSegmentationFrame, None], optional
            segmentation for region of interest in source image
        referenced_volume_surface: Union[hidicom.sr.content.VolumeSurface, None], optional
            surface segmentation for region of interest in source image
        referenced_real_world_value_map: Union[highdicom.sr.RealWorldValueMap, None], optional
            referenced real world value map for region of interest
        time_point_context: Union[highdicom.sr.TimePointContext, None], optional
            description of the time point context
        finding_type: Union[highdicom.sr.CodedConcept, pydicom.sr.coding.Code, None], optional
            type of object that was measured, e.g., organ or tumor
        method: Union[highdicom.sr.CodedConcept, pydicom.sr.coding.Code, None], optional
            coded measurement method (see
            :dcm:`CID 6147 <part16/sect_CID_6147.html>`
            "Response Criteria" for options)
        algorithm_id: Union[highdicom.sr.AlgorithmIdentification, None], optional
            identification of algorithm used for making measurements
        finding_sites: Union[Sequence[highdicom.sr.FindingSite], None], optional
            Coded description of one or more anatomic locations corresonding
            to the image region from which measurement was taken
        session: Union[str, None], optional
            description of the session
        measurements: Union[Sequence[highdicom.sr.Measurement], None], optional
            numeric measurements
        qualitative_evaluations: Union[Sequence[highdicom.sr.QualitativeEvaluation], None], optional
            coded name-value (question-answer) pairs that describe
            qualitative evaluations
        geometric_purpose: Union[highdicom.sr.CodedConcept, pydicom.sr.coding.Code, None], optional
            geometric interpretation of region of interest (see
            :dcm:`CID 219 <part16/sect_CID_219.html>`
            "Geometry Graphical Representation" for options)

        Note
        ----
        Either a segmentation, a list of regions, or a volume needs to
        referenced together with the corresponding source image(s) or series.
        Derived classes determine which of the above will be allowed.

        """  # noqa: E501
        super().__init__(
            tracking_identifier=tracking_identifier,
            referenced_real_world_value_map=referenced_real_world_value_map,
            time_point_context=time_point_context,
            finding_type=finding_type,
            method=method,
            algorithm_id=algorithm_id,
            finding_sites=finding_sites,
            session=session,
            measurements=measurements,
            qualitative_evaluations=qualitative_evaluations
        )
        group_item = self[0]
        were_references_provided = [
            referenced_regions is not None,
            referenced_volume_surface is not None,
            referenced_segment is not None,
        ]
        if sum(were_references_provided) == 0:
            raise ValueError(
                'One of the following arguments must be provided: '
                '"referenced_regions", "referenced_volume_surface", or '
                '"referenced_segment".'
            )
        elif sum(were_references_provided) > 1:
            raise ValueError(
                'Only one of the following arguments should be provided: '
                '"referenced_regions", "referenced_volume_surface", or '
                '"referenced_segment".'
            )
        if geometric_purpose is not None:
            geometric_purpose_item = CodeContentItem(
                name=CodedConcept(
                    value='130400',
                    meaning='Geometric purpose of region',
                    scheme_designator='DCM',
                ),
                value=geometric_purpose,
                relationship_type=RelationshipTypeValues.HAS_CONCEPT_MOD
            )
            group_item.ContentSequence.append(geometric_purpose_item)
        if referenced_regions is not None:
            if len(referenced_regions) == 0:
                raise ValueError(
                    'Argument "referenced_region" must have non-zero length.'
                )
            for region in referenced_regions:
                if not isinstance(region, (ImageRegion, ImageRegion3D)):
                    raise TypeError(
                        'Items of argument "referenced_regions" must have type '
                        'ImageRegion or ImageRegion3D.'
                    )
                group_item.ContentSequence.append(region)
        elif referenced_volume_surface is not None:
            if not isinstance( referenced_volume_surface, VolumeSurface):
                raise TypeError(
                    'Items of argument "referenced_volume_surface" must have '
                    'type VolumeSurface.'
                )
            group_item.ContentSequence.extend(referenced_volume_surface)
        elif referenced_segment is not None:
            if not isinstance(
                    referenced_segment,
                    (ReferencedSegment, ReferencedSegmentationFrame)
                ):
                raise TypeError(
                    'Argument "referenced_segment" must have type '
                    'ReferencedSegment or '
                    'ReferencedSegmentationFrame.'
                )
            group_item.ContentSequence.extend(referenced_segment)


class PlanarROIMeasurementsAndQualitativeEvaluations(
        _ROIMeasurementsAndQualitativeEvaluations):

    """:dcm:`TID 1410 <part16/chapter_A.html#sect_TID_1410>`
     Planar ROI Measurements and Qualitative Evaluations"""

    _allowed_roi_reference_types = {
        codes.DCM.ImageRegion,
        codes.DCM.ReferencedSegmentationFrame,
        _REGION_IN_SPACE
    }

    def __init__(
        self,
        tracking_identifier: TrackingIdentifier,
        referenced_region: Optional[
            Union[ImageRegion, ImageRegion3D]
        ] = None,
        referenced_segment: Optional[ReferencedSegmentationFrame] = None,
        referenced_real_world_value_map: Optional[RealWorldValueMap] = None,
        time_point_context: Optional[TimePointContext] = None,
        finding_type: Optional[Union[CodedConcept, Code]] = None,
        method: Optional[Union[CodedConcept, Code]] = None,
        algorithm_id: Optional[AlgorithmIdentification] = None,
        finding_sites: Optional[Sequence[FindingSite]] = None,
        session: Optional[str] = None,
        measurements: Sequence[Measurement] = None,
        qualitative_evaluations: Optional[
            Sequence[QualitativeEvaluation]
        ] = None,
        geometric_purpose: Optional[Union[CodedConcept, Code]] = None,
    ):
        """

        Parameters
        ----------
        tracking_identifier: highdicom.sr.TrackingIdentifier
            identifier for tracking measurements
        referenced_region: Union[highdicom.sr.ImageRegion, highdicom.sr.ImageRegion3D, None], optional
            region of interest in source image
        referenced_segment: Union[highdicom.sr.ReferencedSegmentationFrame, None], optional
            segmentation for region of interest in source image
        referenced_real_world_value_map: Union[highdicom.sr.RealWorldValueMap, None], optional
            referenced real world value map for region of interest
        time_point_context: Union[highdicom.sr.TimePointContext, None], optional
            description of the time point context
        finding_type: Union[highdicom.sr.CodedConcept, pydicom.sr.coding.Code, None], optional
            type of object that was measured, e.g., organ or tumor
        method: Union[highdicom.sr.CodedConcept, pydicom.sr.coding.Code, None], optional
            coded measurement method (see
            :dcm:`CID 6147 <part16/sect_CID_6147.html>`
            "Response Criteria" for options)
        algorithm_id: Union[highdicom.sr.AlgorithmIdentification, None], optional
            identification of algorithm used for making measurements
        finding_sites: Union[Sequence[highdicom.sr.FindingSite], None], optional
            Coded description of one or more anatomic locations corresonding
            to the image region from which measurement was taken
        session: Union[str, None], optional
            description of the session
        measurements: Union[Sequence[highdicom.sr.Measurement], None], optional
            measurements for a region of interest
        qualitative_evaluations: Union[Sequence[highdicom.sr.QualitativeEvaluation], None], optional
            coded name-value (question-answer) pairs that describe
            qualitative evaluations of a region of interest
        geometric_purpose: Union[highdicom.sr.CodedConcept, pydicom.sr.coding.Code, None], optional
            geometric interpretation of region of interest (see
            :dcm:`CID 219 <part16/sect_CID_219.html>`
            "Geometry Graphical Representation" for options)

        Note
        ----
        Either a segmentation or a region needs to referenced
        together with the corresponding source image from which the
        segmentation or region was obtained.

        """  # noqa: E501
        were_references_provided = [
            referenced_region is not None,
            referenced_segment is not None,
        ]
        if sum(were_references_provided) == 0:
            raise ValueError(
                'One of the following arguments must be provided: '
                '"referenced_region", "referenced_segment".'
            )
        elif sum(were_references_provided) > 1:
            raise ValueError(
                'Only one of the following arguments should be provided: '
                '"referenced_region", "referenced_segment".'
            )
        referenced_regions: Optional[
            Union[Sequence[ImageRegion], Sequence[ImageRegion3D]]
        ] = None
        if referenced_region is not None:
            # This is just to satisfy mypy
            if isinstance(referenced_region, ImageRegion):
                referenced_regions = [referenced_region]
            elif isinstance(referenced_region, ImageRegion3D):
                referenced_regions = [referenced_region]
            else:
                raise TypeError(
                    'Argument "referenced_region" must have type '
                    'ImageRegion or ImageRegion3D.'
                )
        if referenced_segment is not None:
            if not isinstance(referenced_segment, ReferencedSegmentationFrame):
                raise TypeError(
                    'Argument "referenced_segment" must have type '
                    'ReferencedSegmentationFrame.'
                )
        super().__init__(
            tracking_identifier=tracking_identifier,
            referenced_regions=referenced_regions,
            referenced_segment=referenced_segment,
            referenced_real_world_value_map=referenced_real_world_value_map,
            time_point_context=time_point_context,
            finding_type=finding_type,
            method=method,
            algorithm_id=algorithm_id,
            finding_sites=finding_sites,
            session=session,
            measurements=measurements,
            qualitative_evaluations=qualitative_evaluations,
            geometric_purpose=geometric_purpose
        )
        self[0].ContentTemplateSequence[0].TemplateIdentifier = '1410'

    @property
    def reference_type(self) -> Code:
        """pydicom.sr.coding.Code

        The "type" of the ROI reference as a coded concept. This will be one of
        the following coded concepts from the DCM coding scheme:

        - Image Region
        - Referenced Segmentation Frame
        - Region In Space

        """
        for item in self[0].ContentSequence:
            for concept_name in self._allowed_roi_reference_types:
                if item.name == concept_name:
                    return concept_name
        else:
            raise RuntimeError(
                'Could not find any allowed ROI reference type.'
            )

    @property
    def roi(self) -> Union[ImageRegion, ImageRegion3D, None]:
        """Union[highdicom.sr.ImageRegion, highdicom.sr.ImageRegion3D, None]:
        image region defined by spatial coordinates
        """  # noqa: E501
        # Image Region may be defined by either SCOORD or SCOORD3D
        root_item = self[0]
        matches = find_content_items(
            root_item,
            name=codes.DCM.ImageRegion,
            value_type=ValueTypeValues.SCOORD
        )
        if len(matches) > 1:
            logger.warning(
                'found more than one "Image Region" content item '
                'in "Planar ROI Measurements and Qualitative Evaluations" '
                'template'
            )
        if len(matches) > 0:
            return ImageRegion.from_dataset(matches[0])
        matches = find_content_items(
            root_item,
            name=codes.DCM.ImageRegion,
            value_type=ValueTypeValues.SCOORD3D
        )
        if len(matches) > 1:
            logger.warning(
                'found more than one "Image Region" content item '
                'in "Planar ROI Measurements and Qualitative Evaluations" '
                'template'
            )
        if len(matches) > 0:
            return ImageRegion3D.from_dataset(matches[0])
        return None

    @property
    def _referenced_segmentation_frame_item(
        self
    ) -> Union[ImageContentItem, None]:
        """Union[highdicom.sr.ImageContentItem, None]:
        image content item for referenced segmentation frame
        """  # noqa: E501
        root_item = self[0]

        # Find the referenced segmentation frame content item
        matches = find_content_items(
            root_item,
            name=codes.DCM.ReferencedSegmentationFrame,
            value_type=ValueTypeValues.IMAGE
        )
        if len(matches) > 1:
            logger.warning(
                'found more than one "Referenced Segmentation Frame" content '
                'item in "Planar ROI Measurements and Qualitative Evaluations" '
                'template'
            )
        elif len(matches) == 0:
            return None

        return matches[0]

    @property
    def _source_image_for_segmentation_item(
        self
    ) -> Union[SourceImageForSegmentation, None]:
        """Union[highdicom.sr.SourceImageForSegmentation, None]:
        source images used for the referenced segment
        """  # noqa: E501
        root_item = self[0]

        # Find the referenced segmentation frame content item
        matches = find_content_items(
            root_item,
            name=codes.DCM.SourceImageForSegmentation,
            value_type=ValueTypeValues.IMAGE
        )
        if len(matches) > 1:
            logger.warning(
                'found more than one "Source Image For Segmentation" content '
                'item in "Planar ROI Measurements and Qualitative Evaluations" '
                'template'
            )
        elif len(matches) == 0:
            return None

        return SourceImageForSegmentation.from_dataset(matches[0])

    @property
    def referenced_segmentation_frame(
        self
    ) -> Union[ReferencedSegmentationFrame, None]:
        """Union[highdicom.sr.ImageContentItem, None]:
        segmentation frame referenced by the measurements group
        """  # noqa: E501
        # Need to find the two content items that form the returned
        # Referenced Segmentation Frame. Order is non-significant in the
        # template so these must be found independently

        # ReferencedSegmentationFrame content item
        ref_seg_item = self._referenced_segmentation_frame_item
        if ref_seg_item is None:
            return None

        # SourceImageForSegmentation content item
        src_image_item = self._source_image_for_segmentation_item
        if src_image_item is None:
            raise KeyError(
                'Measurements group contains no "Source Image for '
                'Segmentation" content items.'
            )

        return ReferencedSegmentationFrame.from_sequence(
            ContentSequence(
                [ref_seg_item, src_image_item]
            )
        )

    @classmethod
    def from_sequence(
        cls,
        sequence: Sequence[Dataset],
        is_root: bool = False
    ) -> 'PlanarROIMeasurementsAndQualitativeEvaluations':
        """Construct object from a sequence of datasets.

        Parameters
        ----------
        sequence: Sequence[pydicom.dataset.Dataset]
            Datasets representing "Measurement Group" SR Content Items
            of Value Type CONTAINER (sequence shall only contain a single item)
        is_root: bool, optional
            Whether the sequence is used to contain SR Content Items that are
            intended to be added to an SR document at the root of the document
            content tree

        Returns
        -------
        highdicom.sr.PlanarROIMeasurementsAndQualitativeEvaluations
            Content Sequence containing root CONTAINER SR Content Item

        """
        instance = super(
            PlanarROIMeasurementsAndQualitativeEvaluations,
            cls
        ).from_sequence(sequence)
        instance.__class__ = PlanarROIMeasurementsAndQualitativeEvaluations
        return cast(PlanarROIMeasurementsAndQualitativeEvaluations, instance)


class VolumetricROIMeasurementsAndQualitativeEvaluations(
        _ROIMeasurementsAndQualitativeEvaluations):

    """:dcm:`TID 1411 <part16/chapter_A.html#sect_TID_1411>`
     Volumetric ROI Measurements and Qualitative Evaluations"""

    _allowed_roi_reference_types = {
        codes.DCM.ImageRegion,
        codes.DCM.ReferencedSegment,
        codes.DCM.VolumeSurface,
        _REGION_IN_SPACE
    }

    def __init__(
        self,
        tracking_identifier: TrackingIdentifier,
        referenced_regions: Optional[
            Union[Sequence[ImageRegion]]
        ] = None,
        referenced_volume_surface: Optional[VolumeSurface] = None,
        referenced_segment: Optional[ReferencedSegment] = None,
        referenced_real_world_value_map: Optional[RealWorldValueMap] = None,
        time_point_context: Optional[TimePointContext] = None,
        finding_type: Optional[Union[CodedConcept, Code]] = None,
        method: Optional[Union[CodedConcept, Code]] = None,
        algorithm_id: Optional[AlgorithmIdentification] = None,
        finding_sites: Optional[Sequence[FindingSite]] = None,
        session: Optional[str] = None,
        measurements: Sequence[Measurement] = None,
        qualitative_evaluations: Optional[
            Sequence[QualitativeEvaluation]
        ] = None,
        geometric_purpose: Optional[Union[CodedConcept, Code]] = None,
    ):
        """

        Parameters
        ----------
        tracking_identifier: highdicom.sr.TrackingIdentifier
            identifier for tracking measurements
        referenced_regions: Union[Sequence[highdicom.sr.ImageRegion], None], optional
            regions of interest in source image(s)
        referenced_volume_surface: Union[highdicom.sr.VolumeSurface, None], optional
            volume of interest in source image(s)
        referenced_segment: Union[highdicom.sr.ReferencedSegment, None], optional
            segmentation for region of interest in source image
        referenced_real_world_value_map: Union[highdicom.sr.RealWorldValueMap, None], optional
            referenced real world value map for region of interest
        time_point_context: Union[highdicom.sr.TimePointContext, None], optional
            description of the time point context
        finding_type: Union[highdicom.sr.CodedConcept, pydicom.sr.coding.Code, None], optional
            type of object that was measured, e.g., organ or tumor
        method: Union[highdicom.sr.CodedConcept, pydicom.sr.coding.Code, None], optional
            coded measurement method (see
            :dcm:`CID 6147 <part16/sect_CID_6147.html>`
            "Response Criteria" for options)
        algorithm_id: Union[highdicom.sr.AlgorithmIdentification, None], optional
            identification of algorithm used for making measurements
        finding_sites: Union[Sequence[highdicom.sr.FindingSite], None], optional
            Coded description of one or more anatomic locations corresonding
            to the image region from which measurement was taken
        session: Union[str, None], optional
            description of the session
        measurements: Union[Sequence[highdicom.sr.Measurement], None], optional
            measurements for a volume of interest
        qualitative_evaluations: Union[Sequence[highdicom.sr.QualitativeEvaluation], None], optional
            coded name-value (question-answer) pairs that describe
            qualitative evaluations of a volume of interest
        geometric_purpose: Union[highdicom.sr.CodedConcept, pydicom.sr.coding.Code, None], optional
            geometric interpretation of region of interest (see
            :dcm:`CID 219 <part16/sect_CID_219.html>`
            "Geometry Graphical Representation" for options)

        Note
        ----
        Either a segmentation, a list of regions or volume needs to referenced
        together with the corresponding source image(s) or series.

        """  # noqa: E501
<<<<<<< HEAD
        if referenced_segment is not None:
            if not isinstance(referenced_segment, ReferencedSegment):
                raise TypeError(
                    'Argument "referenced_segment" must have type '
                    'ReferencedSegment.'
                )
=======
        if referenced_regions is not None and any(
            isinstance(r, ImageRegion3D) for r in referenced_regions
        ):
            raise TypeError(
                'Including items of type ImageRegion3D in "referenced_regions" '
                'is invalid within a volumetric ROI measurement group is '
                'invalid. To specify the referenced region in 3D frame of '
                'reference coordinates, use the "referenced_volume_surface" '
                'argument instead.'
            )
>>>>>>> 599c95b1
        super().__init__(
            measurements=measurements,
            tracking_identifier=tracking_identifier,
            referenced_regions=referenced_regions,
            referenced_volume_surface=referenced_volume_surface,
            referenced_segment=referenced_segment,
            referenced_real_world_value_map=referenced_real_world_value_map,
            time_point_context=time_point_context,
            finding_type=finding_type,
            method=method,
            algorithm_id=algorithm_id,
            finding_sites=finding_sites,
            session=session,
            qualitative_evaluations=qualitative_evaluations,
            geometric_purpose=geometric_purpose
        )
        self[0].ContentTemplateSequence[0].TemplateIdentifier = '1411'

    @property
    def reference_type(self) -> Code:
        """pydicom.sr.coding.Code

        The "type" of the ROI reference as a coded concept. This will be one of
        the following coded concepts from the DCM coding scheme:

        - Image Region
        - Referenced Segment
        - Volume Surface
        - Region In Space

        """
        for item in self[0].ContentSequence:
            for concept_name in self._allowed_roi_reference_types:
                if item.name == concept_name:
                    return concept_name
        else:
            raise RuntimeError(
                'Could not find any allowed ROI reference type.'
            )

    @property
    def roi(
        self
    ) -> Union[VolumeSurface, List[ImageRegion3D], List[ImageRegion], None]:
        """Union[highdicom.sr.VolumeSurface, List[highdicom.sr.ImageRegion], List[highdicom.sr.ImageRegion3D]], None]:
        volume surface or image regions defined by spatial coordinates
        """  # noqa: E501
        root_item = self[0]
        matches = find_content_items(
            root_item,
            name=codes.DCM.ImageRegion,
            value_type=ValueTypeValues.SCOORD
        )
        if len(matches) > 0:
            return [
                ImageRegion.from_dataset(item)
                for item in matches
            ]
        matches = find_content_items(
            root_item,
            name=codes.DCM.VolumeSurface,
            value_type=ValueTypeValues.SCOORD3D
        )
        if len(matches) > 0:
            if len(matches) > 1:
                return [
                    ImageRegion3D.from_dataset(item)
                    for item in matches
                ]
            else:
                return VolumeSurface.from_dataset(matches[0])

        return None

    @property
    def _referenced_segment_item(
        self
    ) -> Union[ImageContentItem, None]:
        """Union[highdicom.sr.ReferencedSegment, None]:
        segment or segmentation frame referenced by the measurements group
        """  # noqa: E501
        root_item = self[0]

        # Find the referenced segment content item
        matches = find_content_items(
            root_item,
            name=codes.DCM.ReferencedSegment,
            value_type=ValueTypeValues.IMAGE
        )
        if len(matches) > 1:
            logger.warning(
                'found more than one "Referenced Segment" content item '
                'in "Volumetric ROI Measurements and Qualitative Evaluations" '
                'template'
            )
        if len(matches) > 0:
            return ImageContentItem.from_dataset(matches[0])

    @property
    def _source_image_for_segmentation_items(
        self
    ) -> List[SourceImageForSegmentation]:
        """List[highdicom.sr.SourceImageForSegmentation]:
        source images used for the referenced segment
        """  # noqa: E501
        root_item = self[0]

        # Find the referenced segmentation frame content item
        matches = find_content_items(
            root_item,
            name=codes.DCM.SourceImageForSegmentation,
            value_type=ValueTypeValues.IMAGE
        )

        return [
            SourceImageForSegmentation.from_dataset(match) for match in matches
        ]

    @property
    def _source_series_for_segmentation_item(
        self
    ) -> Union[SourceSeriesForSegmentation, None]:
        """Union[highdicom.sr.SourceImageForSegmentation, None]:
        source series used for the referenced segment
        """  # noqa: E501
        root_item = self[0]

        # Find the referenced segmentation frame content item
        matches = find_content_items(
            root_item,
            name=codes.DCM.SourceSeriesForSegmentation,
            value_type=ValueTypeValues.UIDREF
        )
        if len(matches) > 1:
            logger.warning(
                'found more than one "Source Series For Segmentation" content '
                'item in "Planar ROI Measurements and Qualitative Evaluations" '
                'template'
            )
        elif len(matches) == 0:
            return None

        return SourceSeriesForSegmentation.from_dataset(matches[0])

    @property
    def referenced_segment(
        self
    ) -> Union[ReferencedSegment, None]:
        """Union[highdicom.sr.ImageContentItem, None]:
        segmentation frame referenced by the measurements group
        """  # noqa: E501
        # Need to find the two content items that form the returned
        # Referenced Segment. Order is non-significant in the template so these
        # must be found independently

        # ReferencedSegment content item
        ref_seg_item = self._referenced_segment_item
        if ref_seg_item is None:
            return None

        # SourceImageForSegmentation content item(s)
        src_image_items = self._source_image_for_segmentation_items
        if len(src_image_items) == 0:
            src_series_item = self._source_series_for_segmentation_item
            if src_series_item is None:
                raise KeyError(
                    'Measurements group contains no "Source Image for '
                    'Segmentation" content items nor "Source Series For '
                    'Segmentation" content items.'
                )
            return ReferencedSegment.from_sequence(
                ContentSequence(
                    [ref_seg_item, src_series_item]
                )
            )
        else:
            return ReferencedSegment.from_sequence(
                ContentSequence(
                    [ref_seg_item] + src_image_items
                )
            )

    @classmethod
    def from_sequence(
        cls,
        sequence: Sequence[Dataset],
        is_root: bool = False
    ) -> 'VolumetricROIMeasurementsAndQualitativeEvaluations':
        """Construct object from a sequence of datasets.

        Parameters
        ----------
        sequence: Sequence[pydicom.dataset.Dataset]
            Datasets representing "Measurement Group" SR Content Items
            of Value Type CONTAINER (sequence shall only contain a single item)
        is_root: bool, optional
            Whether the sequence is used to contain SR Content Items that are
            intended to be added to an SR document at the root of the document
            content tree

        Returns
        -------
        highdicom.sr.VolumetricROIMeasurementsAndQualitativeEvaluations
            Content Sequence containing root CONTAINER SR Content Item

        """
        instance = super(
            VolumetricROIMeasurementsAndQualitativeEvaluations,
            cls
        ).from_sequence(sequence)
        instance.__class__ = VolumetricROIMeasurementsAndQualitativeEvaluations
        return cast(
            VolumetricROIMeasurementsAndQualitativeEvaluations,
            instance
        )


class ImageLibraryEntryDescriptors(Template):

    """`TID 1602 <http://dicom.nema.org/medical/dicom/current/output/chtml/part16/chapter_A.html#sect_TID_1602>`_
     Image Library Entry Descriptors"""  # noqa: E501

    def __init__(
        self,
        modality: Union[Code, CodedConcept],
        frame_of_reference_uid: str,
        pixel_data_rows: int,
        pixel_data_columns: int,
        additional_descriptors: Optional[Sequence[ContentItem]] = None
    ) -> None:
        """
        Parameters
        ----------
        modality: Union[highdicom.sr.CodedConcept, pydicom.sr.coding.Code]
            Modality
        frame_of_reference_uid: str
            Frame of Reference UID
        pixel_data_rows: int
            Number of rows in pixel data frames
        pixel_data_columns: int
            Number of rows in pixel data frames
        additional_descriptors: Union[Sequence[highdicom.sr.ContentItem], None], optional
            Additional SR Content Items that should be included

        """  # noqa: E501
        super().__init__()
        modality_item = CodeContentItem(
            name=CodedConcept(
                value='121139',
                meaning='Modality',
                scheme_designator='DCM'
            ),
            value=modality,
            relationship_type=RelationshipTypeValues.HAS_ACQ_CONTEXT
        )
        self.append(modality_item)
        frame_of_reference_uid_item = UIDRefContentItem(
            name=CodedConcept(
                value='112227',
                meaning='Frame of Reference UID',
                scheme_designator='DCM'
            ),
            value=frame_of_reference_uid,
            relationship_type=RelationshipTypeValues.HAS_ACQ_CONTEXT
        )
        self.append(frame_of_reference_uid_item)
        pixel_data_rows_item = NumContentItem(
            name=CodedConcept(
                value='110910',
                meaning='Pixel Data Rows',
                scheme_designator='DCM'
            ),
            value=pixel_data_rows,
            relationship_type=RelationshipTypeValues.HAS_ACQ_CONTEXT,
            unit=CodedConcept(
                value='{pixels}',
                meaning='Pixels',
                scheme_designator='UCUM'
            )
        )
        self.append(pixel_data_rows_item)
        pixel_data_cols_item = NumContentItem(
            name=CodedConcept(
                value='110911',
                meaning='Pixel Data Columns',
                scheme_designator='DCM'
            ),
            value=pixel_data_columns,
            relationship_type=RelationshipTypeValues.HAS_ACQ_CONTEXT,
            unit=CodedConcept(
                value='{pixels}',
                meaning='Pixels',
                scheme_designator='UCUM'
            )
        )
        self.append(pixel_data_cols_item)
        if additional_descriptors is not None:
            for item in additional_descriptors:
                if not isinstance(item, ContentItem):
                    raise TypeError(
                        'Image Library Entry Descriptor must have type '
                        'ContentItem.'
                    )
                relationship_type = RelationshipTypeValues.HAS_ACQ_CONTEXT
                item.RelationshipType = relationship_type.value
                self.append(item)


class MeasurementReport(Template):

    """:dcm:`TID 1500 <part16/chapter_A.html#sect_TID_1500>`
    Measurement Report
    """

    def __init__(
        self,
        observation_context: ObservationContext,
        procedure_reported: Union[
            Union[CodedConcept, Code],
            Sequence[Union[CodedConcept, Code]],
        ],
        imaging_measurements: Optional[
            Sequence[
                Union[
                    PlanarROIMeasurementsAndQualitativeEvaluations,
                    VolumetricROIMeasurementsAndQualitativeEvaluations,
                    MeasurementsAndQualitativeEvaluations,
                ]
            ]
        ] = None,
        title: Optional[Union[CodedConcept, Code]] = None,
        language_of_content_item_and_descendants: Optional[
            LanguageOfContentItemAndDescendants
        ] = None,
        image_library_groups: Optional[
            Sequence[ImageLibraryEntryDescriptors]
        ] = None
    ):
        """

        Parameters
        ----------
        observation_context: highdicom.sr.ObservationContext
            description of the observation context
        procedure_reported: Union[Union[highdicom.sr.CodedConcept, pydicom.sr.coding.Code], Sequence[Union[highdicom.sr.CodedConcept, pydicom.sr.coding.Code]]]
            one or more coded description(s) of the procedure (see
            :dcm:`CID 100 <part16/sect_CID_100.html>`
            "Quantitative Diagnostic Imaging Procedures" for options)
        imaging_measurements: Union[Sequence[Union[highdicom.sr.PlanarROIMeasurementsAndQualitativeEvaluations, highdicom.sr.VolumetricROIMeasurementsAndQualitativeEvaluations, highdicom.sr.MeasurementsAndQualitativeEvaluations]]], optional
            measurements and qualitative evaluations of images or regions
            within images
        title: Union[highdicom.sr.CodedConcept, pydicom.sr.coding.Code, None], optional
            title of the report (see :dcm:`CID 7021 <part16/sect_CID_7021.html>`
            "Measurement Report Document Titles" for options)
        language_of_content_item_and_descendants: Union[highdicom.sr.LanguageOfContentItemAndDescendants, None], optional
            specification of the language of report content items
            (defaults to English)
        image_library_groups: Union[Sequence[highdicom.sr.ImageLibraryEntry], None], optional
            Entry descriptors for each image library group

        """  # noqa: E501
        if title is None:
            title = codes.cid7021.ImagingMeasurementReport
        if not isinstance(title, (CodedConcept, Code, )):
            raise TypeError(
                'Argument "title" must have type CodedConcept or Code.'
            )
        item = ContainerContentItem(
            name=title,
            template_id='1500'
        )
        item.ContentSequence = ContentSequence()
        if language_of_content_item_and_descendants is None:
            language_of_content_item_and_descendants = \
                LanguageOfContentItemAndDescendants(DEFAULT_LANGUAGE)
        item.ContentSequence.extend(
            language_of_content_item_and_descendants
        )
        item.ContentSequence.extend(observation_context)
        if isinstance(procedure_reported, (CodedConcept, Code, )):
            procedure_reported = [procedure_reported]
        for procedure in procedure_reported:
            procedure_item = CodeContentItem(
                name=CodedConcept(
                    value='121058',
                    meaning='Procedure reported',
                    scheme_designator='DCM',
                ),
                value=procedure,
                relationship_type=RelationshipTypeValues.HAS_CONCEPT_MOD
            )
            item.ContentSequence.append(procedure_item)
        image_library_item = ImageLibrary(image_library_groups)
        item.ContentSequence.extend(image_library_item)

        measurements: Union[
            MeasurementsAndQualitativeEvaluations,
            PlanarROIMeasurementsAndQualitativeEvaluations,
            VolumetricROIMeasurementsAndQualitativeEvaluations,
        ]
        if imaging_measurements is not None:
            measurement_types = (
                PlanarROIMeasurementsAndQualitativeEvaluations,
                VolumetricROIMeasurementsAndQualitativeEvaluations,
                MeasurementsAndQualitativeEvaluations,
            )
            container_item = ContainerContentItem(
                name=CodedConcept(
                    value='126010',
                    meaning='Imaging Measurements',
                    scheme_designator='DCM'
                ),
                relationship_type=RelationshipTypeValues.CONTAINS
            )
            container_item.ContentSequence = ContentSequence()
            for measurements in imaging_measurements:
                if not isinstance(measurements, measurement_types):
                    raise TypeError(
                        'Measurements must have one of the following types: '
                        '"{}"'.format(
                            '", "'.join(
                                [
                                    t.__name__
                                    for t in measurement_types
                                ]
                            )
                        )
                    )
                container_item.ContentSequence.extend(measurements)
        item.ContentSequence.append(container_item)
        super().__init__([item], is_root=True)

    def _find_measurement_groups(self) -> List[ContainerContentItem]:
        root_item = self[0]
        imaging_measurement_items = find_content_items(
            root_item,
            name=codes.DCM.ImagingMeasurements,
            value_type=ValueTypeValues.CONTAINER
        )
        if len(imaging_measurement_items) == 0:
            return []
        items = find_content_items(
            imaging_measurement_items[0],
            name=codes.DCM.MeasurementGroup,
            value_type=ValueTypeValues.CONTAINER
        )
        return cast(List[ContainerContentItem], items)

    @classmethod
    def from_sequence(
        cls,
        sequence: Sequence[Dataset],
        is_root: bool = True
    ) -> 'MeasurementReport':
        """Construct object from a sequence of datasets.

        Parameters
        ----------
        sequence: Sequence[pydicom.dataset.Dataset]
            Datasets representing "Measurement Report" SR Content Items
            of Value Type CONTAINER (sequence shall only contain a single item)
        is_root: bool, optional
            Whether the sequence is used to contain SR Content Items that are
            intended to be added to an SR document at the root of the document
            content tree

        Returns
        -------
        highdicom.sr.MeasurementReport
            Content Sequence containing root CONTAINER SR Content Item

        """
        if len(sequence) == 0:
            raise ValueError('Sequence contains no SR Content Items.')
        if len(sequence) > 1:
            raise ValueError(
                'Sequence contains more than one SR Content Item.'
            )
        dataset = sequence[0]
        if dataset.ValueType != ValueTypeValues.CONTAINER.value:
            raise ValueError(
                'Item #1 of sequence is not an appropriate SR Content Item '
                'because it does not have Value Type CONTAINER.'
            )
        if dataset.ContentTemplateSequence[0].TemplateIdentifier != '1500':
            raise ValueError(
                'Item #1 of sequence is not an appropriate SR Content Item '
                'because it does not have Template Identifier "1500".'
            )
        instance = ContentSequence.from_sequence(sequence, is_root=True)
        instance.__class__ = MeasurementReport
        return cast(MeasurementReport, instance)

    def get_observer_contexts(
        self,
        observer_type: Optional[Union[CodedConcept, Code]] = None
    ) -> List[ObserverContext]:
        """Get observer contexts.

        Parameters
        ----------
        observer_type: Union[highdicom.sr.CodedConcept, pydicom.sr.coding.Code, None], optional
            Type of observer ("Device" or "Person") for which should be filtered

        Returns
        -------
        List[highdicom.sr.ObserverContext]
            Observer contexts

        """  # noqa: E501
        root_item = self[0]
        matches = [
            (i, item) for i, item in enumerate(root_item.ContentSequence, 1)
            if item.name == codes.DCM.ObserverType
        ]
        observer_contexts = []
        attributes: Union[
            DeviceObserverIdentifyingAttributes,
            PersonObserverIdentifyingAttributes,
        ]
        for i, (index, item) in enumerate(matches):
            if observer_type is not None:
                if item.value != observer_type:
                    continue
            try:
                next_index = matches[i + 1][0]
            except IndexError:
                next_index = -1
            if item.value == codes.DCM.Device:
                attributes = DeviceObserverIdentifyingAttributes.from_sequence(
                    sequence=root_item.ContentSequence[index:next_index]
                )
            elif item.value == codes.DCM.Person:
                attributes = PersonObserverIdentifyingAttributes.from_sequence(
                    sequence=root_item.ContentSequence[index:next_index]
                )
            else:
                raise ValueError('Unexpected observer type "{item.meaning}".')
            context = ObserverContext(
                observer_type=item.value,
                observer_identifying_attributes=attributes
            )
            observer_contexts.append(context)
        return observer_contexts

    def get_subject_contexts(
        self,
        subject_class: Optional[CodedConcept] = None
    ) -> List[SubjectContext]:
        """Get subject contexts.

        Parameters
        ----------
        subject_class: Union[highdicom.sr.CodedConcept, pydicom.sr.coding.Code, None], optional
            Type of subject ("Specimen", "Fetus", or "Device") for which should
            be filtered

        Returns
        -------
        List[highdicom.sr.SubjectContext]
           Subject contexts

        """  # noqa: E501
        root_item = self[0]
        matches = [
            (i + 1, item) for i, item in enumerate(root_item.ContentSequence)
            if item.name == codes.DCM.SubjectClass
        ]
        subject_contexts = []
        attributes: Union[
            SubjectContextSpecimen,
            SubjectContextFetus,
            SubjectContextDevice,
        ]
        for i, (index, item) in enumerate(matches):
            if subject_class is not None:
                if item.value != subject_class:
                    continue
            try:
                next_index = matches[i + 1][0]
            except IndexError:
                next_index = -1
            if item.value == codes.DCM.Specimen:
                attributes = SubjectContextSpecimen.from_sequence(
                    sequence=root_item.ContentSequence[index:next_index]
                )
            elif item.value == codes.DCM.Fetus:
                attributes = SubjectContextFetus.from_sequence(
                    sequence=root_item.ContentSequence[index:next_index]
                )
            elif item.value == codes.DCM.Device:
                attributes = SubjectContextDevice.from_sequence(
                    sequence=root_item.ContentSequence[index:next_index]
                )
            else:
                raise ValueError('Unexpected subject class "{item.meaning}".')
            context = SubjectContext(
                subject_class=item.value,
                subject_class_specific_context=attributes
            )
            subject_contexts.append(context)
        return subject_contexts

    def get_planar_roi_measurement_groups(
        self,
        tracking_uid: Optional[str] = None,
        finding_type: Optional[Union[CodedConcept, Code]] = None,
        finding_site: Optional[Union[CodedConcept, Code]] = None,
        reference_type: Optional[Union[CodedConcept, Code]] = None,
        graphic_type: Optional[
            Union[GraphicTypeValues, GraphicTypeValues3D]
        ] = None,
        referenced_sop_instance_uid: Optional[str] = None,
        referenced_sop_class_uid: Optional[str] = None
    ) -> List[PlanarROIMeasurementsAndQualitativeEvaluations]:
        """Get imaging measurement groups of planar regions of interest.

        Finds (and optionally filters) content items contained in the
        CONTAINER content item "Measurement group" as specified by TID 1410
        "Planar ROI Measurements and Qualitative Evaluations".

        Parameters
        ----------
        tracking_uid: Union[str, None], optional
            Unique tracking identifier
        finding_type: Union[highdicom.sr.CodedConcept, pydicom.sr.coding.Code, None], optional
            Finding
        finding_site: Union[highdicom.sr.CodedConcept, pydicom.sr.coding.Code, None], optional
            Finding site
        reference_type: Union[highdicom.sr.CodedConcept, pydicom.sr.coding.Code, None], optional
            Type of referenced ROI. Valid values are limited to codes
            `ImageRegion`, `ReferencedSegmentationFrame`, and `RegionInSpace`.
        graphic_type: Union[highdicom.sr.GraphicTypeValues, highdicom.sr.GraphicTypeValues3D, None], optional
            Graphic type of image region
        referenced_sop_instance_uid: Union[str, None], optional
            SOP Instance UID of the referenced instance, which may be a
            segmentation image, source image for the region or segmentation, or
            RT struct, depending on `reference_type`
        referenced_sop_class_uid: Union[str, None], optional
            SOP Class UID of the referenced instance, which may be a
            segmentation image, source image for the region or segmentation, or
            RT struct, depending on `reference_type`

        Returns
        -------
        List[highdicom.sr.PlanarROIMeasurementsAndQualitativeEvaluations]
            Sequence of content items for each matched measurement group

        """  # noqa: E501
        if graphic_type is not None:
            if not isinstance(
                graphic_type,
                (GraphicTypeValues, GraphicTypeValues3D)
            ):
                raise TypeError(
                    'Argument "graphic_type" must be of type GraphicTypeValues, '
                    'GraphicTypeValues3D or None.'
                )
            if isinstance(graphic_type, GraphicTypeValues):
                if graphic_type == GraphicTypeValues.MULTIPOINT:
                    raise ValueError(
                        'Graphic type "MULTIPOINT" is not valid for image '
                        'regions within a planar ROI measurements group.'
                    )
            else:
                if graphic_type in (
                    GraphicTypeValues3D.MULTIPOINT,
                    GraphicTypeValues3D.POLYLINE,
                    GraphicTypeValues3D.ELLIPSOID
                ):
                    raise ValueError(
                        f'Graphic type 3D value "{graphic_type}" is not valid '
                        'for image regions within a planar ROI measurements '
                        'group.'
                    )

        # Check a valid code was passed
        if reference_type is not None:
            allowed_vals = PlanarROIMeasurementsAndQualitativeEvaluations.\
                _allowed_roi_reference_types
            if reference_type not in allowed_vals:
                raise ValueError(
                    f'Concept {reference_type} is not valid as a reference '
                    'type in Planar ROI Measurements and Qualitative '
                    'Evaluations.'
                )

            # Check for input options incompatible with this reference type
            if graphic_type is not None:
                if reference_type != codes.DCM.ImageRegion:
                    raise ValueError(
                        'Specifying a graphic type is invalid when using '
                        f'a reference type "{reference_type.meaning}"'
                    )

        measurement_group_items = self._find_measurement_groups()
        sequences = []
        for group_item in measurement_group_items:
            if group_item.template_id is not None:
                if group_item.template_id != '1410':
                    continue
            else:
                if not _contains_planar_rois(group_item):
                    continue

            matches = []
            if finding_type is not None:
                matches_finding = _contains_code_items(
                    group_item,
                    name=codes.DCM.Finding,
                    value=finding_type,
                    relationship_type=RelationshipTypeValues.CONTAINS
                )
                matches.append(matches_finding)
            if finding_site is not None:
                matches_finding_sites = _contains_code_items(
                    group_item,
                    name=codes.SCT.FindingSite,
                    value=finding_site,
                    relationship_type=RelationshipTypeValues.HAS_CONCEPT_MOD
                )
                matches.append(matches_finding_sites)
            if tracking_uid is not None:
                matches_tracking_uid = _contains_uidref_items(
                    group_item,
                    name=codes.DCM.TrackingUniqueIdentifier,
                    value=tracking_uid,
                    relationship_type=RelationshipTypeValues.HAS_OBS_CONTEXT
                )
                matches.append(matches_tracking_uid)

            # Remaining checks all relate to the single content item that
            # describes the ROI reference
            if (
                (reference_type is not None) or
                (graphic_type is not None) or
                (referenced_sop_class_uid is not None) or
                (referenced_sop_instance_uid is not None)
            ):
                # Find the content item representing the ROI reference
                found_ref_type, ref_item = _get_planar_roi_reference_item(
                    group_item
                )

                if reference_type is not None:
                    matches.append(found_ref_type == reference_type)

                if graphic_type is not None:
                    if hasattr(ref_item, 'GraphicType'):
                        found_gt = type(graphic_type)(ref_item.GraphicType)
                        matches.append(found_gt == graphic_type)
                    else:
                        matches.append(False)

                if (
                    (referenced_sop_instance_uid is not None) or
                    (referenced_sop_class_uid is not None)
                ):
                    matches_uids = False

                    # Check the references directly in the content item for
                    # IMAGE or COMPOSITE items
                    if found_ref_type in [
                        codes.DCM.ReferencedSegmentationFrame,
                        _REGION_IN_SPACE
                    ]:
                        sop_seq = ref_item.ReferencedSOPSequence[0]
                        matches_instance_uid = (
                            referenced_sop_instance_uid is None or (
                                sop_seq.ReferencedSOPInstanceUID ==
                                referenced_sop_instance_uid
                            )
                        )
                        matches_class_uid = (
                            referenced_sop_class_uid is None or (
                                sop_seq.ReferencedSOPClassUID ==
                                referenced_sop_class_uid
                            )
                        )
                        if matches_class_uid and matches_instance_uid:
                            matches_uids = True

                    if found_ref_type == codes.DCM.ImageRegion:
                        # If 2D image region, check items in its content
                        # sequence for source images
                        if ref_item.value_type == ValueTypeValues.SCOORD:
                            # (SCOORD3 will not contain direct UID
                            # references)
                            if _contains_image_items(
                                ref_item,
                                name=codes.DCM.SourceImageForRegion,
                                referenced_sop_class_uid=referenced_sop_class_uid,  # noqa: E501
                                referenced_sop_instance_uid=referenced_sop_instance_uid,  # noqa: E501
                                relationship_type=RelationshipTypeValues.SELECTED_FROM  # noqa: E501
                            ):
                                matches_uids = True

                    if found_ref_type == codes.DCM.ReferencedSegmentationFrame:
                        # Check for IMAGE item of SourceImageForSegmentation at
                        # the top level
                        if _contains_image_items(
                            group_item,
                            name=codes.DCM.SourceImageForSegmentation,
                            referenced_sop_class_uid=referenced_sop_class_uid,
                            referenced_sop_instance_uid=referenced_sop_instance_uid,  # noqa: E501
                            relationship_type=RelationshipTypeValues.CONTAINS
                        ):
                            matches_uids = True

                    matches.append(matches_uids)

            if len(matches) == 0 or all(matches):
                seq = PlanarROIMeasurementsAndQualitativeEvaluations.from_sequence(  # noqa: E501
                    [group_item]
                )
                sequences.append(seq)

        return sequences

    def get_volumetric_roi_measurement_groups(
        self,
        tracking_uid: Optional[str] = None,
        finding_type: Optional[Union[CodedConcept, Code]] = None,
        finding_site: Optional[Union[CodedConcept, Code]] = None,
        reference_type: Optional[Union[CodedConcept, Code]] = None,
        graphic_type: Optional[GraphicTypeValues3D] = None,
        referenced_sop_instance_uid: Optional[str] = None,
        referenced_sop_class_uid: Optional[str] = None
    ) -> List[VolumetricROIMeasurementsAndQualitativeEvaluations]:
        """Get imaging measurement groups of volumetric regions of interest.

        Finds (and optionally filters) content items contained in the
        CONTAINER content item "Measurement group" as specified by TID 1411
        "Volumetric ROI Measurements and Qualitative Evaluations".

        Parameters
        ----------
        tracking_uid: Union[str, None], optional
            Unique tracking identifier
        finding_type: Union[highdicom.sr.CodedConcept, pydicom.sr.coding.Code, None], optional
            Finding
        finding_site: Union[highdicom.sr.CodedConcept, pydicom.sr.coding.Code, None], optional
            Finding site
        reference_type: Union[highdicom.sr.CodedConcept, pydicom.sr.coding.Code, None], optional
            Type of referenced ROI. Valid values are limited to codes
            `ImageRegion`, `ReferencedSegment`, `VolumeSurface` and
            `RegionInSpace`.
        graphic_type: Union[highdicom.sr.GraphicTypeValues, highdicom.sr.GraphicTypeValues3D, None], optional
            Graphic type of image region
        referenced_sop_instance_uid: Union[str, None], optional
            SOP Instance UID of the referenced instance, which may be a
            segmentation image, source image for the region or segmentation, or
            RT struct, depending on `reference_type`
        referenced_sop_class_uid: Union[str, None], optional
            SOP Class UID of the referenced instance, which may be a
            segmentation image, source image for the region or segmentation, or
            RT struct, depending on `reference_type`

        Returns
        -------
        List[highdicom.sr.VolumetricROIMeasurementsAndQualitativeEvaluations]
            Sequence of content items for each matched measurement group

        """  # noqa: E501
        if graphic_type is not None:
            if not isinstance(
                graphic_type,
                (GraphicTypeValues, GraphicTypeValues3D)
            ):
                raise TypeError(
                    'graphic_type must be of type GraphicTypeValues or '
                    'GraphicTypeValues3D, or None.'
                )
            if isinstance(graphic_type, GraphicTypeValues):
                if graphic_type == GraphicTypeValues.MULTIPOINT:
                    raise ValueError(
                        'Graphic type "MULTIPOINT" is not valid for image '
                        'regions within a volumetric ROI measurements group.'
                    )
            else:
                if graphic_type in (
                    GraphicTypeValues3D.MULTIPOINT,
                    GraphicTypeValues3D.POLYLINE,
                ):
                    raise ValueError(
                        f'Graphic type 3D value "{graphic_type}" is not valid '
                        'for image regions within a planar ROI measurements '
                        'group.'
                    )

        # Check a valid code was passed
        if reference_type is not None:
            allowed_vals = VolumetricROIMeasurementsAndQualitativeEvaluations.\
                _allowed_roi_reference_types
            if reference_type not in allowed_vals:
                raise ValueError(
                    f'Concept {reference_type} is not valid as a reference '
                    'type in Volumetric ROI Measurements and Qualitative '
                    'Evaluations.'
                )

            # Check for input options incompatible with this reference type
            if graphic_type is not None:
                ref_types_with_graphics = [
                    codes.DCM.ImageRegion,
                    codes.DCM.VolumeSurface
                ]
                if reference_type not in ref_types_with_graphics:
                    raise ValueError(
                        'Specifying a graphic type is invalid when using '
                        f'a reference type "{reference_type.meaning}"'
                    )

                # Check incompatibility of graphic_type and reference_type
                if reference_type == codes.DCM.ImageRegion:
                    if isinstance(graphic_type, GraphicTypeValues3D):
                        raise TypeError(
                            'When specifying a reference type of '
                            '"Image Region", the "graphic_type" argument must '
                            'be of type GraphicTypeValues.'
                        )
                elif reference_type == codes.DCM.VolumeSurface:
                    if isinstance(graphic_type, GraphicTypeValues):
                        raise TypeError(
                            'When specifying a reference type of '
                            '"Volume Surface", the "graphic_type" argument '
                            'must be of type GraphicTypeValues3D.'
                        )

        sequences = []
        measurement_group_items = self._find_measurement_groups()
        for group_item in measurement_group_items:
            if group_item.template_id is not None:
                if group_item.template_id != '1411':
                    continue
            else:
                if not _contains_volumetric_rois(group_item):
                    continue

            matches = []
            if finding_type is not None:
                matches_finding = _contains_code_items(
                    group_item,
                    name=codes.DCM.Finding,
                    value=finding_type,
                    relationship_type=RelationshipTypeValues.CONTAINS
                )
                matches.append(matches_finding)
            if finding_site is not None:
                matches_finding_sites = _contains_code_items(
                    group_item,
                    name=codes.SCT.FindingSite,
                    value=finding_site,
                    relationship_type=RelationshipTypeValues.HAS_CONCEPT_MOD
                )
                matches.append(matches_finding_sites)
            if tracking_uid is not None:
                matches_tracking_uid = _contains_uidref_items(
                    group_item,
                    name=codes.DCM.TrackingUniqueIdentifier,
                    value=tracking_uid,
                    relationship_type=RelationshipTypeValues.HAS_OBS_CONTEXT
                )
                matches.append(matches_tracking_uid)

            # Remaining checks all relate to the content items that
            # describes the ROI reference
            if (
                (reference_type is not None) or
                (graphic_type is not None) or
                (referenced_sop_class_uid is not None) or
                (referenced_sop_instance_uid is not None)
            ):
                # Find the contents item representing the ROI reference
                found_ref_type, ref_items = _get_volumetric_roi_reference_items(
                    group_item
                )

                if reference_type is not None:
                    matches.append(found_ref_type == reference_type)

                if graphic_type is not None:
                    if hasattr(ref_items[0], 'GraphicType'):
                        found_gt = type(graphic_type)(ref_items[0].GraphicType)
                        matches.append(found_gt == graphic_type)
                    else:
                        matches.append(False)

                if (
                    (referenced_sop_instance_uid is not None) or
                    (referenced_sop_class_uid is not None)
                ):
                    matches_uids = False

                    # Check the references directly in the content item for
                    # IMAGE or COMPOSITE items. In these cases there will be a
                    # single item
                    if found_ref_type in [
                        codes.DCM.ReferencedSegment,
                        _REGION_IN_SPACE
                    ]:
                        sop_seq = ref_items[0].ReferencedSOPSequence[0]
                        matches_instance_uid = (
                            referenced_sop_instance_uid is None or (
                                sop_seq.ReferencedSOPInstanceUID ==
                                referenced_sop_instance_uid
                            )
                        )
                        matches_class_uid = (
                            referenced_sop_class_uid is None or (
                                sop_seq.ReferencedSOPClassUID ==
                                referenced_sop_class_uid
                            )
                        )
                        if matches_class_uid and matches_instance_uid:
                            matches_uids = True

                    if found_ref_type == codes.DCM.ImageRegion:
                        # If 2D image region, check items in its content
                        # sequence for source images
                        for ref_item in ref_items:
                            if ref_item.value_type == ValueTypeValues.SCOORD:
                                # (SCOORD3 will not contain direct UID
                                # references)
                                if _contains_image_items(
                                    ref_item,
                                    name=codes.DCM.SourceImageForRegion,
                                    referenced_sop_class_uid=referenced_sop_class_uid,  # noqa: E501
                                    referenced_sop_instance_uid=referenced_sop_instance_uid,  # noqa: E501
                                    relationship_type=RelationshipTypeValues.SELECTED_FROM  # noqa: E501
                                ):
                                    matches_uids = True

                    if found_ref_type == codes.DCM.ReferencedSegment:
                        # Check for IMAGE item of SourceImageForSegmentation at
                        # the top level
                        if _contains_image_items(
                            group_item,
                            name=codes.DCM.SourceImageForSegmentation,
                            referenced_sop_class_uid=referenced_sop_class_uid,
                            referenced_sop_instance_uid=referenced_sop_instance_uid,  # noqa: E501
                            relationship_type=RelationshipTypeValues.CONTAINS
                        ):
                            matches_uids = True

                    matches.append(matches_uids)

            if len(matches) == 0 or all(matches):
                seq = VolumetricROIMeasurementsAndQualitativeEvaluations.from_sequence(  # noqa: E501
                    [group_item]
                )
                sequences.append(seq)

        return sequences

    def get_image_measurement_groups(
        self,
        tracking_uid: Optional[str] = None,
        finding_type: Optional[Union[CodedConcept, Code]] = None,
        finding_site: Optional[Union[CodedConcept, Code]] = None,
    ) -> List[MeasurementsAndQualitativeEvaluations]:
        """Get imaging measurements of images.

        Finds (and optionally filters) content items contained in the
        CONTAINER content item "Measurement Group" as specified by TID 1501
        "Measurement and Qualitative Evaluation Group".

        Parameters
        ----------
        tracking_uid: Union[str, None], optional
            Unique tracking identifier
        finding_type: Union[highdicom.sr.CodedConcept, pydicom.sr.coding.Code, None], optional
            Finding
        finding_site: Union[highdicom.sr.CodedConcept, pydicom.sr.coding.Code, None], optional
            Finding site

        Returns
        -------
        List[highdicom.sr.MeasurementsAndQualitativeEvaluations]
            Sequence of content items for each matched measurement group

        """  # noqa: E501
        measurement_group_items = self._find_measurement_groups()
        sequences = []
        for group_item in measurement_group_items:
            if group_item.template_id is not None:
                if group_item.template_id != '1501':
                    continue
            else:
                contains_rois = _contains_planar_rois(group_item)
                contains_rois |= _contains_volumetric_rois(group_item)
                if contains_rois:
                    continue

            matches = []
            if finding_type is not None:
                matches_finding = _contains_code_items(
                    group_item,
                    name=codes.DCM.Finding,
                    value=finding_type,
                    relationship_type=RelationshipTypeValues.CONTAINS
                )
                matches.append(matches_finding)
            if finding_site is not None:
                matches_finding_sites = _contains_code_items(
                    group_item,
                    name=codes.SCT.FindingSite,
                    value=finding_site,
                    relationship_type=RelationshipTypeValues.HAS_CONCEPT_MOD
                )
                matches.append(matches_finding_sites)
            if tracking_uid is not None:
                matches_tracking_uid = _contains_uidref_items(
                    group_item,
                    name=codes.DCM.TrackingUniqueIdentifier,
                    value=tracking_uid,
                    relationship_type=RelationshipTypeValues.HAS_OBS_CONTEXT
                )
                matches.append(matches_tracking_uid)

            seq = MeasurementsAndQualitativeEvaluations.from_sequence(
                [group_item]
            )
            if len(matches) == 0:
                sequences.append(seq)
            else:
                if all(matches):
                    sequences.append(seq)

        return sequences


class ImageLibrary(Template):

    """:dcm:`TID 1600 <part16/chapter_A.html#sect_TID_1600>` Image Library"""

    def __init__(
        self,
        groups: Optional[Sequence[ImageLibraryEntryDescriptors]] = None
    ) -> None:
        """
        Parameters
        ----------
        groups: Union[Sequence[Sequence[highdicom.sr.ImageLibraryEntryDescriptors]], None], optional
            Entry descriptors for each image library group

        """  # noqa: E501
        super().__init__()
        library_item = ContainerContentItem(
            name=CodedConcept(
                value='111028',
                meaning='Image Library',
                scheme_designator='DCM'
            ),
            relationship_type=RelationshipTypeValues.CONTAINS
        )
        library_item.ContentSequence = ContentSequence()
        if groups is not None:
            for descriptor_items in groups:
                group_item = ContainerContentItem(
                    name=CodedConcept(
                        value='126200',
                        meaning='Image Library Group',
                        scheme_designator='DCM'
                    ),
                    relationship_type=RelationshipTypeValues.CONTAINS
                )
                group_item.ContentSequence = descriptor_items
                # The Image Library Entry template contains the individual
                # Image Library Entry Descriptors content items.
                if not isinstance(descriptor_items,
                                  ImageLibraryEntryDescriptors):
                    raise TypeError(
                        'Image library group items must have type '
                        '"ImageLibraryEntry".'
                    )
                library_item.ContentSequence.append(group_item)
        self.append(library_item)<|MERGE_RESOLUTION|>--- conflicted
+++ resolved
@@ -3245,14 +3245,6 @@
         together with the corresponding source image(s) or series.
 
         """  # noqa: E501
-<<<<<<< HEAD
-        if referenced_segment is not None:
-            if not isinstance(referenced_segment, ReferencedSegment):
-                raise TypeError(
-                    'Argument "referenced_segment" must have type '
-                    'ReferencedSegment.'
-                )
-=======
         if referenced_regions is not None and any(
             isinstance(r, ImageRegion3D) for r in referenced_regions
         ):
@@ -3263,7 +3255,12 @@
                 'reference coordinates, use the "referenced_volume_surface" '
                 'argument instead.'
             )
->>>>>>> 599c95b1
+        if referenced_segment is not None:
+            if not isinstance(referenced_segment, ReferencedSegment):
+                raise TypeError(
+                    'Argument "referenced_segment" must have type '
+                    'ReferencedSegment.'
+                )
         super().__init__(
             measurements=measurements,
             tracking_identifier=tracking_identifier,
