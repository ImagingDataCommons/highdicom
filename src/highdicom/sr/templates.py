"""DICOM structured reporting templates."""
import logging
import warnings
from copy import deepcopy
from typing import cast, List, Optional, Sequence, Tuple, Union

from pydicom.dataset import Dataset
from pydicom.sr.coding import Code
from pydicom.sr.codedict import codes

from highdicom.sr.coding import CodedConcept
from highdicom.sr.content import (
    FindingSite,
    LongitudinalTemporalOffsetFromEvent,
    ImageRegion,
    ImageRegion3D,
    VolumeSurface,
    RealWorldValueMap,
    ReferencedSegment,
    ReferencedSegmentationFrame,
    SourceImageForMeasurement
)
from highdicom.sr.enum import (
    GraphicTypeValues,
    GraphicTypeValues3D,
    RelationshipTypeValues,
    ValueTypeValues,
)
from highdicom.uid import UID
from highdicom.sr.utils import find_content_items, get_coded_name
from highdicom.sr.value_types import (
    CodeContentItem,
    ContainerContentItem,
    ContentItem,
    ContentSequence,
    NumContentItem,
    PnameContentItem,
    TextContentItem,
    UIDRefContentItem,
)


DEFAULT_LANGUAGE = CodedConcept(
    value='en-US',
    scheme_designator='RFC5646',
    meaning='English (United States)'
)


logger = logging.getLogger(__name__)


def _count_roi_items(
    group_item: ContainerContentItem
) -> Tuple[int, int, int, int, int]:
    """Find content items in a 'Measurement Group' container content item
    structured according to TID 1410 Planar ROI Measurements and Qualitative
    Evaluations or TID 1411 Volumetric ROI Measurements and Qualitative
    Evaluations.

    Parameters
    ----------
    group_item: highdicom.sr.ContainerContentItem
        Container content item of measurement group that is expected to
        contain ROI items

    Returns
    -------
    int:
        Number of 'Image Region' content items
    int:
        Number of 'Volume Surface' content items
    int:
        Number of 'Referenced Segment' content items
    int:
        Number of 'Referenced Segmentation Frame' content items
    int:
        Number of 'Region in Space' content items

    """
    if group_item.ValueType != ValueTypeValues.CONTAINER.value:
        raise ValueError(
            'SR Content Item does not represent a measurement group '
            'because it does not have value type CONTAINER.'
        )
    if group_item.name == codes.DCM.MeasurementGroup:
        raise ValueError(
            'SR Content Item does not represent a measurement group '
            'because it does not have name "Measurement Group".'
        )
    n_image_region_items = 0
    n_volume_surface_items = 0
    n_referenced_segment_items = 0
    n_referenced_segmentation_frame_items = 0
    n_region_in_space_items = 0
    for item in group_item.ContentSequence:
        if (item.name == codes.DCM.ImageRegion and
                (item.value_type == ValueTypeValues.SCOORD or
                 item.value_type == ValueTypeValues.SCOORD3D)):
            n_image_region_items += 1
        if (item.name == codes.DCM.VolumeSurface and
                item.value_type == ValueTypeValues.SCOORD3D):
            n_volume_surface_items += 1
        if (item.name == codes.DCM.ReferencedSegment and
                item.value_type == ValueTypeValues.IMAGE):
            n_referenced_segment_items += 1
        if (item.name == codes.DCM.ReferencedSegmentationFrame and
                item.value_type == ValueTypeValues.IMAGE):
            n_referenced_segmentation_frame_items += 1
        if (item.name == Code('130488', 'DCM', 'Region in Space') and
                item.value_type == ValueTypeValues.COMPOSITE):
            n_region_in_space_items += 1
    return (
        n_image_region_items,
        n_volume_surface_items,
        n_referenced_segment_items,
        n_referenced_segmentation_frame_items,
        n_region_in_space_items,
    )


def _contains_planar_rois(group_item: ContainerContentItem) -> bool:
    """Checks whether a measurement group item contains planar ROIs.

    Parameters
    ----------
    group_item: highdicom.sr.ContainerContentItem
        SR Content Item representing a "Measurement Group"

    Returns
    -------
    bool
        Whether the `group_item` contains any content items with value type
        SCOORD, SCOORD3D, IMAGE, or COMPOSITE representing planar ROIs

    """
    n_image_region_items, n_volume_surface_items, n_referenced_segment_items, \
        n_referenced_segmentation_frame_items, n_region_in_space_items = \
        _count_roi_items(group_item)

    if (
            n_image_region_items == 1 or
            n_referenced_segmentation_frame_items > 0 or
            n_region_in_space_items == 1
       ) and (
            n_volume_surface_items == 0 and
            n_referenced_segment_items == 0
       ):
        return True
    return False


def _contains_volumetric_rois(group_item: Dataset) -> bool:
    """Checks whether a measurement group item contains volumetric ROIs.

    Parameters
    ----------
    group_item: pydicom.dataset.Dataset
        SR Content Item representing a "Measurement Group"

    Returns
    -------
    bool
        Whether the `group_item` contains any content items with value type
        SCOORD, SCOORD3D, IMAGE, or COMPOSITE representing volumetric ROIs

    """
    n_image_region_items, n_volume_surface_items, n_referenced_segment_items, \
        n_referenced_segmentation_frame_items, n_region_in_space_items = \
        _count_roi_items(group_item)

    if (
            n_image_region_items > 1 or
            n_referenced_segment_items > 0 or
            n_volume_surface_items > 0 or
            n_region_in_space_items > 0
       ) and (
            n_referenced_segmentation_frame_items == 0
       ):
        return True
    return False


def _contains_code_items(
    parent_item: ContentItem,
    name: Union[Code, CodedConcept],
    value: Optional[Union[Code, CodedConcept]] = None,
    relationship_type: Optional[RelationshipTypeValues] = None
) -> bool:
    """Checks whether an item contains a specific item with value type CODE.

    Parameters
    ----------
    parent_item: highdicom.sr.ContentItem
        Parent SR Content Item
    name: Union[highdicom.sr.CodedConcept, pydicom.sr.coding.Code]
        Name of the child SR Content Item
    value: Union[highdicom.sr.CodedConcept, pydicom.sr.coding.Code, None], optional
        Code value of the child SR Content Item
    relationship_type: Union[highdicom.sr.RelationshipTypeValues, None], optional
        Relationship between child and parent SR Content Item

    Returns
    -------
    bool
        Whether any of the SR Content Items contained in `parent_item`
        match the filter criteria

    """  # noqa: E501
    matched_items = find_content_items(
        parent_item,
        name=name,
        value_type=ValueTypeValues.CODE,
        relationship_type=relationship_type
    )
    for item in matched_items:
        if value is not None:
            if item.value == value:
                return True
        else:
            return True
    return False


def _contains_text_items(
    parent_item: ContentItem,
    name: Union[Code, CodedConcept],
    value: Optional[str] = None,
    relationship_type: Optional[RelationshipTypeValues] = None
) -> bool:
    """Checks whether an item contains a specific item with value type TEXT.

    Parameters
    ----------
    parent_item: highdicom.sr.ContentItem
        Parent SR Content Item
    name: Union[highdicom.sr.CodedConcept, pydicom.sr.coding.Code]
        Name of the child SR Content Item
    value: str, optional
        Text value of the child SR Content Item
    relationship_type: Union[highdicom.sr.RelationshipTypeValues, None], optional
        Relationship between child and parent SR Content Item

    Returns
    -------
    bool
        Whether any of the SR Content Items contained in `parent_item`
        match the filter criteria

    """  # noqa: E501
    matched_items = find_content_items(
        parent_item,
        name=name,
        value_type=ValueTypeValues.TEXT,
        relationship_type=relationship_type
    )
    for item in matched_items:
        if value is not None:
            if item.TextValue == value:
                return True
        else:
            return True
    return False


def _contains_uidref_items(
    parent_item: ContentItem,
    name: Union[Code, CodedConcept],
    value: Optional[str] = None,
    relationship_type: Optional[RelationshipTypeValues] = None
) -> bool:
    """Checks whether an item contains a specific item with value type UIDREF.

    Parameters
    ----------
    parent_item: highdicom.sr.ContentItem
        Parent SR Content Item
    name: Union[highdicom.sr.CodedConcept, pydicom.sr.coding.Code]
        Name of the child SR Content Item
    value: Union[str, None], optional
        UID value of the child SR Content Item
    relationship_type: Union[highdicom.sr.RelationshipTypeValues, None], optional
        Relationship between child and parent SR Content Item

    Returns
    -------
    bool
        Whether any of the SR Content Items contained in `parent_item`
        match the filter criteria

    """  # noqa: E501
    matched_items = find_content_items(
        parent_item,
        name=name,
        value_type=ValueTypeValues.UIDREF,
        relationship_type=relationship_type
    )
    for item in matched_items:
        if value is not None:
            if item.UID == value:
                return True
        else:
            return True
    return False


def _contains_scoord_items(
    parent_item: ContentItem,
    name: Union[Code, CodedConcept],
    graphic_type: Optional[GraphicTypeValues] = None,
    relationship_type: Optional[RelationshipTypeValues] = None
) -> bool:
    """Checks whether an item contains a specific item with value type SCOORD.

    Parameters
    ----------
    parent_item: highdicom.sr.ContentItem
        Parent SR Content Item
    name: Union[highdicom.sr.CodedConcept, pydicom.sr.coding.Code]
        Name of the child SR Content Item
    graphic_type: Union[highdicom.sr.GraphicTypeValues, None], optional
        Graphic type of the child SR Content Item
    relationship_type: Union[highdicom.sr.RelationshipTypeValues, None], optional
        Relationship between child and parent SR Content Item

    Returns
    -------
    bool
        Whether any of the SR Content Items contained in `parent_item`
        match the filter criteria

    """  # noqa: E501
    matched_items = find_content_items(
        parent_item,
        name=name,
        value_type=ValueTypeValues.SCOORD,
        relationship_type=relationship_type
    )
    for item in matched_items:
        if graphic_type is not None:
            if item.GraphicType == graphic_type.value:
                return True
        else:
            return True
    return False


def _contains_scoord3d_items(
    parent_item: ContentItem,
    name: Union[Code, CodedConcept],
    graphic_type: Optional[GraphicTypeValues3D] = None,
    relationship_type: Optional[RelationshipTypeValues] = None
) -> bool:
    """Checks whether an item contains specific items with value type SCOORD3D.

    Parameters
    ----------
    parent_item: highdicom.sr.ContentItem
        Parent SR Content Item
    name: Union[highdicom.sr.CodedConcept, pydicom.sr.coding.Code]
        Name of the child SR Content Item
    graphic_type: Union[highdicom.sr.GraphicTypeValues3D, None], optional
        Graphic type of the child SR Content Item
    relationship_type: Union[highdicom.sr.RelationshipTypeValues, None], optional
        Relationship between child and parent SR Content Item

    Returns
    -------
    bool
        Whether any of the SR Content Items contained in `parent_item`
        match the filter criteria

    """  # noqa: E501
    matched_items = find_content_items(
        parent_item,
        name=name,
        value_type=ValueTypeValues.SCOORD3D,
        relationship_type=relationship_type
    )
    for item in matched_items:
        if graphic_type is not None:
            if item.GraphicType == graphic_type.value:
                return True
        else:
            return True
    return False


class Template(ContentSequence):

    """Abstract base class for a DICOM SR template."""

    def __init__(
        self,
        items: Optional[Sequence[ContentItem]] = None,
        is_root: bool = False
    ) -> None:
        """

        Parameters
        ----------
        items: Sequence[ContentItem], optional
            content items
        is_root: bool
            Whether this template exists at the root of the SR document
            content tree.

        """
        super().__init__(items, is_root=is_root)


class AlgorithmIdentification(Template):

    """:dcm:`TID 4019 <part16/sect_TID_4019.html>`
    Algorithm Identification"""

    def __init__(
        self,
        name: str,
        version: str,
        parameters: Optional[Sequence[str]] = None
    ) -> None:
        """

        Parameters
        ----------
        name: str
            name of the algorithm
        version: str
            version of the algorithm
        parameters: Union[Sequence[str], None], optional
            parameters of the algorithm

        """
        super().__init__()
        name_item = TextContentItem(
            name=CodedConcept(
                value='111001',
                meaning='Algorithm Name',
                scheme_designator='DCM'
            ),
            value=name,
            relationship_type=RelationshipTypeValues.HAS_CONCEPT_MOD
        )
        self.append(name_item)
        version_item = TextContentItem(
            name=CodedConcept(
                value='111003',
                meaning='Algorithm Version',
                scheme_designator='DCM'
            ),
            value=version,
            relationship_type=RelationshipTypeValues.HAS_CONCEPT_MOD
        )
        self.append(version_item)
        if parameters is not None:
            for param in parameters:
                parameter_item = TextContentItem(
                    name=CodedConcept(
                        value='111002',
                        meaning='Algorithm Parameters',
                        scheme_designator='DCM'
                    ),
                    value=param,
                    relationship_type=RelationshipTypeValues.HAS_CONCEPT_MOD
                )
                self.append(parameter_item)


class TrackingIdentifier(Template):

    """:dcm:`TID 4108 <part16/sect_TID_4108.html>` Tracking Identifier"""

    def __init__(
        self,
        uid: Optional[str] = None,
        identifier: Optional[str] = None
    ):
        """

        Parameters
        ----------
        uid: Union[highdicom.UID, str, None], optional
            globally unique identifier
        identifier: Union[str, None], optional
            human readable identifier

        """
        super().__init__()
        if uid is None:
            uid = UID()
        if identifier is not None:
            tracking_identifier_item = TextContentItem(
                name=CodedConcept(
                    value='112039',
                    meaning='Tracking Identifier',
                    scheme_designator='DCM'
                ),
                value=identifier,
                relationship_type=RelationshipTypeValues.HAS_OBS_CONTEXT
            )
            self.append(tracking_identifier_item)
        tracking_uid_item = UIDRefContentItem(
            name=CodedConcept(
                value='112040',
                meaning='Tracking Unique Identifier',
                scheme_designator='DCM'
            ),
            value=uid,
            relationship_type=RelationshipTypeValues.HAS_OBS_CONTEXT
        )
        self.append(tracking_uid_item)


class TimePointContext(Template):

    """:dcm:`TID 1502 <part16/chapter_A.html#sect_TID_1502>`
     Time Point Context"""  # noqa: E501

    def __init__(
        self,
        time_point: str,
        time_point_type: Optional[Union[CodedConcept, Code]] = None,
        time_point_order: Optional[int] = None,
        subject_time_point_identifier: Optional[str] = None,
        protocol_time_point_identifier: Optional[str] = None,
        temporal_offset_from_event: Optional[
            LongitudinalTemporalOffsetFromEvent
        ] = None
    ):
        """

        Parameters
        ----------
        time_point: str
            actual value representation of the time point
        time_point_type: Union[highdicom.sr.CodedConcept, pydicom.sr.coding.Code, None], optional
            coded type of time point, e.g., "Baseline" or "Posttreatment" (see
            :dcm:`CID 6146 <part16/sect_CID_6146.html>`
            "Time Point Types" for options)
        time_point_order: Union[int, None], optional
            number indicating the order of a time point relative to other
            time points in a time series
        subject_time_point_identifier: Union[str, None], optional
           identifier of a specific time point in a time series, which is
           unique within an appropriate local context and specific to a
           particular subject (patient)
        protocol_time_point_identifier: Union[str, None], optional
           identifier of a specific time point in a time series, which is
           unique within an appropriate local context and specific to a
           particular protocol using the same value for different subjects
        temporal_offset_from_event: Union[highdicom.sr.LongitudinalTemporalOffsetFromEvent, None], optional
            offset in time from a particular event of significance, e.g., the
            baseline of an imaging study or enrollment into a clinical trial

        """  # noqa: E501
        super().__init__()
        time_point_item = TextContentItem(
            name=CodedConcept(
                value='C2348792',
                meaning='Time Point',
                scheme_designator='UMLS'
            ),
            value=time_point,
            relationship_type=RelationshipTypeValues.HAS_OBS_CONTEXT
        )
        self.append(time_point_item)
        if time_point_type is not None:
            time_point_type_item = CodeContentItem(
                name=CodedConcept(
                    value='126072',
                    meaning='Time Point Type',
                    scheme_designator='DCM'
                ),
                value=time_point_type,
                relationship_type=RelationshipTypeValues.HAS_OBS_CONTEXT
            )
            self.append(time_point_type_item)
        if time_point_order is not None:
            time_point_order_item = NumContentItem(
                name=CodedConcept(
                    value='126073',
                    meaning='Time Point Order',
                    scheme_designator='DCM'
                ),
                value=time_point_order,
                unit=Code('1', 'UCUM', 'no units'),
                relationship_type=RelationshipTypeValues.HAS_OBS_CONTEXT
            )
            self.append(time_point_order_item)
        if subject_time_point_identifier is not None:
            subject_time_point_identifier_item = TextContentItem(
                name=CodedConcept(
                    value='126070',
                    meaning='Subject Time Point Identifier',
                    scheme_designator='DCM'
                ),
                value=subject_time_point_identifier,
                relationship_type=RelationshipTypeValues.HAS_OBS_CONTEXT
            )
            self.append(subject_time_point_identifier_item)
        if protocol_time_point_identifier is not None:
            protocol_time_point_identifier_item = TextContentItem(
                name=CodedConcept(
                    value='126071',
                    meaning='Protocol Time Point Identifier',
                    scheme_designator='DCM'
                ),
                value=protocol_time_point_identifier,
                relationship_type=RelationshipTypeValues.HAS_OBS_CONTEXT
            )
            self.append(protocol_time_point_identifier_item)
        if temporal_offset_from_event is not None:
            if not isinstance(temporal_offset_from_event,
                              LongitudinalTemporalOffsetFromEvent):
                raise TypeError(
                    'Argument "temporal_offset_from_event" must have type '
                    'LongitudinalTemporalOffsetFromEvent.'
                )
            self.append(temporal_offset_from_event)


class MeasurementStatisticalProperties(Template):

    """:dcm:`TID 311 <part16/chapter_A.html#sect_TID_311>`
    Measurement Statistical Properties"""

    def __init__(
        self,
        values: Sequence[NumContentItem],
        description: Optional[str] = None,
        authority: Optional[str] = None
    ):
        """

        Parameters
        ----------
        values: Sequence[highdicom.sr.NumContentItem]
            reference values of the population of measurements, e.g., its
            mean or standard deviation (see
            :dcm:`CID 226 <part16/sect_CID_226.html>`
            "Population Statistical Descriptors" and
            :dcm:`CID 227 <part16/sect_CID_227.html>`
            "Sample Statistical Descriptors" for options)
        description: Union[str, None], optional
            description of the reference population of measurements
        authority: Union[str, None], optional
            authority for a description of the reference population of
            measurements

        """
        super().__init__()
        if not isinstance(values, (list, tuple)):
            raise TypeError('Argument "values" must be a list.')
        for concept in values:
            if not isinstance(concept, NumContentItem):
                raise ValueError(
                    'Items of argument "values" must have type '
                    'NumContentItem.'
                )
        self.extend(values)
        if description is not None:
            description_item = TextContentItem(
                name=CodedConcept(
                    value='121405',
                    meaning='Population Description',
                    scheme_designator='DCM'
                ),
                value=description,
                relationship_type=RelationshipTypeValues.HAS_PROPERTIES
            )
            self.append(description_item)
        if authority is not None:
            authority_item = TextContentItem(
                name=CodedConcept(
                    value='121406',
                    meaning='Reference Authority',
                    scheme_designator='DCM'
                ),
                value=authority,
                relationship_type=RelationshipTypeValues.HAS_PROPERTIES
            )
            self.append(authority_item)


class NormalRangeProperties(Template):

    """:dcm:`TID 312 <part16/chapter_A.html#sect_TID_312>`
     Normal Range Properties"""

    def __init__(
        self,
        values: Sequence[NumContentItem],
        description: Optional[str] = None,
        authority: Optional[str] = None
    ):
        """

        Parameters
        ----------
        values: Sequence[highdicom.sr.NumContentItem]
            reference values of the normal range, e.g., its upper and lower
            bound (see :dcm:`CID 223 <part16/sect_CID_223.html>`
            "Normal Range Values" for options)
        description: Union[str, None], optional
            description of the normal range
        authority: Union[str, None], optional
            authority for the description of the normal range

        """  # noqa: E501
        super().__init__()
        if not isinstance(values, (list, tuple)):
            raise TypeError('Argument "values" must be a list.')
        for concept in values:
            if not isinstance(concept, NumContentItem):
                raise ValueError(
                    'Items of argument "values" must have type '
                    'NumContentItem.'
                )
        self.extend(values)
        if description is not None:
            description_item = TextContentItem(
                name=codes.DCM.NormalRangeDescription,
                value=description,
                relationship_type=RelationshipTypeValues.HAS_PROPERTIES
            )
            self.append(description_item)
        if authority is not None:
            authority_item = TextContentItem(
                name=codes.DCM.NormalRangeAuthority,
                value=authority,
                relationship_type=RelationshipTypeValues.HAS_PROPERTIES
            )
            self.append(authority_item)


class MeasurementProperties(Template):

    """:dcm:`TID 310 <part16/chapter_A.html#sect_TID_310>`
     Measurement Properties"""

    def __init__(
        self,
        normality: Optional[Union[CodedConcept, Code]] = None,
        level_of_significance: Optional[Union[CodedConcept, Code]] = None,
        selection_status: Optional[Union[CodedConcept, Code]] = None,
        measurement_statistical_properties: Optional[
            MeasurementStatisticalProperties
        ] = None,
        normal_range_properties: Optional[NormalRangeProperties] = None,
        upper_measurement_uncertainty: Optional[Union[int, float]] = None,
        lower_measurement_uncertainty: Optional[Union[int, float]] = None
    ):
        """

        Parameters
        ----------
        normality: Union[highdicom.sr.CodedConcept, pydicom.sr.coding.Code, None], optional
            the extend to which the measurement is considered normal or abnormal
            (see :dcm:`CID 222 <part16/sect_CID_222.html>` "Normality Codes" for
            options)
        level_of_significance: Union[highdicom.sr.CodedConcept, pydicom.sr.coding.Code, None], optional
            the extend to which the measurement is considered normal or abnormal
            (see :dcm:`CID 220 <part16/sect_CID_220.html>` "Level of
            Significance" for options)
        selection_status: Union[highdicom.sr.CodedConcept, pydicom.sr.coding.Code, None], optional
            how the measurement value was selected or computed from a set of
            available values (see :dcm:`CID 224 <part16/sect_CID_224.html>`
            "Selection Method" for options)
        measurement_statistical_properties: Union[highdicom.sr.MeasurementStatisticalProperties, None], optional
            statistical properties of a reference population for a measurement
            and/or the position of a measurement in such a reference population
        normal_range_properties: Union[highdicom.sr.NormalRangeProperties, None], optional
            statistical properties of a reference population for a measurement
            and/or the position of a measurement in such a reference population
        upper_measurement_uncertainty: Union[int, float, None], optional
            upper range of measurement uncertainty
        lower_measurement_uncertainty: Union[int, float, None], optional
            lower range of measurement uncertainty

        """  # noqa: E501
        super().__init__()
        if normality is not None:
            normality_item = CodeContentItem(
                name=CodedConcept(
                    value='121402',
                    meaning='Normality',
                    scheme_designator='DCM'
                ),
                value=normality,
                relationship_type=RelationshipTypeValues.HAS_PROPERTIES
            )
            self.append(normality_item)
        if measurement_statistical_properties is not None:
            if not isinstance(measurement_statistical_properties,
                              MeasurementStatisticalProperties):
                raise TypeError(
                    'Argument "measurement_statistical_properties" must have '
                    'type MeasurementStatisticalProperties.'
                )
            self.extend(measurement_statistical_properties)
        if normal_range_properties is not None:
            if not isinstance(normal_range_properties,
                              NormalRangeProperties):
                raise TypeError(
                    'Argument "normal_range_properties" must have '
                    'type NormalRangeProperties.'
                )
            self.extend(normal_range_properties)
        if level_of_significance is not None:
            level_of_significance_item = CodeContentItem(
                name=CodedConcept(
                    value='121403',
                    meaning='Level of Significance',
                    scheme_designator='DCM'
                ),
                value=level_of_significance,
                relationship_type=RelationshipTypeValues.HAS_PROPERTIES
            )
            self.append(level_of_significance_item)
        if selection_status is not None:
            selection_status_item = CodeContentItem(
                name=CodedConcept(
                    value='121404',
                    meaning='Selection Status',
                    scheme_designator='DCM'
                ),
                value=selection_status,
                relationship_type=RelationshipTypeValues.HAS_PROPERTIES
            )
            self.append(selection_status_item)
        if upper_measurement_uncertainty is not None:
            upper_measurement_uncertainty_item = CodeContentItem(
                name=CodedConcept(
                    value='371886008',
                    meaning='+, range of upper measurement uncertainty',
                    scheme_designator='SCT'
                ),
                value=upper_measurement_uncertainty,
                relationship_type=RelationshipTypeValues.HAS_PROPERTIES
            )
            self.append(upper_measurement_uncertainty_item)
        if lower_measurement_uncertainty is not None:
            lower_measurement_uncertainty_item = CodeContentItem(
                name=CodedConcept(
                    value='371885007',
                    meaning='-, range of lower measurement uncertainty',
                    scheme_designator='SCT'
                ),
                value=lower_measurement_uncertainty,
                relationship_type=RelationshipTypeValues.HAS_PROPERTIES
            )
            self.append(lower_measurement_uncertainty_item)


class PersonObserverIdentifyingAttributes(Template):

    """:dcm:`TID 1003 <part16/chapter_A.html#sect_TID_1003>`
     Person Observer Identifying Attributes"""

    def __init__(
        self,
        name: str,
        login_name: Optional[str] = None,
        organization_name: Optional[str] = None,
        role_in_organization: Optional[Union[CodedConcept, Code]] = None,
        role_in_procedure: Optional[Union[CodedConcept, Code]] = None
    ):
        """

        Parameters
        ----------
        name: str
            name of the person
        login_name: Union[str, None], optional
            login name of the person
        organization_name: Union[str, None], optional
            name of the person's organization
        role_in_organization: Union[highdicom.sr.CodedConcept, pydicom.sr.coding.Code, None], optional
            role of the person within the organization
        role_in_procedure: Union[highdicom.sr.CodedConcept, pydicom.sr.coding.Code, None], optional
            role of the person in the reported procedure

        """  # noqa: E501
        super().__init__()
        name_item = PnameContentItem(
            name=CodedConcept(
                value='121008',
                meaning='Person Observer Name',
                scheme_designator='DCM',
            ),
            value=name,
            relationship_type=RelationshipTypeValues.HAS_OBS_CONTEXT
        )
        self.append(name_item)
        if login_name is not None:
            login_name_item = TextContentItem(
                name=CodedConcept(
                    value='128774',
                    meaning='Person Observer\'s Login Name',
                    scheme_designator='DCM',
                ),
                value=login_name,
                relationship_type=RelationshipTypeValues.HAS_OBS_CONTEXT
            )
            self.append(login_name_item)
        if organization_name is not None:
            organization_name_item = TextContentItem(
                name=CodedConcept(
                    value='121009',
                    meaning='Person Observer\'s Organization Name',
                    scheme_designator='DCM',
                ),
                value=organization_name,
                relationship_type=RelationshipTypeValues.HAS_OBS_CONTEXT
            )
            self.append(organization_name_item)
        if role_in_organization is not None:
            role_in_organization_item = CodeContentItem(
                name=CodedConcept(
                    value='121010',
                    meaning='Person Observer\'s Role in the Organization',
                    scheme_designator='DCM',
                ),
                value=role_in_organization,
                relationship_type=RelationshipTypeValues.HAS_OBS_CONTEXT
            )
            self.append(role_in_organization_item)
        if role_in_procedure is not None:
            role_in_procedure_item = CodeContentItem(
                name=CodedConcept(
                    value='121011',
                    meaning='Person Observer\'s Role in this Procedure',
                    scheme_designator='DCM',
                ),
                value=role_in_procedure,
                relationship_type=RelationshipTypeValues.HAS_OBS_CONTEXT
            )
            self.append(role_in_procedure_item)

    @property
    def name(self) -> str:
        """str: name of the person"""
        return self[0].value

    @property
    def login_name(self) -> Union[str, None]:
        """Union[str, None]: login name of the person"""
        matches = [
            item for item in self
            if item.name == codes.DCM.PersonObserverLoginName
        ]
        if len(matches) > 1:
            logger.warning(
                'found more than one "Login Name" content item '
                'in "Person Observer Identifying Attributes" template'
            )
        if len(matches) > 0:
            return matches[0].value
        return None

    @property
    def organization_name(self) -> Union[str, None]:
        """Union[str, None]: name of the person's organization"""
        matches = [
            item for item in self
            if item.name == codes.DCM.PersonObserverOrganizationName
        ]
        if len(matches) > 1:
            logger.warning(
                'found more than one "Organization Name" content item '
                'in "Person Observer Identifying Attributes" template'
            )
        if len(matches) > 0:
            return matches[0].value
        return None

    @property
    def role_in_organization(self) -> Union[str, None]:
        """Union[str, None]: role of the person in the organization"""
        matches = [
            item for item in self
            if item.name == codes.DCM.PersonObserverRoleInTheOrganization
        ]
        if len(matches) > 1:
            logger.warning(
                'found more than one "Role in Organization" content item '
                'in "Person Observer Identifying Attributes" template'
            )
        if len(matches) > 0:
            return matches[0].value
        return None

    @property
    def role_in_procedure(self) -> Union[str, None]:
        """Union[str, None]: role of the person in the procedure"""
        matches = [
            item for item in self
            if item.name == codes.DCM.PersonObserverRoleInThisProcedure
        ]
        if len(matches) > 1:
            logger.warning(
                'found more than one "Role in Procedure" content item '
                'in "Person Observer Identifying Attributes" template'
            )
        if len(matches) > 0:
            return matches[0].value
        return None

    @classmethod
    def from_sequence(
        cls,
        sequence: Sequence[Dataset]
    ) -> 'PersonObserverIdentifyingAttributes':
        """Construct object from a sequence of datasets.

        Parameters
        ----------
        sequence: Sequence[pydicom.dataset.Dataset]
            Datasets representing SR Content Items of template
            TID 1003 "Person Observer Identifying Attributes"

        Returns
        -------
        highdicom.sr.PersonObserverIdentifyingAttributes
            Content Sequence containing SR Content Items

        """
        attr_codes = [
            ('name', codes.DCM.PersonObserverName),
            ('login_name', codes.DCM.PersonObserverLoginName),
            ('organization_name',
             codes.DCM.PersonObserverOrganizationName),
            ('role_in_organization',
             codes.DCM.PersonObserverRoleInTheOrganization),
            ('role_in_procedure',
             codes.DCM.PersonObserverRoleInThisProcedure),
        ]
        kwargs = {}
        for dataset in sequence:
            dataset_copy = deepcopy(dataset)
            content_item = ContentItem._from_dataset_derived(dataset_copy)
            for param, name in attr_codes:
                if content_item.name == name:
                    kwargs[param] = content_item.value
        return cls(**kwargs)


class DeviceObserverIdentifyingAttributes(Template):

    """:dcm:`TID 1004 <part16/chapter_A.html#sect_TID_1004>`
     Device Observer Identifying Attributes"""

    def __init__(
        self,
        uid: str,
        name: Optional[str] = None,
        manufacturer_name: Optional[str] = None,
        model_name: Optional[str] = None,
        serial_number: Optional[str] = None,
        physical_location: Optional[str] = None,
        role_in_procedure: Optional[str] = None
    ):
        """

        Parameters
        ----------
        uid: str
            device UID
        name: Union[str, None], optional
            name of device
        manufacturer_name: Union[str, None], optional
            name of device's manufacturer
        model_name: Union[str, None], optional
            name of the device's model
        serial_number: Union[str, None], optional
            serial number of the device
        physical_location: Union[str, None], optional
            physical location of the device during the procedure
        role_in_procedure: Union[str, None], optional
            role of the device in the reported procedure

        """
        super().__init__()
        device_observer_item = UIDRefContentItem(
            name=CodedConcept(
                value='121012',
                meaning='Device Observer UID',
                scheme_designator='DCM',
            ),
            value=uid,
            relationship_type=RelationshipTypeValues.HAS_OBS_CONTEXT
        )
        self.append(device_observer_item)
        if name is not None:
            name_item = TextContentItem(
                name=CodedConcept(
                    value='121013',
                    meaning='Device Observer Name',
                    scheme_designator='DCM',
                ),
                value=manufacturer_name,
                relationship_type=RelationshipTypeValues.HAS_OBS_CONTEXT
            )
            self.append(name_item)
        if manufacturer_name is not None:
            manufacturer_name_item = TextContentItem(
                name=CodedConcept(
                    value='121014',
                    meaning='Device Observer Manufacturer',
                    scheme_designator='DCM',
                ),
                value=manufacturer_name,
                relationship_type=RelationshipTypeValues.HAS_OBS_CONTEXT
            )
            self.append(manufacturer_name_item)
        if model_name is not None:
            model_name_item = TextContentItem(
                name=CodedConcept(
                    value='121015',
                    meaning='Device Observer Model Name',
                    scheme_designator='DCM',
                ),
                value=model_name,
                relationship_type=RelationshipTypeValues.HAS_OBS_CONTEXT
            )
            self.append(model_name_item)
        if serial_number is not None:
            serial_number_item = TextContentItem(
                name=CodedConcept(
                    value='121016',
                    meaning='Device Observer Serial Number',
                    scheme_designator='DCM',
                ),
                value=serial_number,
                relationship_type=RelationshipTypeValues.HAS_OBS_CONTEXT
            )
            self.append(serial_number_item)
        if physical_location is not None:
            physical_location_item = TextContentItem(
                name=codes.DCM.DeviceObserverPhysicalLocationDuringObservation,
                value=physical_location,
                relationship_type=RelationshipTypeValues.HAS_OBS_CONTEXT
            )
            self.append(physical_location_item)
        if role_in_procedure is not None:
            role_in_procedure_item = CodeContentItem(
                name=codes.DCM.DeviceRoleInProcedure,
                value=role_in_procedure,
                relationship_type=RelationshipTypeValues.HAS_OBS_CONTEXT
            )
            self.append(role_in_procedure_item)

    @property
    def uid(self) -> UID:
        """highdicom.UID: unique device identifier"""
        return UID(self[0].value)

    @property
    def name(self) -> Union[str, None]:
        """Union[str, None]: name of device"""
        matches = [
            item for item in self
            if item.name == codes.DCM.DeviceObserverName
        ]
        if len(matches) > 1:
            logger.warning(
                'found more than one "Device Observer Name" content item '
                'in "Device Observer Identifying Attributes" template'
            )
        if len(matches) > 0:
            return matches[0].value
        return None

    @property
    def manufacturer_name(self) -> Union[str, None]:
        """Union[str, None]: name of device manufacturer"""
        matches = [
            item for item in self
            if item.name == codes.DCM.DeviceObserverManufacturer
        ]
        if len(matches) > 1:
            logger.warning(
                'found more than one "Device Observer Manufacturer" content '
                'name in "Device Observer Identifying Attributes" template'
            )
        if len(matches) > 0:
            return matches[0].value
        return None

    @property
    def model_name(self) -> Union[str, None]:
        """Union[str, None]: name of device model"""
        matches = [
            item for item in self
            if item.name == codes.DCM.DeviceObserverModelName
        ]
        if len(matches) > 1:
            logger.warning(
                'found more than one "Device Observer Model Name" content '
                'item in "Device Observer Identifying Attributes" template'
            )
        if len(matches) > 0:
            return matches[0].value
        return None

    @property
    def serial_number(self) -> Union[str, None]:
        """Union[str, None]: device serial number"""
        matches = [
            item for item in self
            if item.name == codes.DCM.DeviceObserverSerialNumber
        ]
        if len(matches) > 1:
            logger.warning(
                'found more than one "Device Observer Serial Number" content '
                'item in "Device Observer Identifying Attributes" template'
            )
        if len(matches) > 0:
            return matches[0].value
        return None

    @property
    def physical_location(self) -> Union[str, None]:
        """Union[str, None]: location of device"""
        matches = [
            item for item in self
            if item.name == codes.DCM.DeviceObserverPhysicalLocationDuringObservation  # noqa: E501
        ]
        if len(matches) > 1:
            logger.warning(
                'found more than one "Device Observer Physical Location '
                'During Observation" content item in "Device Observer '
                'Identifying Attributes" template'
            )
        if len(matches) > 0:
            return matches[0].value
        return None

    @classmethod
    def from_sequence(
        cls,
        sequence: Sequence[Dataset]
    ) -> 'DeviceObserverIdentifyingAttributes':
        """Construct object from a sequence of datasets.

        Parameters
        ----------
        sequence: Sequence[pydicom.dataset.Dataset]
            Datasets representing SR Content Items of template
            TID 1004 "Device Observer Identifying Attributes"

        Returns
        -------
        highdicom.sr.templates.DeviceObserverIdentifyingAttributes
            Content Sequence containing SR Content Items

        """
        attr_codes = [
            ('name', codes.DCM.DeviceObserverName),
            ('uid', codes.DCM.DeviceObserverUID),
            ('manufacturer_name', codes.DCM.DeviceObserverManufacturer),
            ('model_name', codes.DCM.DeviceObserverModelName),
            ('serial_number', codes.DCM.DeviceObserverSerialNumber),
            ('physical_location',
             codes.DCM.DeviceObserverPhysicalLocationDuringObservation),
        ]
        kwargs = {}
        for dataset in sequence:
            dataset_copy = deepcopy(dataset)
            content_item = ContentItem._from_dataset_derived(dataset_copy)
            for param, name in attr_codes:
                if content_item.name == name:
                    kwargs[param] = content_item.value
        return cls(**kwargs)


class ObserverContext(Template):

    """:dcm:`TID 1002 <part16/chapter_A.html#sect_TID_1002>`
     Observer Context"""

    def __init__(
        self,
        observer_type: CodedConcept,
        observer_identifying_attributes: Union[
            PersonObserverIdentifyingAttributes,
            DeviceObserverIdentifyingAttributes
        ]
    ):
        """

        Parameters
        ----------
        observer_type: highdicom.sr.CodedConcept
            type of observer (see :dcm:`CID 270 <part16/sect_CID_270.html>`
            "Observer Type" for options)
        observer_identifying_attributes: Union[highdicom.sr.PersonObserverIdentifyingAttributes, highdicom.sr.DeviceObserverIdentifyingAttributes]
            observer identifying attributes

        """  # noqa: E501
        super().__init__()
        observer_type_item = CodeContentItem(
            name=CodedConcept(
                value='121005',
                meaning='Observer Type',
                scheme_designator='DCM',
            ),
            value=observer_type,
            relationship_type=RelationshipTypeValues.HAS_OBS_CONTEXT
        )
        self.append(observer_type_item)
        if observer_type == codes.cid270.Person:
            if not isinstance(observer_identifying_attributes,
                              PersonObserverIdentifyingAttributes):
                raise TypeError(
                    'Observer identifying attributes must have '
                    'type {} for observer type "{}".'.format(
                        PersonObserverIdentifyingAttributes.__name__,
                        observer_type.meaning
                    )
                )
        elif observer_type == codes.cid270.Device:
            if not isinstance(observer_identifying_attributes,
                              DeviceObserverIdentifyingAttributes):
                raise TypeError(
                    'Observer identifying attributes must have '
                    'type {} for observer type "{}".'.format(
                        DeviceObserverIdentifyingAttributes.__name__,
                        observer_type.meaning,
                    )
                )
        else:
            raise ValueError(
                'Argument "oberver_type" must be either "Person" or "Device".'
            )
        self.extend(observer_identifying_attributes)

    @property
    def observer_type(self) -> CodedConcept:
        """highdicom.sr.CodedConcept: observer type"""
        return self[0].value

    @property
    def observer_identifying_attributes(self) -> Union[
        PersonObserverIdentifyingAttributes,
        DeviceObserverIdentifyingAttributes,
    ]:
        """Union[highdicom.sr.PersonObserverIdentifyingAttributes, highdicom.sr.DeviceObserverIdentifyingAttributes]:
        observer identifying attributes
        """  # noqa: E501
        if self.observer_type == codes.DCM.Device:
            return DeviceObserverIdentifyingAttributes.from_sequence(self)
        elif self.observer_type == codes.DCM.Person:
            return PersonObserverIdentifyingAttributes.from_sequence(self)
        else:
            raise ValueError(
                f'Unexpected observer type "{self.observer_type.meaning}"'
            )


class SubjectContextFetus(Template):

    """:dcm:`TID 1008 <part16/chapter_A.html#sect_TID_1008>`
     Subject Context Fetus"""

    def __init__(self, subject_id: str):
        """

        Parameters
        ----------
        subject_id: str
            identifier of the fetus for longitudinal tracking

        """
        super().__init__()
        subject_id_item = TextContentItem(
            name=CodedConcept(
                value='121030',
                meaning='Subject ID',
                scheme_designator='DCM'
            ),
            value=subject_id,
            relationship_type=RelationshipTypeValues.HAS_OBS_CONTEXT
        )
        self.append(subject_id_item)

    @property
    def subject_id(self) -> str:
        """str: subject identifier"""
        return self[0].value

    @classmethod
    def from_sequence(
        cls,
        sequence: Sequence[Dataset]
    ) -> 'SubjectContextFetus':
        """Construct object from a sequence of datasets.

        Parameters
        ----------
        sequence: Sequence[pydicom.dataset.Dataset]
            Datasets representing SR Content Items of template
            TID 1008 "Subject Context, Fetus"

        Returns
        -------
        highdicom.sr.SubjectContextFetus
            Content Sequence containing SR Content Items

        """
        attr_codes = [
            ('subject_id', codes.DCM.SubjectID),
        ]
        kwargs = {}
        for dataset in sequence:
            dataset_copy = deepcopy(dataset)
            content_item = ContentItem._from_dataset_derived(dataset_copy)
            for param, name in attr_codes:
                if content_item.name == name:
                    kwargs[param] = content_item.value
        return cls(**kwargs)


class SubjectContextSpecimen(Template):

    """:dcm:`TID 1009 <part16/chapter_A.html#sect_TID_1009>`
     Subject Context Specimen"""

    def __init__(
        self,
        uid: str,
        identifier: Optional[str] = None,
        container_identifier: Optional[str] = None,
        specimen_type: Optional[str] = None
    ):
        """

        Parameters
        ----------
        uid: str
            unique identifier of the observed specimen
        identifier: Union[str, None], optional
            identifier of the observed specimen (may have limited scope,
            e.g., only relevant with respect to the corresponding container)
        container_identifier: Union[str, None], optional
            identifier of the container holding the speciment (e.g., a glass
            slide)
        specimen_type: Union[highdicom.sr.CodedConcept, None], optional
            type of the specimen (see
            :dcm:`CID 8103 <part16/sect_CID_8103.html>`
            "Anatomic Pathology Specimen Types" for options)

        """
        super().__init__()
        specimen_uid_item = UIDRefContentItem(
            name=CodedConcept(
                value='121039',
                meaning='Specimen UID',
                scheme_designator='DCM'
            ),
            value=uid,
            relationship_type=RelationshipTypeValues.HAS_OBS_CONTEXT
        )
        self.append(specimen_uid_item)
        if identifier is not None:
            specimen_identifier_item = TextContentItem(
                name=CodedConcept(
                    value='121041',
                    meaning='Specimen Identifier',
                    scheme_designator='DCM'
                ),
                value=identifier,
                relationship_type=RelationshipTypeValues.HAS_OBS_CONTEXT
            )
            self.append(specimen_identifier_item)
        if specimen_type is not None:
            specimen_type_item = CodeContentItem(
                name=CodedConcept(
                    value='371439000',
                    meaning='Specimen Type',
                    scheme_designator='SCT'
                ),
                value=specimen_type,
                relationship_type=RelationshipTypeValues.HAS_OBS_CONTEXT
            )
            self.append(specimen_type_item)
        if container_identifier is not None:
            container_identifier_item = TextContentItem(
                name=CodedConcept(
                    value='111700',
                    meaning='Specimen Container Identifier',
                    scheme_designator='DCM'
                ),
                value=container_identifier,
                relationship_type=RelationshipTypeValues.HAS_OBS_CONTEXT
            )
            self.append(container_identifier_item)

    @property
    def specimen_uid(self) -> str:
        """str: unique specimen identifier"""
        return self[0].value

    @property
    def specimen_identifier(self) -> Union[str, None]:
        """Union[str, None]: specimen identifier"""
        matches = [
            item for item in self
            if item.name == codes.DCM.SpecimenIdentifier
        ]
        if len(matches) > 1:
            logger.warning(
                'found more than one "Specimen Identifier" content '
                'item in "Subject Context Specimen" template'
            )
        if len(matches) > 0:
            return matches[0].value
        return None

    @property
    def container_identifier(self) -> Union[str, None]:
        """Union[str, None]: specimen container identifier"""
        matches = [
            item for item in self
            if item.name == codes.DCM.SpecimenContainerIdentifier
        ]
        if len(matches) > 1:
            logger.warning(
                'found more than one "Specimen Container Identifier" content '
                'item in "Subject Context Specimen" template'
            )
        if len(matches) > 0:
            return matches[0].value
        return None

    @property
    def specimen_type(self) -> Union[CodedConcept, None]:
        """Union[highdicom.sr.CodedConcept, None]: type of specimen"""
        matches = [
            item for item in self
            if item.name == codes.SCT.SpecimenType
        ]
        if len(matches) > 1:
            logger.warning(
                'found more than one "Specimen Type" content '
                'item in "Subject Context Specimen" template'
            )
        if len(matches) > 0:
            return matches[0].value
        return None

    @classmethod
    def from_sequence(
        cls,
        sequence: Sequence[Dataset]
    ) -> 'SubjectContextSpecimen':
        """Construct object from a sequence of datasets.

        Parameters
        ----------
        sequence: Sequence[pydicom.dataset.Dataset]
            Datasets representing SR Content Items of template
            TID 1009 "Subject Context, Specimen"

        Returns
        -------
        highdicom.sr.SubjectContextSpecimen
            Content Sequence containing SR Content Items

        """
        attr_codes = [
            ('uid', codes.DCM.SpecimenUID),
            ('identifier', codes.DCM.SpecimenIdentifier),
            ('container_identifier', codes.DCM.SpecimenContainerIdentifier),
            ('specimen_type', codes.SCT.SpecimenType),
        ]
        kwargs = {}
        for dataset in sequence:
            dataset_copy = deepcopy(dataset)
            content_item = ContentItem._from_dataset_derived(dataset_copy)
            for param, name in attr_codes:
                if content_item.name == name:
                    kwargs[param] = content_item.value
        return cls(**kwargs)


class SubjectContextDevice(Template):

    """:dcm:`TID 1010 <part16/chapter_A.html#sect_TID_1010>`
     Subject Context Device"""

    def __init__(
        self,
        name: str,
        uid: Optional[str] = None,
        manufacturer_name: Optional[str] = None,
        model_name: Optional[str] = None,
        serial_number: Optional[str] = None,
        physical_location: Optional[str] = None
    ):
        """

        Parameters
        ----------
        name: str
            name of the observed device
        uid: Union[str, None], optional
            unique identifier of the observed device
        manufacturer_name: Union[str, None], optional
            name of the observed device's manufacturer
        model_name: Union[str, None], optional
            name of the observed device's model
        serial_number: Union[str, None], optional
            serial number of the observed device
        physical_location: str, optional
            physical location of the observed device during the procedure

        """
        super().__init__()
        device_name_item = TextContentItem(
            name=codes.DCM.DeviceSubjectName,
            value=name,
            relationship_type=RelationshipTypeValues.HAS_OBS_CONTEXT
        )
        self.append(device_name_item)
        if uid is not None:
            device_uid_item = UIDRefContentItem(
                name=codes.DCM.DeviceSubjectUID,
                value=uid,
                relationship_type=RelationshipTypeValues.HAS_OBS_CONTEXT
            )
            self.append(device_uid_item)
        if manufacturer_name is not None:
            manufacturer_name_item = TextContentItem(
                name=CodedConcept(
                    value='121194',
                    meaning='Device Subject Manufacturer',
                    scheme_designator='DCM',
                ),
                value=manufacturer_name,
                relationship_type=RelationshipTypeValues.HAS_OBS_CONTEXT
            )
            self.append(manufacturer_name_item)
        if model_name is not None:
            model_name_item = TextContentItem(
                name=CodedConcept(
                    value='121195',
                    meaning='Device Subject Model Name',
                    scheme_designator='DCM',
                ),
                value=model_name,
                relationship_type=RelationshipTypeValues.HAS_OBS_CONTEXT
            )
            self.append(model_name_item)
        if serial_number is not None:
            serial_number_item = TextContentItem(
                name=CodedConcept(
                    value='121196',
                    meaning='Device Subject Serial Number',
                    scheme_designator='DCM',
                ),
                value=serial_number,
                relationship_type=RelationshipTypeValues.HAS_OBS_CONTEXT
            )
            self.append(serial_number_item)
        if physical_location is not None:
            physical_location_item = TextContentItem(
                name=codes.DCM.DeviceSubjectPhysicalLocationDuringObservation,
                value=physical_location,
                relationship_type=RelationshipTypeValues.HAS_OBS_CONTEXT
            )
            self.append(physical_location_item)

    @property
    def device_name(self) -> str:
        """str: name of device"""
        return self[0].value

    @property
    def device_uid(self) -> Union[str, None]:
        """Union[str, None]: unique device identifier"""
        matches = [
            item for item in self
            if item.name == codes.DCM.DeviceSubjectUID
        ]
        if len(matches) > 1:
            logger.warning(
                'found more than one "Device Subject UID" content '
                'item in "Subject Context Device" template'
            )
        if len(matches) > 0:
            return matches[0].value
        return None

    @property
    def device_manufacturer_name(self) -> Union[str, None]:
        """Union[str, None]: name of device manufacturer"""
        matches = [
            item for item in self
            if item.name == codes.DCM.DeviceSubjectManufacturer
        ]
        if len(matches) > 1:
            logger.warning(
                'found more than one "Device Subject Manufacturer" content '
                'item in "Subject Context Device" template'
            )
        if len(matches) > 0:
            return matches[0].value
        return None

    @property
    def device_model_name(self) -> Union[str, None]:
        """Union[str, None]: name of device model"""
        matches = [
            item for item in self
            if item.name == codes.DCM.DeviceSubjectModelName
        ]
        if len(matches) > 1:
            logger.warning(
                'found more than one "Device Subject Model Name" content '
                'item in "Subject Context Device" template'
            )
        if len(matches) > 0:
            return matches[0].value
        return None

    @property
    def device_serial_number(self) -> Union[str, None]:
        """Union[str, None]: device serial number"""
        matches = [
            item for item in self
            if item.name == codes.DCM.DeviceSubjectSerialNumber
        ]
        if len(matches) > 1:
            logger.warning(
                'found more than one "Device Subject Serial Number" content '
                'item in "Subject Context Device" template'
            )
        if len(matches) > 0:
            return matches[0].value
        return None

    @property
    def device_physical_location(self) -> Union[str, None]:
        """Union[str, None]: location of device"""
        matches = [
            item for item in self
            if item.name == codes.DCM.DeviceSubjectPhysicalLocationDuringObservation  # noqa: E501
        ]
        if len(matches) > 1:
            logger.warning(
                'found more than one "Device Subject Physical Location '
                'During Observation" content item in "Subject Context Device" '
                'template'
            )
        if len(matches) > 0:
            return matches[0].value
        return None

    @classmethod
    def from_sequence(
        cls,
        sequence: Sequence[Dataset]
    ) -> 'SubjectContextDevice':
        """Construct object from a sequence of datasets.

        Parameters
        ----------
        sequence: Sequence[pydicom.dataset.Dataset]
            Datasets representing SR Content Items of template
            TID 1010 "Subject Context, Device"

        Returns
        -------
        highdicom.sr.SubjectContextDevice
            Content Sequence containing SR Content Items

        """
        attr_codes = [
            ('name', codes.DCM.DeviceSubjectName),
            ('uid', codes.DCM.DeviceSubjectUID),
            ('manufacturer_name', codes.DCM.DeviceSubjectManufacturer),
            ('model_name', codes.DCM.DeviceSubjectModelName),
            ('serial_number', codes.DCM.DeviceSubjectSerialNumber),
            ('physical_location',
             codes.DCM.DeviceSubjectPhysicalLocationDuringObservation),
        ]
        kwargs = {}
        for dataset in sequence:
            dataset_copy = deepcopy(dataset)
            content_item = ContentItem._from_dataset_derived(dataset_copy)
            for param, name in attr_codes:
                if content_item.name == name:
                    kwargs[param] = content_item.value
        return cls(**kwargs)


class SubjectContext(Template):

    """:dcm:`TID 1006 <part16/chapter_A.html#sect_TID_1006>`
     Subject Context"""

    def __init__(
        self,
        subject_class: CodedConcept,
        subject_class_specific_context: Union[
            SubjectContextFetus,
            SubjectContextSpecimen,
            SubjectContextDevice
        ]
    ):
        """

        Parameters
        ----------
        subject_class: highdicom.sr.CodedConcept
            type of subject if the subject of the report is not the patient
            (see :dcm:`CID 271 <part16/sect_CID_271.html>`
            "Observation Subject Class" for options)
        subject_class_specific_context: Union[highdicom.sr.SubjectContextFetus, highdicom.sr.SubjectContextSpecimen, highdicom.sr.SubjectContextDevice], optional
            additional context information specific to `subject_class`

        """  # noqa: E501
        super().__init__()
        subject_class_item = CodeContentItem(
            name=CodedConcept(
                value='121024',
                meaning='Subject Class',
                scheme_designator='DCM'
            ),
            value=subject_class,
            relationship_type=RelationshipTypeValues.HAS_OBS_CONTEXT
        )
        self.append(subject_class_item)
        if isinstance(subject_class_specific_context, SubjectContextSpecimen):
            if subject_class != codes.DCM.Specimen:
                raise TypeError(
                    'Subject class specific context doesn\'t match '
                    'subject class "Specimen".'
                )
        elif isinstance(subject_class_specific_context, SubjectContextFetus):
            if subject_class != codes.DCM.Fetus:
                raise TypeError(
                    'Subject class specific context doesn\'t match '
                    'subject class "Fetus".'
                )
        elif isinstance(subject_class_specific_context, SubjectContextDevice):
            if subject_class != codes.DCM.Device:
                raise TypeError(
                    'Subject class specific context doesn\'t match '
                    'subject class "Device".'
                )
        else:
            raise TypeError('Unexpected subject class specific context.')
        self.extend(subject_class_specific_context)

    @property
    def subject_class(self) -> CodedConcept:
        """highdicom.sr.CodedConcept: type of subject"""
        return self[0].value

    @property
    def subject_class_specific_context(self) -> Union[
        SubjectContextFetus,
        SubjectContextSpecimen,
        SubjectContextDevice
    ]:
        """Union[highdicom.sr.SubjectContextFetus, highdicom.sr.SubjectContextSpecimen, highdicom.sr.SubjectContextDevice]:
        subject class specific context
        """  # noqa: E501
        if self.subject_class == codes.DCM.Specimen:
            return SubjectContextSpecimen.from_sequence(sequence=self)
        elif self.subject_class == codes.DCM.Fetus:
            return SubjectContextFetus.from_sequence(sequence=self)
        elif self.subject_class == codes.DCM.Device:
            return SubjectContextDevice(sequence=self)
        else:
            raise ValueError('Unexpected subject class "{item.meaning}".')


class ObservationContext(Template):

    """:dcm:`TID 1001 <part16/chapter_A.html#sect_TID_1001>`
     Observation Context"""

    def __init__(
        self,
        observer_person_context: Optional[ObserverContext] = None,
        observer_device_context: Optional[ObserverContext] = None,
        subject_context: Optional[SubjectContext] = None
    ):
        """

        Parameters
        ----------
        observer_person_context: Union[highdicom.sr.ObserverContext, None], optional
            description of the person that reported the observation
        observer_device_context: Union[highdicom.sr.ObserverContext, None], optional
            description of the device that was involved in reporting the
            observation
        subject_context: Union[highdicom.sr.SubjectContext, None], optional
            description of the imaging subject in case it is not the patient
            for which the report is generated (e.g., a pathology specimen in
            a whole-slide microscopy image, a fetus in an ultrasound image, or
            a pacemaker device in a chest X-ray image)

        """  # noqa: E501
        super().__init__()
        if observer_person_context is not None:
            if not isinstance(observer_person_context, ObserverContext):
                raise TypeError(
                    'Argument "observer_person_context" must '
                    'have type {}'.format(
                        ObserverContext.__name__
                    )
                )
            self.extend(observer_person_context)
        if observer_device_context is not None:
            if not isinstance(observer_device_context, ObserverContext):
                raise TypeError(
                    'Argument "observer_device_context" must '
                    'have type {}'.format(
                        ObserverContext.__name__
                    )
                )
            self.extend(observer_device_context)
        if subject_context is not None:
            if not isinstance(subject_context, SubjectContext):
                raise TypeError(
                    'Argument "subject_context" must have type {}'.format(
                        SubjectContext.__name__
                    )
                )
            self.extend(subject_context)


class LanguageOfContentItemAndDescendants(Template):

    """:dcm:`TID 1204 <part16/chapter_A.html#sect_TID_1204>`
     Language of Content Item and Descendants"""

    def __init__(self, language: CodedConcept):
        """

        Parameters
        ----------
        language: highdicom.sr.CodedConcept
            language used for content items included in report

        """
        super().__init__()
        language_item = CodeContentItem(
            name=CodedConcept(
                value='121049',
                meaning='Language of Content Item and Descendants',
                scheme_designator='DCM',
            ),
            value=language,
            relationship_type=RelationshipTypeValues.HAS_CONCEPT_MOD
        )
        self.append(language_item)


class QualitativeEvaluation(Template):

    def __init__(
        self,
        name: Union[Code, CodedConcept],
        value: Union[Code, CodedConcept]
    ) -> None:
        """
        Parameters
        ----------
        name: Union[highdicom.sr.CodedConcept, pydicom.sr.coding.Code]
            concept name
        value: Union[highdicom.sr.CodedConcept, pydicom.sr.coding.Code]
            coded value or an enumerated item representing a coded value

        """  # noqa: E501
        item = CodeContentItem(
            name=name,
            value=value,
            relationship_type=RelationshipTypeValues.CONTAINS
        )
        super().__init__([item])

    @classmethod
    def from_sequence(
        cls,
        sequence: ContentSequence
    ) -> 'QualitativeEvaluation':
        """Construct object from a sequence of content items.

        Parameters
        ----------
        sequence: highdicom.sr.ContentSequence
            Content Sequence containing one SR CODE Content Item

        Returns
        -------
        highdicom.sr.QualitativeEvaluation
            Content Sequence containing one SR CODE Content Item

        """
        if len(sequence) > 1:
            raise ValueError(
                'Qualitative Evaluation shall contain only one content item.'
            )
        item = sequence[0]
        if not isinstance(item, CodeContentItem):
            raise TypeError(
                'Qualitative Evaluation shall contain a CODE content item.'
            )
        return cls(name=item.name, value=item.value)


class Measurement(Template):

    """:dcm:`TID 300 <part16/chapter_A.html#sect_TID_300>`
     Measurement"""

    def __init__(
        self,
        name: Union[CodedConcept, Code],
        value: Union[int, float],
        unit: Union[CodedConcept, Code],
        qualifier: Optional[Union[CodedConcept, Code]] = None,
        tracking_identifier: Optional[TrackingIdentifier] = None,
        algorithm_id: Optional[AlgorithmIdentification] = None,
        derivation: Optional[Union[CodedConcept, Code]] = None,
        finding_sites: Optional[Sequence[FindingSite]] = None,
        method: Optional[Union[CodedConcept, Code]] = None,
        properties: Optional[MeasurementProperties] = None,
        referenced_images: Optional[Sequence[SourceImageForMeasurement]] = None,
        referenced_real_world_value_map: Optional[RealWorldValueMap] = None
    ):
        """

        Parameters
        ----------
        name: highdicom.sr.CodedConcept
            Name of the measurement (see
            :dcm:`CID 7469 <part16/sect_CID_7469.html>`
            "Generic Intensity and Size Measurements" and
            :dcm:`CID 7468 <part16/sect_CID_7468.html>`
            "Texture Measurements" for options)
        value: Union[int, float]
            Numeric measurement value
        unit: Union[highdicom.sr.CodedConcept, pydicom.sr.coding.Code]
            Unit of the numeric measurement value (see
            :dcm:`CID 7181 <part16/sect_CID_7181.html>`
            "Abstract Multi-dimensional Image Model Component
            Units" for options)
        qualifier: Union[highdicom.sr.CodedConcept, pydicom.sr.coding.Code, None], optional
            Qualification of numeric measurement value or as an alternative
            qualitative description
        tracking_identifier: Union[highdicom.sr.TrackingIdentifier, None], optional
            Identifier for tracking measurements
        algorithm_id: Union[highdicom.sr.AlgorithmIdentification, None], optional
            Identification of algorithm used for making measurements
        derivation: Union[highdicom.sr.CodedConcept, pydicom.sr.coding.Code, None], optional
            How the value was computed (see
            :dcm:`CID 7464 <part16/sect_CID_7464.html>`
            "General Region of Interest Measurement Modifiers"
            for options)
        finding_sites: Union[Sequence[highdicom.sr.FindingSite], None], optional
            Coded description of one or more anatomic locations corresonding
            to the image region from which measurement was taken
        method: Union[highdicom.sr.CodedConcept, pydicom.sr.coding.Code, None], optional
            Measurement method (see
            :dcm:`CID 6147 <part16/sect_CID_6147.html>`
            "Response Criteria" for options)
        properties: Union[highdicom.sr.MeasurementProperties, None], optional
            Measurement properties, including evaluations of its normality
            and/or significance, its relationship to a reference population,
            and an indication of its selection from a set of measurements
        referenced_images: Union[Sequence[highdicom.sr.SourceImageForMeasurement], None], optional
            Referenced images which were used as sources for the measurement
        referenced_real_world_value_map: Union[highdicom.sr.RealWorldValueMap, None], optional
            Referenced real world value map for referenced source images

        """  # noqa: E501
        super().__init__()
        value_item = NumContentItem(
            name=name,
            value=value,
            unit=unit,
            qualifier=qualifier,
            relationship_type=RelationshipTypeValues.CONTAINS
        )
        value_item.ContentSequence = ContentSequence()
        if tracking_identifier is not None:
            if not isinstance(tracking_identifier, TrackingIdentifier):
                raise TypeError(
                    'Argument "tracking_identifier" must have type '
                    'TrackingIdentifier.'
                )
            value_item.ContentSequence.extend(tracking_identifier)
        if method is not None:
            method_item = CodeContentItem(
                name=CodedConcept(
                    value='370129005',
                    meaning='Measurement Method',
                    scheme_designator='SCT'
                ),
                value=method,
                relationship_type=RelationshipTypeValues.HAS_CONCEPT_MOD
            )
            value_item.ContentSequence.append(method_item)
        if derivation is not None:
            derivation_item = CodeContentItem(
                name=CodedConcept(
                    value='121401',
                    meaning='Derivation',
                    scheme_designator='DCM'
                ),
                value=derivation,
                relationship_type=RelationshipTypeValues.HAS_CONCEPT_MOD
            )
            value_item.ContentSequence.append(derivation_item)
        if finding_sites is not None:
            if not isinstance(finding_sites, (list, tuple, set)):
                raise TypeError(
                    'Argument "finding_sites" must be a sequence.'

                )
            for site in finding_sites:
                if not isinstance(site, FindingSite):
                    raise TypeError(
                        'Items of argument "finding_sites" must have '
                        'type FindingSite.'
                    )
                value_item.ContentSequence.append(site)
        if properties is not None:
            if not isinstance(properties, MeasurementProperties):
                raise TypeError(
                    'Argument "properties" must have '
                    'type MeasurementProperties.'
                )
            value_item.ContentSequence.extend(properties)
        if referenced_images is not None:
            for image in referenced_images:
                if not isinstance(image, SourceImageForMeasurement):
                    raise TypeError(
                        'Arguments "referenced_images" must have type '
                        'SourceImageForMeasurement.'
                    )
                value_item.ContentSequence.append(image)
        if referenced_real_world_value_map is not None:
            if not isinstance(referenced_real_world_value_map,
                              RealWorldValueMap):
                raise TypeError(
                    'Argument "referenced_real_world_value_map" must have type '
                    'RealWorldValueMap.'
                )
            value_item.ContentSequence.append(referenced_real_world_value_map)
        if algorithm_id is not None:
            if not isinstance(algorithm_id, AlgorithmIdentification):
                raise TypeError(
                    'Argument "algorithm_id" must have type '
                    'AlgorithmIdentification.'
                )
            value_item.ContentSequence.extend(algorithm_id)
        self.append(value_item)

    @classmethod
    def from_sequence(cls, sequence: List[Dataset]) -> 'Measurement':
        """Construct object from a sequence of content items.

        Parameters
        ----------
        sequence: Sequence[pydicom.dataset.Dataset]
            Content Sequence containing one SR NUM Content Items

        Returns
        -------
        highdicom.sr.Measurement
            Content Sequence containing one SR NUM Content Items

        """
        if len(sequence) > 1:
            raise ValueError('Measurement shall contain only one content item.')
        item = sequence[0]
        if not isinstance(item, NumContentItem):
            raise TypeError('Measurement shall contain a NUM content item.')
        measurement = cls(
            name=item.name,
            value=item.value,
            unit=item.unit,
            qualifier=item.qualifier
        )
        if 'ContentSequence' in item:
            measurement.ContentSequence = ContentSequence.from_sequence(
                item.ContentSequence
            )
        return measurement


class MeasurementsAndQualitativeEvaluations(Template):

    """:dcm:`TID 1501 <part16/chapter_A.html#sect_TID_1501>`
     Measurement and Qualitative Evaluation Group"""

    def __init__(
        self,
        tracking_identifier: TrackingIdentifier,
        referenced_real_world_value_map: Optional[RealWorldValueMap] = None,
        time_point_context: Optional[TimePointContext] = None,
        finding_type: Optional[Union[CodedConcept, Code]] = None,
        method: Optional[Union[CodedConcept, Code]] = None,
        algorithm_id: Optional[AlgorithmIdentification] = None,
        finding_sites: Optional[Sequence[FindingSite]] = None,
        session: Optional[str] = None,
        measurements: Sequence[Measurement] = None,
        qualitative_evaluations: Optional[Sequence[CodeContentItem]] = None
    ):
        """

        Parameters
        ----------
        tracking_identifier: highdicom.sr.TrackingIdentifier
            Identifier for tracking measurements
        referenced_real_world_value_map: Union[highdicom.sr.RealWorldValueMap, None], optional
            Referenced real world value map for region of interest
        time_point_context: Union[highdicom.sr.TimePointContext, None], optional
            Description of the time point context
        finding_type: Union[highdicom.sr.CodedConcept, pydicom.sr.coding.Code, None], optional
            Type of object that was measured, e.g., organ or tumor
        method: Union[highdicom.sr.CodedConcept, pydicom.sr.coding.Code, None], optional
            coded measurement method (see
            :dcm:`CID 6147 <part16/sect_CID_6147.html>`
            "Response Criteria" for options)
        algorithm_id: Union[highdicom.sr.AlgorithmIdentification, None], optional
            identification of algorithm used for making measurements
        finding_sites: Sequence[highdicom.sr.FindingSite, None], optional
            Coded description of one or more anatomic locations corresonding
            to the image region from which measurement was taken
        session: Union[str, None], optional
            Description of the session
        measurements: Union[Sequence[highdicom.sr.Measurement], None], optional
            Numeric measurements
        qualitative_evaluations: Union[Sequence[highdicom.sr.QualitativeEvaluation], None], optional
            Coded name-value pairs that describe qualitative evaluations

        """  # noqa: E501
        super().__init__()
        group_item = ContainerContentItem(
            name=CodedConcept(
                value='125007',
                meaning='Measurement Group',
                scheme_designator='DCM'
            ),
            relationship_type=RelationshipTypeValues.CONTAINS,
            template_id='1501'
        )
        group_item.ContentSequence = ContentSequence()
        if not isinstance(tracking_identifier, TrackingIdentifier):
            raise TypeError(
                'Argument "tracking_identifier" must have type '
                'TrackingIdentifier.'
            )
        if len(tracking_identifier) != 2:
            raise ValueError(
                'Argument "tracking_identifier" must include a '
                'human readable tracking identifier and a tracking unique '
                'identifier.'
            )
        group_item.ContentSequence.extend(tracking_identifier)
        if session is not None:
            session_item = TextContentItem(
                name=CodedConcept(
                    value='C67447',
                    meaning='Activity Session',
                    scheme_designator='NCIt'
                ),
                value=session,
                relationship_type=RelationshipTypeValues.HAS_OBS_CONTEXT
            )
            group_item.ContentSequence.append(session_item)
        if finding_type is not None:
            finding_type_item = CodeContentItem(
                name=CodedConcept(
                    value='121071',
                    meaning='Finding',
                    scheme_designator='DCM'
                ),
                value=finding_type,
                relationship_type=RelationshipTypeValues.CONTAINS
            )
            group_item.ContentSequence.append(finding_type_item)
        if method is not None:
            method_item = CodeContentItem(
                name=CodedConcept(
                    value='370129005',
                    meaning='Measurement Method',
                    scheme_designator='SCT'
                ),
                value=method,
                relationship_type=RelationshipTypeValues.CONTAINS
            )
            group_item.ContentSequence.append(method_item)
        if finding_sites is not None:
            if not isinstance(finding_sites, (list, tuple, set)):
                raise TypeError(
                    'Argument "finding_sites" must be a sequence.'

                )
            for site in finding_sites:
                if not isinstance(site, FindingSite):
                    raise TypeError(
                        'Items of argument "finding_sites" must have '
                        'type FindingSite.'
                    )
                group_item.ContentSequence.append(site)
        if algorithm_id is not None:
            if not isinstance(algorithm_id, AlgorithmIdentification):
                raise TypeError(
                    'Argument "algorithm_id" must have type '
                    'AlgorithmIdentification.'
                )
            group_item.ContentSequence.extend(algorithm_id)
        if time_point_context is not None:
            if not isinstance(time_point_context, TimePointContext):
                raise TypeError(
                    'Argument "time_point_context" must have type '
                    'TimePointContext.'
                )
            group_item.ContentSequence.append(time_point_context)
        if referenced_real_world_value_map is not None:
            if not isinstance(referenced_real_world_value_map,
                              RealWorldValueMap):
                raise TypeError(
                    'Argument "referenced_real_world_value_map" must have type '
                    'RealWorldValueMap.'
                )
            group_item.ContentSequence.append(referenced_real_world_value_map)
        if measurements is not None:
            for measurement in measurements:
                if not isinstance(measurement, Measurement):
                    raise TypeError(
                        'Items of argument "measurements" must have '
                        'type Measurement.'
                    )
                group_item.ContentSequence.extend(measurement)
        if qualitative_evaluations is not None:
            for evaluation in qualitative_evaluations:
                if isinstance(evaluation, CodeContentItem):
                    warnings.warn(
                        'Passing items of type CodeContentItem as '
                        'qualitative evaluations deprecated behavior and '
                        'will be removed in a future version of highdicom.'
                        'Use items of type highdicom.sr.QualitativeEvaluation '
                        'instead.',
                        DeprecationWarning
                    )
                    group_item.ContentSequence.extend(
                        QualitativeEvaluation(
                            name=evaluation.name,
                            value=evaluation.value
                        )
                    )
                elif isinstance(evaluation, QualitativeEvaluation):
                    group_item.ContentSequence.extend(evaluation)
                else:
                    raise TypeError(
                        'Items of attribute "qualitative_evaluations" must '
                        'have type QualitativeEvaluations.'
                    )
        self.append(group_item)

    @classmethod
    def from_sequence(
        cls,
        sequence: Sequence[Dataset]
    ) -> 'MeasurementsAndQualitativeEvaluations':
        """Construct object from a sequence of datasets.

        Parameters
        ----------
        sequence: Sequence[pydicom.dataset.Dataset]
            Datasets representing "Measurement Group" SR Content Items
            of Value Type CONTAINER (sequence shall only contain a single item)

        Returns
        -------
        highdicom.sr.MeasurementsAndQualitativeEvaluations
            Content Sequence containing root CONTAINER SR Content Item

        """
        if len(sequence) > 1:
            raise ValueError(
                'Sequence contains more than one SR Content Item.'
            )
        dataset = sequence[0]
        if dataset.ValueType != ValueTypeValues.CONTAINER.value:
            raise ValueError(
                'Item #1 of sequence is not an appropriate SR Content Item '
                'because it does not have Value Type CONTAINER.'
            )
        if get_coded_name(dataset) != codes.DCM.MeasurementGroup:
            raise ValueError(
                'Item #1 of sequence is not an appropriate SR Content Item '
                'because it does not have name "Measurement Group".'
            )
        instance = ContentSequence.from_sequence(sequence)
        instance.__class__ = MeasurementsAndQualitativeEvaluations
        return cast(MeasurementsAndQualitativeEvaluations, instance)

    @property
    def method(self) -> Union[CodedConcept, None]:
        """Union[highdicom.sr.CodedConcept, None]: measurement method"""
        root_item = self[0]
        matches = find_content_items(
            root_item,
            name=codes.SCT.MeasurementMethod,
            value_type=ValueTypeValues.CODE
        )
        if len(matches) > 1:
            logger.warning(
                'found more than one "Measurement Method" content '
                'item in "Measurements and Qualitative Evaluations" template'
            )
        if len(matches) > 0:
            return matches[0].value
        return None

    @property
    def tracking_identifier(self) -> Union[str, None]:
        """Union[str, None]: tracking identifier"""
        root_item = self[0]
        matches = find_content_items(
            root_item,
            name=codes.DCM.TrackingIdentifier,
            value_type=ValueTypeValues.TEXT
        )
        if len(matches) > 1:
            logger.warning(
                'found more than one "Tracking Identifier" content '
                'item in "Measurements and Qualitative Evaluations" template'
            )
        if len(matches) > 0:
            return matches[0].value
        return None

    @property
    def tracking_uid(self) -> Union[UID, None]:
        """Union[highdicom.UID, None]: tracking unique identifier"""
        root_item = self[0]
        matches = find_content_items(
            root_item,
            name=codes.DCM.TrackingUniqueIdentifier,
            value_type=ValueTypeValues.UIDREF
        )
        if len(matches) > 1:
            logger.warning(
                'found more than one "Tracking Unique Identifier" content '
                'item in "Measurements and Qualitative Evaluations" template'
            )
        if len(matches) > 0:
            return UID(matches[0].value)
        return None

    @property
    def finding_type(self) -> Union[CodedConcept, None]:
        """Union[highdicom.sr.CodedConcept, None]: finding"""
        root_item = self[0]
        matches = find_content_items(
            root_item,
            name=codes.DCM.Finding,
            value_type=ValueTypeValues.CODE
        )
        if len(matches) > 1:
            logger.warning(
                'found more than one "Finding" content item '
                'in "Measurements and Qualitative Evaluations" template'
            )
        if len(matches) > 0:
            return matches[0].value
        return None

    @property
    def finding_sites(self) -> List[FindingSite]:
        """List[highdicom.sr.FindingSite]: finding sites"""
        root_item = self[0]
        matches = find_content_items(
            root_item,
            name=codes.SCT.FindingSite,
            value_type=ValueTypeValues.CODE
        )
        if len(matches) > 0:
            return [FindingSite.from_dataset(m) for m in matches]
        return []

    def get_measurements(
        self,
        name: Optional[Union[Code, CodedConcept]] = None
    ) -> List[Measurement]:
        """Get measurements.

        Parameters
        ----------
        name: Union[pydicom.sr.coding.Code, highdicom.sr.CodedConcept, None], optional
            Name of measurement

        Returns
        -------
        List[highdicom.sr.Measurement]
            Measurements

        """  # noqa: E501
        root_item = self[0]
        if name is None:
            matches = find_content_items(
                root_item,
                value_type=ValueTypeValues.NUM
            )
        else:
            matches = find_content_items(
                root_item,
                name=name,
                value_type=ValueTypeValues.NUM
            )
        return [
            Measurement.from_sequence([item])
            for item in matches
        ]

    def get_qualitative_evaluations(
        self,
        name: Optional[Union[Code, CodedConcept]] = None
    ) -> List[QualitativeEvaluation]:
        """Get qualitative evaluations.

        Parameters
        ----------
        name: Union[pydicom.sr.coding.Code, highdicom.sr.CodedConcept, None], optional
            Name of evaluation

        Returns
        -------
        List[highdicom.sr.QualitativeEvaluation]
            Qualitative evaluations

        """  # noqa: E501
        root_item = self[0]
        if name is None:
            matches = find_content_items(
                root_item,
                value_type=ValueTypeValues.CODE
            )
        else:
            matches = find_content_items(
                root_item,
                name=name,
                value_type=ValueTypeValues.CODE
            )
        return [
            QualitativeEvaluation.from_sequence([item])
            for item in matches
            if item.name not in (
                codes.DCM.Finding,
                codes.SCT.FindingSite,
                codes.SCT.MeasurementMethod
            )
        ]


class _ROIMeasurementsAndQualitativeEvaluations(
        MeasurementsAndQualitativeEvaluations):

    """Abstract base class for ROI Measurements and Qualitative Evaluation
    templates."""

    def __init__(
        self,
        tracking_identifier: TrackingIdentifier,
        referenced_regions: Optional[
            Union[Sequence[ImageRegion], Sequence[ImageRegion3D]]
        ] = None,
        referenced_segment: Optional[
            Union[ReferencedSegment, ReferencedSegmentationFrame]
        ] = None,
        referenced_volume_surface: Optional[VolumeSurface] = None,
        referenced_real_world_value_map: Optional[RealWorldValueMap] = None,
        time_point_context: Optional[TimePointContext] = None,
        finding_type: Optional[Union[CodedConcept, Code]] = None,
        method: Optional[Union[CodedConcept, Code]] = None,
        algorithm_id: Optional[AlgorithmIdentification] = None,
        finding_sites: Optional[Sequence[FindingSite]] = None,
        session: Optional[str] = None,
        measurements: Sequence[Measurement] = None,
        qualitative_evaluations: Optional[Sequence[CodeContentItem]] = None,
        geometric_purpose: Optional[Union[CodedConcept, Code]] = None,
    ):
        """

        Parameters
        ----------
        tracking_identifier: highdicom.sr.TrackingIdentifier
            identifier for tracking measurements
        referenced_regions: Union[Sequence[highdicom.sr.ImageRegion], Sequence[highdicom.sr.ImageRegion3D], None], optional
            regions of interest in source image(s)
        referenced_segment: Union[highdicom.sr.ReferencedSegment, highdicom.sr.ReferencedSegmentationFrame, None], optional
            segmentation for region of interest in source image
        referenced_volume_surface: Union[hidicom.sr.content.VolumeSurface, None], optional
            surface segmentation for region of interest in source image
        referenced_real_world_value_map: Union[highdicom.sr.RealWorldValueMap, None], optional
            referenced real world value map for region of interest
        time_point_context: Union[highdicom.sr.TimePointContext, None], optional
            description of the time point context
        finding_type: Union[highdicom.sr.CodedConcept, pydicom.sr.coding.Code, None], optional
            type of object that was measured, e.g., organ or tumor
        method: Union[highdicom.sr.CodedConcept, pydicom.sr.coding.Code, None], optional
            coded measurement method (see
            :dcm:`CID 6147 <part16/sect_CID_6147.html>`
            "Response Criteria" for options)
        algorithm_id: Union[highdicom.sr.AlgorithmIdentification, None], optional
            identification of algorithm used for making measurements
        finding_sites: Union[Sequence[highdicom.sr.FindingSite], None], optional
            Coded description of one or more anatomic locations corresonding
            to the image region from which measurement was taken
        session: Union[str, None], optional
            description of the session
        measurements: Union[Sequence[highdicom.sr.Measurement], None], optional
            numeric measurements
        qualitative_evaluations: Union[Sequence[highdicom.sr.QualitativeEvaluation], None], optional
            coded name-value (question-answer) pairs that describe
            qualitative evaluations
        geometric_purpose: Union[highdicom.sr.CodedConcept, pydicom.sr.coding.Code, None], optional
            geometric interpretation of region of interest (see
            :dcm:`CID 219 <part16/sect_CID_219.html>`
            "Geometry Graphical Representation" for options)

        Note
        ----
        Either a segmentation, a list of regions, or a volume needs to
        referenced together with the corresponding source image(s) or series.
        Derived classes determine which of the above will be allowed.

        """  # noqa: E501
        super().__init__(
            tracking_identifier=tracking_identifier,
            referenced_real_world_value_map=referenced_real_world_value_map,
            time_point_context=time_point_context,
            finding_type=finding_type,
            method=method,
            algorithm_id=algorithm_id,
            finding_sites=finding_sites,
            session=session,
            measurements=measurements,
            qualitative_evaluations=qualitative_evaluations
        )
        group_item = self[0]
        were_references_provided = [
            referenced_regions is not None,
            referenced_volume_surface is not None,
            referenced_segment is not None,
        ]
        if sum(were_references_provided) == 0:
            raise ValueError(
                'One of the following arguments must be provided: '
                '"referenced_regions", "referenced_volume_surface", or '
                '"referenced_segment".'
            )
        elif sum(were_references_provided) > 1:
            raise ValueError(
                'Only one of the following arguments should be provided: '
                '"referenced_regions", "referenced_volume_surface", or '
                '"referenced_segment".'
            )
        if geometric_purpose is not None:
            geometric_purpose_item = CodeContentItem(
                name=CodedConcept(
                    value='130400',
                    meaning='Geometric purpose of region',
                    scheme_designator='DCM',
                ),
                value=geometric_purpose,
                relationship_type=RelationshipTypeValues.HAS_CONCEPT_MOD
            )
            group_item.ContentSequence.append(geometric_purpose_item)
        if referenced_regions is not None:
            if len(referenced_regions) == 0:
                raise ValueError(
                    'Argument "referenced_region" must have non-zero length.'
                )
            for region in referenced_regions:
                if not isinstance(region, (ImageRegion, ImageRegion3D)):
                    raise TypeError(
                        'Items of argument "referenced_regions" must have type '
                        'ImageRegion or ImageRegion3D.'
                    )
                group_item.ContentSequence.append(region)
        elif referenced_volume_surface is not None:
            if not isinstance(referenced_volume_surface,
                              VolumeSurface):
                raise TypeError(
                    'Items of argument "referenced_volume_surface" must have '
                    'type VolumeSurface.'
                )
            group_item.ContentSequence.append(referenced_volume_surface)
        elif referenced_segment is not None:
            if not isinstance(
                    referenced_segment,
                    (ReferencedSegment, ReferencedSegmentationFrame)
                ):
                raise TypeError(
                    'Argument "referenced_segment" must have type '
                    'ReferencedSegment or '
                    'ReferencedSegmentationFrame.'
                )
            group_item.ContentSequence.extend(referenced_segment)


class PlanarROIMeasurementsAndQualitativeEvaluations(
        _ROIMeasurementsAndQualitativeEvaluations):

    """:dcm:`TID 1410 <part16/chapter_A.html#sect_TID_1410>`
     Planar ROI Measurements and Qualitative Evaluations"""

    def __init__(
        self,
        tracking_identifier: TrackingIdentifier,
        referenced_region: Optional[
            Union[ImageRegion, ImageRegion3D]
        ] = None,
        referenced_segment: Optional[
            Union[ReferencedSegment, ReferencedSegmentationFrame]
        ] = None,
        referenced_real_world_value_map: Optional[RealWorldValueMap] = None,
        time_point_context: Optional[TimePointContext] = None,
        finding_type: Optional[Union[CodedConcept, Code]] = None,
        method: Optional[Union[CodedConcept, Code]] = None,
        algorithm_id: Optional[AlgorithmIdentification] = None,
        finding_sites: Optional[Sequence[FindingSite]] = None,
        session: Optional[str] = None,
        measurements: Sequence[Measurement] = None,
        qualitative_evaluations: Optional[Sequence[CodeContentItem]] = None,
        geometric_purpose: Optional[Union[CodedConcept, Code]] = None,
    ):
        """

        Parameters
        ----------
        tracking_identifier: highdicom.sr.TrackingIdentifier
            identifier for tracking measurements
        referenced_region: Union[highdicom.sr.ImageRegion, highdicom.sr.ImageRegion3D, None], optional
            region of interest in source image
        referenced_segment: Union[highdicom.sr.ReferencedSegmentationFrame, None], optional
            segmentation for region of interest in source image
        referenced_real_world_value_map: Union[highdicom.sr.RealWorldValueMap, None], optional
            referenced real world value map for region of interest
        time_point_context: Union[highdicom.sr.TimePointContext, None], optional
            description of the time point context
        finding_type: Union[highdicom.sr.CodedConcept, pydicom.sr.coding.Code, None], optional
            type of object that was measured, e.g., organ or tumor
        method: Union[highdicom.sr.CodedConcept, pydicom.sr.coding.Code, None], optional
            coded measurement method (see
            :dcm:`CID 6147 <part16/sect_CID_6147.html>`
            "Response Criteria" for options)
        algorithm_id: Union[highdicom.sr.AlgorithmIdentification, None], optional
            identification of algorithm used for making measurements
        finding_sites: Union[Sequence[highdicom.sr.FindingSite], None], optional
            Coded description of one or more anatomic locations corresonding
            to the image region from which measurement was taken
        session: Union[str, None], optional
            description of the session
        measurements: Union[Sequence[highdicom.sr.Measurement], None], optional
            measurements for a region of interest
        qualitative_evaluations: Union[Sequence[highdicom.sr.QualitativeEvaluation], None], optional
            coded name-value (question-answer) pairs that describe
            qualitative evaluations of a region of interest
        geometric_purpose: Union[highdicom.sr.CodedConcept, pydicom.sr.coding.Code, None], optional
            geometric interpretation of region of interest (see
            :dcm:`CID 219 <part16/sect_CID_219.html>`
            "Geometry Graphical Representation" for options)

        Note
        ----
        Either a segmentation or a region needs to referenced
        together with the corresponding source image from which the
        segmentation or region was obtained.

        """  # noqa: E501
        were_references_provided = [
            referenced_region is not None,
            referenced_segment is not None,
        ]
        if sum(were_references_provided) == 0:
            raise ValueError(
                'One of the following arguments must be provided: '
                '"referenced_region", "referenced_segment".'
            )
        elif sum(were_references_provided) > 1:
            raise ValueError(
                'Only one of the following arguments should be provided: '
                '"referenced_region", "referenced_segment".'
            )
        referenced_regions: Optional[
            Union[Sequence[ImageRegion], Sequence[ImageRegion3D]]
        ] = None
        if referenced_region is not None:
            referenced_regions = [referenced_region]
        super().__init__(
            tracking_identifier=tracking_identifier,
            referenced_regions=referenced_regions,
            referenced_segment=referenced_segment,
            referenced_real_world_value_map=referenced_real_world_value_map,
            time_point_context=time_point_context,
            finding_type=finding_type,
            method=method,
            algorithm_id=algorithm_id,
            finding_sites=finding_sites,
            session=session,
            measurements=measurements,
            qualitative_evaluations=qualitative_evaluations,
            geometric_purpose=geometric_purpose
        )
        self[0].ContentTemplateSequence[0].TemplateIdentifier = '1410'

    @property
    def roi(self) -> Union[ImageRegion, ImageRegion3D, None]:
        """Union[highdicom.sr.ImageRegion, highdicom.sr.ImageRegion3D], None]:
        image region defined by spatial coordinates
        """  # noqa: E501
        # Image Region may be defined by either SCOORD or SCOORD3D
        root_item = self[0]
        matches = find_content_items(
            root_item,
            name=codes.DCM.ImageRegion,
            value_type=ValueTypeValues.SCOORD
        )
        if len(matches) > 1:
            logger.warning(
                'found more than one "Image Region" content item '
                'in "Planar ROI Measurements and Qualitative Evalutions" '
                'template'
            )
        if len(matches) > 0:
            return ImageRegion.from_dataset(matches[0])
        matches = find_content_items(
            root_item,
            name=codes.DCM.ImageRegion,
            value_type=ValueTypeValues.SCOORD3D
        )
        if len(matches) > 1:
            logger.warning(
                'found more than one "Image Region" content item '
                'in "Planar ROI Measurements and Qualitative Evalutions" '
                'template'
            )
        if len(matches) == 0:
            return ImageRegion3D.from_dataset(matches[0])
        return None

    @classmethod
    def from_sequence(
        cls,
        sequence: Sequence[Dataset]
    ) -> 'PlanarROIMeasurementsAndQualitativeEvaluations':
        """Construct object from a sequence of datasets.

        Parameters
        ----------
        sequence: Sequence[pydicom.dataset.Dataset]
            Datasets representing "Measurement Group" SR Content Items
            of Value Type CONTAINER (sequence shall only contain a single item)

        Returns
        -------
        highdicom.sr.PlanarROIMeasurementsAndQualitativeEvaluations
            Content Sequence containing root CONTAINER SR Content Item

        """
        instance = super(
            PlanarROIMeasurementsAndQualitativeEvaluations,
            cls
        ).from_sequence(sequence)
        instance.__class__ = PlanarROIMeasurementsAndQualitativeEvaluations
        return cast(PlanarROIMeasurementsAndQualitativeEvaluations, instance)


class VolumetricROIMeasurementsAndQualitativeEvaluations(
        _ROIMeasurementsAndQualitativeEvaluations):

    """:dcm:`TID 1411 <part16/chapter_A.html#sect_TID_1411>`
     Volumetric ROI Measurements and Qualitative Evaluations"""

    def __init__(
        self,
        tracking_identifier: TrackingIdentifier,
        referenced_regions: Optional[Union[ImageRegion, ImageRegion3D]] = None,
        referenced_volume_surface: Optional[VolumeSurface] = None,
        referenced_segment: Optional[
            Union[ReferencedSegment, ReferencedSegmentationFrame]
        ] = None,
        referenced_real_world_value_map: Optional[RealWorldValueMap] = None,
        time_point_context: Optional[TimePointContext] = None,
        finding_type: Optional[Union[CodedConcept, Code]] = None,
        method: Optional[Union[CodedConcept, Code]] = None,
        algorithm_id: Optional[AlgorithmIdentification] = None,
        finding_sites: Optional[Sequence[FindingSite]] = None,
        session: Optional[str] = None,
        measurements: Sequence[Measurement] = None,
        qualitative_evaluations: Optional[Sequence[CodeContentItem]] = None,
        geometric_purpose: Optional[Union[CodedConcept, Code]] = None,
    ):
        """

        Parameters
        ----------
        tracking_identifier: highdicom.sr.TrackingIdentifier
            identifier for tracking measurements
        referenced_regions: Union[Sequence[highdicom.sr.ImageRegion], Sequence[highdicom.sr.ImageRegion3D], None], optional
            regions of interest in source image(s)
        referenced_volume_surface: Union[highdicom.sr.VolumeSurface, None], optional
            volume of interest in source image(s)
        referenced_segment: Union[highdicom.sr.ReferencedSegment, None], optional
            segmentation for region of interest in source image
        referenced_real_world_value_map: Union[highdicom.sr.RealWorldValueMap, None], optional
            referenced real world value map for region of interest
        time_point_context: Union[highdicom.sr.TimePointContext, None], optional
            description of the time point context
        finding_type: Union[highdicom.sr.CodedConcept, pydicom.sr.coding.Code, None], optional
            type of object that was measured, e.g., organ or tumor
        method: Union[highdicom.sr.CodedConcept, pydicom.sr.coding.Code, None], optional
            coded measurement method (see
            :dcm:`CID 6147 <part16/sect_CID_6147.html>`
            "Response Criteria" for options)
        algorithm_id: Union[highdicom.sr.AlgorithmIdentification, None], optional
            identification of algorithm used for making measurements
        finding_sites: Union[Sequence[highdicom.sr.FindingSite], None], optional
            Coded description of one or more anatomic locations corresonding
            to the image region from which measurement was taken
        session: Union[str, None], optional
            description of the session
        measurements: Union[Sequence[highdicom.sr.Measurement], None], optional
            measurements for a volume of interest
        qualitative_evaluations: Union[Sequence[highdicom.sr.QualitativeEvaluation], None], optional
            coded name-value (question-answer) pairs that describe
            qualitative evaluations of a volume of interest
        geometric_purpose: Union[highdicom.sr.CodedConcept, pydicom.sr.coding.Code, None], optional
            geometric interpretation of region of interest (see
            :dcm:`CID 219 <part16/sect_CID_219.html>`
            "Geometry Graphical Representation" for options)

        Note
        ----
        Either a segmentation, a list of regions or volume needs to referenced
        together with the corresponding source image(s) or series.

        """  # noqa: E501
        super().__init__(
            measurements=measurements,
            tracking_identifier=tracking_identifier,
            referenced_regions=referenced_regions,
            referenced_volume_surface=referenced_volume_surface,
            referenced_segment=referenced_segment,
            referenced_real_world_value_map=referenced_real_world_value_map,
            time_point_context=time_point_context,
            finding_type=finding_type,
            method=method,
            algorithm_id=algorithm_id,
            finding_sites=finding_sites,
            session=session,
            qualitative_evaluations=qualitative_evaluations,
            geometric_purpose=geometric_purpose
        )
        self[0].ContentTemplateSequence[0].TemplateIdentifier = '1411'

    @property
    def roi(
        self
    ) -> Union[VolumeSurface, List[ImageRegion3D], List[ImageRegion], None]:
        """Union[highdicom.sr.VolumeSurface, List[highdicom.sr.ImageRegion], List[highdicom.sr.ImageRegion3D]], None]:
        volume surface or image regions defined by spatial coordinates
        """  # noqa: E501
        root_item = self[0]
        matches = find_content_items(
            root_item,
            name=codes.DCM.ImageRegion,
            value_type=ValueTypeValues.SCOORD
        )
        if len(matches) > 0:
            return [
                ImageRegion.from_dataset(item)
                for item in matches
            ]
        matches = find_content_items(
            root_item,
            name=codes.DCM.VolumeSurface,
            value_type=ValueTypeValues.SCOORD3D
        )
        if len(matches) > 0:
            if len(matches) > 1:
                return [
                    ImageRegion3D.from_dataset(item)
                    for item in matches
                ]
            else:
                return VolumeSurface.from_dataset(matches[0])

        return None

    @classmethod
    def from_sequence(
        cls,
        sequence: Sequence[Dataset]
    ) -> 'VolumetricROIMeasurementsAndQualitativeEvaluations':
        """Construct object from a sequence of datasets.

        Parameters
        ----------
        sequence: Sequence[pydicom.dataset.Dataset]
            Datasets representing "Measurement Group" SR Content Items
            of Value Type CONTAINER (sequence shall only contain a single item)

        Returns
        -------
        highdicom.sr.VolumetricROIMeasurementsAndQualitativeEvaluations
            Content Sequence containing root CONTAINER SR Content Item

        """
        instance = super(
            VolumetricROIMeasurementsAndQualitativeEvaluations,
            cls
        ).from_sequence(sequence)
        instance.__class__ = VolumetricROIMeasurementsAndQualitativeEvaluations
        return cast(
            VolumetricROIMeasurementsAndQualitativeEvaluations,
            instance
        )


class MeasurementsDerivedFromMultipleROIMeasurements(Template):

    """:dcm:`TID 1420 <part16/chapter_A.html#sect_TID_1420>`
     Measurements Derived From Multiple ROI Measurements"""

    def __init__(
        self,
        derivation: CodedConcept,
        measurement_groups: Union[
            Sequence[PlanarROIMeasurementsAndQualitativeEvaluations],
            Sequence[VolumetricROIMeasurementsAndQualitativeEvaluations]
        ],
        measurement_properties: Optional[MeasurementProperties] = None
    ):
        """

        Parameters
        ----------
        derivation: Sequence[highdicom.sr.CodedConcept]
            methods for derivation of measurements from multiple ROIs
            measurements (see
            :dcm:`CID 7465 <part16/sect_CID_7465.html>`
            "Measurements Derived From Multiple ROI Measurements"
            for options)
        measurement_groups: Union[Sequence[highdicom.sr.PlanarROIMeasurementsAndQualitativeEvaluations], Sequence[highdicom.sr.VolumetricROIMeasurementsAndQualitativeEvaluations]]
            one or more groups of either planar or volumetric ROI measurements
            and qualitative evaluations
        measurement_properties: Union[highdicom.sr.MeasurementProperties, None], optional
            measurement properties, including evaluations of its normality
            and/or significance, its relationship to a reference population,
            and an indication of its selection from a set of measurements

        """  # noqa: E501
        value_item = NumContentItem(
            name=derivation,
            relationship_type=RelationshipTypeValues.CONTAINS
        )
        value_item.ContentSequence = ContentSequence()
        for group in measurement_groups:
            allowed_group_types = (
                PlanarROIMeasurementsAndQualitativeEvaluations,
                VolumetricROIMeasurementsAndQualitativeEvaluations,
            )
            if not isinstance(group, allowed_group_types):
                raise TypeError(
                    'Items of argument "measurement_groups" must have type '
                    'PlanarROIMeasurementsAndQualitativeEvaluations or '
                    'VolumetricROIMeasurementsAndQualitativeEvaluations.'
                )
            group[0].RelationshipType = 'R-INFERRED FROM'
            value_item.ContentSequence.extend(group)
        if measurement_properties is not None:
            if not isinstance(measurement_properties, MeasurementProperties):
                raise TypeError(
                    'Argument "measurement_properties" must have '
                    'type MeasurementProperties.'
                )
            value_item.ContentSequence.extend(measurement_properties)
        # TODO: how to do R-INFERRED FROM relationship?
        self.append(value_item)


class ImageLibraryEntryDescriptors(Template):

    """`TID 1602 <http://dicom.nema.org/medical/dicom/current/output/chtml/part16/chapter_A.html#sect_TID_1602>`_
     Image Library Entry Descriptors"""  # noqa: E501

    def __init__(
        self,
        modality: Union[Code, CodedConcept],
        frame_of_reference_uid: str,
        pixel_data_rows: int,
        pixel_data_columns: int,
        additional_descriptors: Optional[Sequence[ContentItem]] = None
    ) -> None:
        """
        Parameters
        ----------
        modality: Union[highdicom.sr.CodedConcept, pydicom.sr.coding.Code]
            Modality
        frame_of_reference_uid: str
            Frame of Reference UID
        pixel_data_rows: int
            Number of rows in pixel data frames
        pixel_data_columns: int
            Number of rows in pixel data frames
        additional_descriptors: Union[Sequence[highdicom.sr.ContentItem], None], optional
            Additional SR Content Items that should be included

        """  # noqa: E501
        super().__init__()
        modality_item = CodeContentItem(
            name=CodedConcept(
                value='121139',
                meaning='Modality',
                scheme_designator='DCM'
            ),
            value=modality,
            relationship_type=RelationshipTypeValues.HAS_ACQ_CONTEXT
        )
        self.append(modality_item)
        frame_of_reference_uid_item = UIDRefContentItem(
            name=CodedConcept(
                value='112227',
                meaning='Frame of Reference UID',
                scheme_designator='DCM'
            ),
            value=frame_of_reference_uid,
            relationship_type=RelationshipTypeValues.HAS_ACQ_CONTEXT
        )
        self.append(frame_of_reference_uid_item)
        pixel_data_rows_item = NumContentItem(
            name=CodedConcept(
                value='110910',
                meaning='Pixel Data Rows',
                scheme_designator='DCM'
            ),
            value=pixel_data_rows,
            relationship_type=RelationshipTypeValues.HAS_ACQ_CONTEXT,
            unit=CodedConcept(
                value='{pixels}',
                meaning='Pixels',
                scheme_designator='UCUM'
            )
        )
        self.append(pixel_data_rows_item)
        pixel_data_cols_item = NumContentItem(
            name=CodedConcept(
                value='110911',
                meaning='Pixel Data Columns',
                scheme_designator='DCM'
            ),
            value=pixel_data_columns,
            relationship_type=RelationshipTypeValues.HAS_ACQ_CONTEXT,
            unit=CodedConcept(
                value='{pixels}',
                meaning='Pixels',
                scheme_designator='UCUM'
            )
        )
        self.append(pixel_data_cols_item)
        if additional_descriptors is not None:
            for item in additional_descriptors:
                if not isinstance(item, ContentItem):
                    raise TypeError(
                        'Image Library Entry Descriptor must have type '
                        'ContentItem.'
                    )
                relationship_type = RelationshipTypeValues.HAS_ACQ_CONTEXT
                item.RelationshipType = relationship_type.value
                self.append(item)


class MeasurementReport(Template):

    """:dcm:`TID 1500 <part16/chapter_A.html#sect_TID_1500>`
    Measurement Report"""

    def __init__(
        self,
        observation_context: ObservationContext,
        procedure_reported: Union[CodedConcept, Code],
        imaging_measurements: Optional[
            Sequence[
                Union[
                    PlanarROIMeasurementsAndQualitativeEvaluations,
                    VolumetricROIMeasurementsAndQualitativeEvaluations,
                    MeasurementsAndQualitativeEvaluations,
                ]
            ]
        ] = None,
        derived_imaging_measurements: Optional[
            Sequence[MeasurementsDerivedFromMultipleROIMeasurements]
        ] = None,
        title: Optional[Union[CodedConcept, Code]] = None,
        language_of_content_item_and_descendants: Optional[
            LanguageOfContentItemAndDescendants
        ] = None,
        image_library_groups: Optional[
            Sequence[ImageLibraryEntryDescriptors]
        ] = None
    ):
        """

        Parameters
        ----------
        observation_context: highdicom.sr.ObservationContext
            description of the observation context
        procedure_reported: Union[Union[highdicom.sr.CodedConcept, pydicom.sr.coding.Code], Sequence[Union[highdicom.sr.CodedConcept, pydicom.sr.coding.Code]]]
            one or more coded description(s) of the procedure (see
            :dcm:`CID 100 <part16/sect_CID_100.html>`
            "Quantitative Diagnostic Imaging Procedures" for options)
        imaging_measurements: Union[Sequence[Union[highdicom.sr.PlanarROIMeasurementsAndQualitativeEvaluations, highdicom.sr.VolumetricROIMeasurementsAndQualitativeEvaluations, highdicom.sr.MeasurementsAndQualitativeEvaluations]]], optional
            measurements and qualitative evaluations of images or regions
            within images
        derived_imaging_measurements: Union[Sequence[highdicom.sr.MeasurementsDerivedFromMultipleROIMeasurements], None], optional
            measurements derived from other measurements of images or regions
            within images
            qualitative evaluations of images
        title: Union[highdicom.sr.CodedConcept, pydicom.sr.coding.Code, None], optional
            title of the report (see :dcm:`CID 7021 <part16/sect_CID_7021.html>`
            "Measurement Report Document Titles" for options)
        language_of_content_item_and_descendants: Union[highdicom.sr.LanguageOfContentItemAndDescendants, None], optional
            specification of the language of report content items
            (defaults to English)
        image_library_groups: Union[Sequence[highdicom.sr.ImageLibraryEntry], None], optional
            Entry descriptors for each image library group

        Note
        ----
        Only one of `imaging_measurements` or `derived_imaging_measurements`
        shall be specified.

        """  # noqa: E501
        if title is None:
            title = codes.cid7021.ImagingMeasurementReport
        if not isinstance(title, (CodedConcept, Code, )):
            raise TypeError(
                'Argument "title" must have type CodedConcept or Code.'
            )
        item = ContainerContentItem(
            name=title,
            template_id='1500'
        )
        item.ContentSequence = ContentSequence()
        if language_of_content_item_and_descendants is None:
            language_of_content_item_and_descendants = \
                LanguageOfContentItemAndDescendants(DEFAULT_LANGUAGE)
        item.ContentSequence.extend(
            language_of_content_item_and_descendants
        )
        item.ContentSequence.extend(observation_context)
        if isinstance(procedure_reported, (CodedConcept, Code, )):
            procedure_reported = [procedure_reported]
        for procedure in procedure_reported:
            procedure_item = CodeContentItem(
                name=CodedConcept(
                    value='121058',
                    meaning='Procedure reported',
                    scheme_designator='DCM',
                ),
                value=procedure,
                relationship_type=RelationshipTypeValues.HAS_CONCEPT_MOD
            )
            item.ContentSequence.append(procedure_item)
        image_library_item = ImageLibrary(image_library_groups)
        item.ContentSequence.extend(image_library_item)

        num_arguments_provided = sum([
            imaging_measurements is not None,
            derived_imaging_measurements is not None
        ])
        if num_arguments_provided > 1:
            raise ValueError(
                'Only one of the following arguments can be provided: '
                '"imaging_measurements", "derived_imaging_measurement".'
            )
        if imaging_measurements is not None:
            measurement_types = (
                PlanarROIMeasurementsAndQualitativeEvaluations,
                VolumetricROIMeasurementsAndQualitativeEvaluations,
                MeasurementsAndQualitativeEvaluations,
            )
            container_item = ContainerContentItem(
                name=CodedConcept(
                    value='126010',
                    meaning='Imaging Measurements',
                    scheme_designator='DCM'
                ),
                relationship_type=RelationshipTypeValues.CONTAINS
            )
            container_item.ContentSequence = []
            for measurements in imaging_measurements:
                if not isinstance(measurements, measurement_types):
                    raise TypeError(
                        'Measurements must have one of the following types: '
                        '"{}"'.format(
                            '", "'.join(
                                [
                                    t.__name__
                                    for t in measurement_types
                                ]
                            )
                        )
                    )
                container_item.ContentSequence.extend(measurements)
        elif derived_imaging_measurements is not None:
            derived_measurement_types = (
                MeasurementsDerivedFromMultipleROIMeasurements,
            )
            container_item = ContainerContentItem(
                name=CodedConcept(
                    value='126011',
                    meaning='Derived Imaging Measurements',
                    scheme_designator='DCM'
                ),
                relationship_type=RelationshipTypeValues.CONTAINS
            )
            container_item.ContentSequence = []
            for measurements in derived_imaging_measurements:
                if not isinstance(measurements, derived_measurement_types):
                    raise TypeError(
                        'Measurements must have one of the following types: '
                        '"{}"'.format(
                            '", "'.join(
                                [
                                    t.__name__
                                    for t in derived_measurement_types
                                ]
                            )
                        )
                    )
                container_item.ContentSequence.extend(measurements)
        else:
            raise TypeError(
                'One of the following arguments must be provided: '
                '"imaging_measurements", "derived_imaging_measurements".'
            )
        item.ContentSequence.append(container_item)
        super().__init__([item], is_root=True)

    def _find_measurement_groups(self) -> List[ContainerContentItem]:
        root_item = self[0]
        imaging_measurement_items = find_content_items(
            root_item,
            name=codes.DCM.ImagingMeasurements,
            value_type=ValueTypeValues.CONTAINER
        )
        if len(imaging_measurement_items) == 0:
            return []
        return find_content_items(
            imaging_measurement_items[0],
            name=codes.DCM.MeasurementGroup,
            value_type=ValueTypeValues.CONTAINER
        )

    @classmethod
    def from_sequence(cls, sequence: Sequence[Dataset]) -> 'MeasurementReport':
        """Construct object from a sequence of datasets.

        Parameters
        ----------
        sequence: Sequence[pydicom.dataset.Dataset]
            Datasets representing "Measurement Report" SR Content Items
            of Value Type CONTAINER (sequence shall only contain a single item)

        Returns
        -------
        highdicom.sr.MeasurementReport
            Content Sequence containing root CONTAINER SR Content Item

        """
        if len(sequence) == 0:
            raise ValueError('Sequence contains no SR Content Items.')
        if len(sequence) > 1:
            raise ValueError(
                'Sequence contains more than one SR Content Item.'
            )
        dataset = sequence[0]
        if dataset.ValueType != ValueTypeValues.CONTAINER.value:
            raise ValueError(
                'Item #1 of sequence is not an appropriate SR Content Item '
                'because it does not have Value Type CONTAINER.'
            )
        if dataset.ContentTemplateSequence[0].TemplateIdentifier != '1500':
            raise ValueError(
                'Item #1 of sequence is not an appropriate SR Content Item '
                'because it does not have Template Identifier "1500".'
            )
        instance = ContentSequence.from_sequence(sequence, is_root=True)
        instance.__class__ = MeasurementReport
        return cast(MeasurementReport, instance)

    def get_observer_contexts(
        self,
        observer_type: Optional[Union[CodedConcept, Code]] = None
    ) -> List[ObserverContext]:
        """Get observer contexts.

        Parameters
        ----------
        observer_type: Union[highdicom.sr.CodedConcept, pydicom.sr.coding.Code, None], optional
            Type of observer ("Device" or "Person") for which should be filtered

        Returns
        -------
        List[highdicom.sr.ObserverContext]
            Observer contexts

        """  # noqa: E501
        root_item = self[0]
        matches = [
            (i, item) for i, item in enumerate(root_item.ContentSequence, 1)
            if item.name == codes.DCM.ObserverType
        ]
        observer_contexts = []
        attributes: Union[
            DeviceObserverIdentifyingAttributes,
            PersonObserverIdentifyingAttributes,
        ]
        for i, (index, item) in enumerate(matches):
            if observer_type is not None:
                if item.value != observer_type:
                    continue
            try:
                next_index = matches[i + 1][0]
            except IndexError:
                next_index = -1
            if item.value == codes.DCM.Device:
                attributes = DeviceObserverIdentifyingAttributes.from_sequence(
                    sequence=root_item.ContentSequence[index:next_index]
                )
            elif item.value == codes.DCM.Person:
                attributes = PersonObserverIdentifyingAttributes.from_sequence(
                    sequence=root_item.ContentSequence[index:next_index]
                )
            else:
                raise ValueError('Unexpected observer type "{item.meaning}".')
            context = ObserverContext(
                observer_type=item.value,
                observer_identifying_attributes=attributes
            )
            observer_contexts.append(context)
        return observer_contexts

    def get_subject_contexts(
        self,
        subject_class: Optional[CodedConcept] = None
    ) -> List[SubjectContext]:
        """Get subject contexts.

        Parameters
        ----------
        subject_class: Union[highdicom.sr.CodedConcept, pydicom.sr.coding.Code, None], optional
            Type of subject ("Specimen", "Fetus", or "Device") for which should
            be filtered

        Returns
        -------
        List[highdicom.sr.SubjectContext]
           Subject contexts

        """  # noqa: E501
        root_item = self[0]
        matches = [
            (i + 1, item) for i, item in enumerate(root_item.ContentSequence)
            if item.name == codes.DCM.SubjectClass
        ]
        subject_contexts = []
        attributes: Union[
            SubjectContextSpecimen,
            SubjectContextFetus,
            SubjectContextDevice,
        ]
        for i, (index, item) in enumerate(matches):
            if subject_class is not None:
                if item.value != subject_class:
                    continue
            try:
                next_index = matches[i + 1][0]
            except IndexError:
                next_index = -1
            if item.value == codes.DCM.Specimen:
                attributes = SubjectContextSpecimen.from_sequence(
                    sequence=root_item.ContentSequence[index:next_index]
                )
            elif item.value == codes.DCM.Fetus:
                attributes = SubjectContextFetus.from_sequence(
                    sequence=root_item.ContentSequence[index:next_index]
                )
            elif item.value == codes.DCM.Device:
                attributes = SubjectContextDevice.from_sequence(
                    sequence=root_item.ContentSequence[index:next_index]
                )
            else:
                raise ValueError('Unexpected subject class "{item.meaning}".')
            context = SubjectContext(
                subject_class=item.value,
                subject_class_specific_context=attributes
            )
            subject_contexts.append(context)
        return subject_contexts

    def get_planar_roi_measurement_groups(
        self,
        tracking_uid: Optional[str] = None,
        finding_type: Optional[Union[CodedConcept, Code]] = None,
        finding_site: Optional[Union[CodedConcept, Code]] = None,
        reference_type: Optional[Union[CodedConcept, Code]] = None,
        graphic_type: Optional[
            Union[GraphicTypeValues, GraphicTypeValues3D]
        ] = None,
        referenced_sop_instance_uid: Optional[str] = None,
        referenced_sop_class_uid: Optional[str] = None
    ) -> List[PlanarROIMeasurementsAndQualitativeEvaluations]:
        """Get imaging measurement groups of planar regions of interest.

        Finds (and optionally filters) content items contained in the
        CONTAINER content item "Measurement group" as specified by TID 1410
        "Planar ROI Measurements and Qualitative Evaluations".

        Parameters
        ----------
        tracking_uid: Union[str, None], optional
            Unique tracking identifier
        finding_type: Union[highdicom.sr.CodedConcept, pydicom.sr.coding.Code, None], optional
            Finding
        finding_site: Union[highdicom.sr.CodedConcept, pydicom.sr.coding.Code, None], optional
            Finding site
        reference_type: Union[highdicom.sr.CodedConcept, pydicom.sr.coding.Code, None], optional
            Type of referenced ROI
        graphic_type: Union[highdicom.sr.GraphicTypeValues, highdicom.sr.GraphicTypeValues3D, None], optional
            Graphic type of image region
        referenced_sop_instance_uid: Union[str, None], optional
            SOP Instance UID of the referenced instance, which may be a
            segmentation image, source image for the region or segmentation, or
            RT struct, depending on `reference_type`
        referenced_sop_class_uid: Union[str, None], optional
            SOP Class UID of the referenced instance, which may be a
            segmentation image, source image for the region or segmentation, or
            RT struct, depending on `reference_type`

        Returns
        -------
        List[highdicom.sr.PlanarROIMeasurementsAndQualitativeEvaluations]
            Sequence of content items for each matched measurement group

        """  # noqa: E501
        # FIXME: reference type and referenced sop instance uid
        measurement_group_items = self._find_measurement_groups()
        sequences = []
        for group_item in measurement_group_items:
            if group_item.template_id is not None:
                if group_item.template_id != '1410':
                    continue
            else:
                if not _contains_planar_rois(group_item):
                    continue

            matches = []
            if finding_type is not None:
                matches_finding = _contains_code_items(
                    group_item,
                    name=codes.DCM.Finding,
                    value=finding_type,
                    relationship_type=RelationshipTypeValues.CONTAINS
                )
                matches.append(matches_finding)
            if finding_site is not None:
                matches_finding_sites = _contains_code_items(
                    group_item,
                    name=codes.SCT.FindingSite,
                    value=finding_site,
                    relationship_type=RelationshipTypeValues.HAS_CONCEPT_MOD
                )
                matches.append(matches_finding_sites)
            if tracking_uid is not None:
                matches_tracking_uid = _contains_uidref_items(
                    group_item,
                    name=codes.DCM.TrackingUniqueIdentifier,
                    value=tracking_uid,
                    relationship_type=RelationshipTypeValues.HAS_OBS_CONTEXT
                )
                matches.append(matches_tracking_uid)
            if graphic_type is not None:
                if isinstance(graphic_type, GraphicTypeValues):
                    matches_graphic_type = _contains_scoord_items(
                        group_item,
                        name=codes.DCM.ImageRegion,
                        graphic_type=graphic_type,
                        relationship_type=RelationshipTypeValues.CONTAINS
                    )
                else:
                    matches_graphic_type = _contains_scoord3d_items(
                        group_item,
                        name=codes.DCM.ImageRegion,
                        graphic_type=graphic_type,
                        relationship_type=RelationshipTypeValues.CONTAINS
                    )
                matches.append(matches_graphic_type)

            seq = PlanarROIMeasurementsAndQualitativeEvaluations.from_sequence(
                [group_item]
            )
            if len(matches) == 0:
                sequences.append(seq)
            else:
                if all(matches):
                    sequences.append(seq)

        return sequences

    def get_volumetric_roi_measurement_groups(
        self,
        tracking_uid: Optional[str] = None,
        finding_type: Optional[Union[CodedConcept, Code]] = None,
        finding_site: Optional[Union[CodedConcept, Code]] = None,
        reference_type: Optional[Union[CodedConcept, Code]] = None,
        graphic_type: Optional[GraphicTypeValues3D] = None,
        referenced_sop_instance_uid: Optional[str] = None,
        referenced_sop_class_uid: Optional[str] = None
    ) -> List[VolumetricROIMeasurementsAndQualitativeEvaluations]:
        """Get imaging measurement groups of volumetric regions of interest.

        Finds (and optionally filters) content items contained in the
        CONTAINER content item "Measurement group" as specified by TID 1411
        "Volumetric ROI Measurements and Qualitative Evaluations".

        Parameters
        ----------
        tracking_uid: Union[str, None], optional
            Unique tracking identifier
        finding_type: Union[highdicom.sr.CodedConcept, pydicom.sr.coding.Code, None], optional
            Finding
        finding_site: Union[highdicom.sr.CodedConcept, pydicom.sr.coding.Code, None], optional
            Finding site
<<<<<<< HEAD
        reference_type: Union[highdicom.sr.CodedConcept, pydicom.sr.coding.Code, None], optional
=======
        reference_type: Union[highdicom.sr.CodedConcept, pydicom.sr.coding.Code], optional
>>>>>>> aa031ab9
            Type of referenced ROI
        graphic_type: Union[highdicom.sr.GraphicTypeValues, highdicom.sr.GraphicTypeValues3D, None], optional
            Graphic type of image region
        referenced_sop_instance_uid: Union[str, None], optional
            SOP Instance UID of the referenced instance, which may be a
            segmentation image, source image for the region or segmentation, or
            RT struct, depending on `reference_type`
        referenced_sop_class_uid: Union[str, None], optional
            SOP Class UID of the referenced instance, which may be a
            segmentation image, source image for the region or segmentation, or
            RT struct, depending on `reference_type`

        Returns
        -------
        List[highdicom.sr.VolumetricROIMeasurementsAndQualitativeEvaluations]
            Sequence of content items for each matched measurement group

        """  # noqa: E501
        # FIXME: reference type and referenced sop instance uid
        sequences = []
        measurement_group_items = self._find_measurement_groups()
        for group_item in measurement_group_items:
            if group_item.template_id is not None:
                if group_item.template_id != '1411':
                    continue
            else:
                if not _contains_volumetric_rois(group_item):
                    continue

            matches = []
            if finding_type is not None:
                matches_finding = _contains_code_items(
                    group_item,
                    name=codes.DCM.Finding,
                    value=finding_type,
                    relationship_type=RelationshipTypeValues.CONTAINS
                )
                matches.append(matches_finding)
            if finding_site is not None:
                matches_finding_sites = _contains_code_items(
                    group_item,
                    name=codes.SCT.FindingSite,
                    value=finding_site,
                    relationship_type=RelationshipTypeValues.HAS_CONCEPT_MOD
                )
                matches.append(matches_finding_sites)
            if tracking_uid is not None:
                matches_tracking_uid = _contains_uidref_items(
                    group_item,
                    name=codes.DCM.TrackingUniqueIdentifier,
                    value=tracking_uid,
                    relationship_type=RelationshipTypeValues.HAS_OBS_CONTEXT
                )
                matches.append(matches_tracking_uid)
            if graphic_type is not None:
                matches_graphic_type = _contains_scoord_items(
                    group_item,
                    name=codes.DCM.ImageRegion,
                    graphic_type=graphic_type,
                    relationship_type=RelationshipTypeValues.CONTAINS
                )
                matches_graphic_type |= _contains_scoord3d_items(
                    group_item,
                    name=codes.DCM.VolumeSurface,
                    graphic_type=graphic_type,
                    relationship_type=RelationshipTypeValues.CONTAINS
                )
                matches.append(matches_graphic_type)

            seq = VolumetricROIMeasurementsAndQualitativeEvaluations.from_sequence(  # noqa: E501
                [group_item]
            )
            if len(matches) == 0:
                sequences.append(seq)
            else:
                if all(matches):
                    sequences.append(seq)

        return sequences

    def get_image_measurement_groups(
        self,
        tracking_uid: Optional[str] = None,
        finding_type: Optional[Union[CodedConcept, Code]] = None,
        finding_site: Optional[Union[CodedConcept, Code]] = None,
    ) -> List[MeasurementsAndQualitativeEvaluations]:
        """Get imaging measurements of images.

        Finds (and optionally filters) content items contained in the
        CONTAINER content item "Measurement Group" as specified by TID 1501
        "Measurement and Qualitative Evaluation Group".

        Parameters
        ----------
        tracking_uid: Union[str, None], optional
            Unique tracking identifier
        finding_type: Union[highdicom.sr.CodedConcept, pydicom.sr.coding.Code, None], optional
            Finding
        finding_site: Union[highdicom.sr.CodedConcept, pydicom.sr.coding.Code, None], optional
            Finding site

        Returns
        -------
        List[highdicom.sr.MeasurementsAndQualitativeEvaluations]
            Sequence of content items for each matched measurement group

        """  # noqa: E501
        measurement_group_items = self._find_measurement_groups()
        sequences = []
        for group_item in measurement_group_items:
            if group_item.template_id is not None:
                if group_item.template_id != '1501':
                    continue
            else:
                contains_rois = _contains_planar_rois(group_item)
                contains_rois |= _contains_volumetric_rois(group_item)
                if contains_rois:
                    continue

            matches = []
            if finding_type is not None:
                matches_finding = _contains_code_items(
                    group_item,
                    name=codes.DCM.Finding,
                    value=finding_type,
                    relationship_type=RelationshipTypeValues.CONTAINS
                )
                matches.append(matches_finding)
            if finding_site is not None:
                matches_finding_sites = _contains_code_items(
                    group_item,
                    name=codes.SCT.FindingSite,
                    value=finding_site,
                    relationship_type=RelationshipTypeValues.HAS_CONCEPT_MOD
                )
                matches.append(matches_finding_sites)
            if tracking_uid is not None:
                matches_tracking_uid = _contains_uidref_items(
                    group_item,
                    name=codes.DCM.TrackingUniqueIdentifier,
                    value=tracking_uid,
                    relationship_type=RelationshipTypeValues.HAS_OBS_CONTEXT
                )
                matches.append(matches_tracking_uid)

            seq = MeasurementsAndQualitativeEvaluations.from_sequence(
                [group_item]
            )
            if len(matches) == 0:
                sequences.append(seq)
            else:
                if all(matches):
                    sequences.append(seq)

        return sequences


class ImageLibrary(Template):

    """:dcm:`TID 1600 <part16/chapter_A.html#sect_TID_1600>` Image Library"""

    def __init__(
        self,
        groups: Optional[Sequence[ImageLibraryEntryDescriptors]] = None
    ) -> None:
        """
        Parameters
        ----------
        groups: Union[Sequence[Sequence[highdicom.sr.ImageLibraryEntryDescriptors]], None], optional
            Entry descriptors for each image library group

        """  # noqa: E501
        super().__init__()
        library_item = ContainerContentItem(
            name=CodedConcept(
                value='111028',
                meaning='Image Library',
                scheme_designator='DCM'
            ),
            relationship_type=RelationshipTypeValues.CONTAINS
        )
        library_item.ContentSequence = ContentSequence()
        if groups is not None:
            for descriptor_items in groups:
                group_item = ContainerContentItem(
                    name=CodedConcept(
                        value='126200',
                        meaning='Image Library Group',
                        scheme_designator='DCM'
                    ),
                    relationship_type=RelationshipTypeValues.CONTAINS
                )
                group_item.ContentSequence = descriptor_items
                # The Image Library Entry template contains the individual
                # Image Library Entry Descriptors content items.
                if not isinstance(descriptor_items,
                                  ImageLibraryEntryDescriptors):
                    raise TypeError(
                        'Image library group items must have type '
                        '"ImageLibraryEntry".'
                    )
                library_item.ContentSequence.append(group_item)
        self.append(library_item)<|MERGE_RESOLUTION|>--- conflicted
+++ resolved
@@ -3649,11 +3649,7 @@
             Finding
         finding_site: Union[highdicom.sr.CodedConcept, pydicom.sr.coding.Code, None], optional
             Finding site
-<<<<<<< HEAD
         reference_type: Union[highdicom.sr.CodedConcept, pydicom.sr.coding.Code, None], optional
-=======
-        reference_type: Union[highdicom.sr.CodedConcept, pydicom.sr.coding.Code], optional
->>>>>>> aa031ab9
             Type of referenced ROI
         graphic_type: Union[highdicom.sr.GraphicTypeValues, highdicom.sr.GraphicTypeValues3D, None], optional
             Graphic type of image region
