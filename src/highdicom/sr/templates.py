"""DICOM structured reporting templates."""
<<<<<<< HEAD
from typing import List, Optional, Sequence, Union
=======
from typing import Optional, Sequence, Union
import warnings
>>>>>>> 8fa057ba

from pydicom.dataset import Dataset
from pydicom.sr.coding import Code
from pydicom.sr.codedict import codes

from highdicom.sr.coding import CodedConcept
from highdicom.sr.content import (
    FindingSite,
    LongitudinalTemporalOffsetFromEvent,
    ImageRegion,
    ImageRegion3D,
    VolumeSurface,
    RealWorldValueMap,
    ReferencedSegment,
    ReferencedSegmentationFrame,
    SourceImageForMeasurement,
    QualitativeEvaluation
)
from highdicom.sr.enum import (
    GraphicTypeValues,
    GraphicTypeValues3D,
    RelationshipTypeValues,
    ValueTypeValues,
)
from highdicom.uid import UID
from highdicom.sr.utils import find_content_items, get_coded_name
from highdicom.sr.value_types import (
    CodeContentItem,
    ContainerContentItem,
    ContentItem,
    ContentSequence,
    NumContentItem,
    PnameContentItem,
    TextContentItem,
    UIDRefContentItem,
)


DEFAULT_LANGUAGE = CodedConcept(
    value='en-US',
    scheme_designator='RFC5646',
    meaning='English (United States)'
)

_REGION_IN_SPACE = Code('130488', 'DCM', 'Region in Space')


def _contains_planar_rois(group_item: ContainerContentItem) -> bool:
    """Checks whether a measurement group item contains planar ROIs.

    Parameters
    ----------
    group_item: highdicom.sr.value_types.ContainerContentItem
        SR Content Item representing a "Measurement Group"

    Returns
    -------
    bool
        Whether the `group_item` contains any content items with value type
        SCOORD, SCOORD3D, IMAGE, or COMPOSITE representing planar ROIs

    """
    if group_item.ValueType != ValueTypeValues.CONTAINER.value:
        raise ValueError(
            'SR Content Item does not represent a measurement group '
            'because it does not have value type CONTAINER.'
        )
    if group_item.name == codes.DCM.MeasurementGroup:
        raise ValueError(
            'SR Content Item does not represent a measurement group '
            'because it does not have name "Measurement Group".'
        )
    image_region_items = find_content_items(
        group_item,
        name=codes.DCM.ImageRegion,
        value_type=ValueTypeValues.SCOORD,
        relationship_type=RelationshipTypeValues.CONTAINS
    )
    image_region_items += find_content_items(
        group_item,
        name=codes.DCM.ImageRegion,
        value_type=ValueTypeValues.SCOORD3D,
        relationship_type=RelationshipTypeValues.CONTAINS
    )
    volume_surface_items = find_content_items(
        group_item,
        name=codes.DCM.VolumeSurface,
        value_type=ValueTypeValues.SCOORD3D,
        relationship_type=RelationshipTypeValues.CONTAINS
    )
    referenced_segment_items = find_content_items(
        group_item,
        name=codes.DCM.ReferencedSegment,
        value_type=ValueTypeValues.IMAGE,
        relationship_type=RelationshipTypeValues.CONTAINS
    )
    referenced_segmentation_frame_items = find_content_items(
        group_item,
        name=codes.DCM.ReferencedSegmentationFrame,
        value_type=ValueTypeValues.IMAGE,
        relationship_type=RelationshipTypeValues.CONTAINS
    )
    regions_in_space_items = find_content_items(
        group_item,
        name=_REGION_IN_SPACE,
        value_type=ValueTypeValues.COMPOSITE,
        relationship_type=RelationshipTypeValues.CONTAINS
    )

    if (
            len(image_region_items) == 1 or
            len(referenced_segmentation_frame_items) > 0 or
            len(regions_in_space_items) == 1
       ) and (
            len(volume_surface_items) == 0 and
            len(referenced_segment_items) == 0
       ):
        return True
    return False


def _contains_volumetric_rois(group_item: Dataset) -> bool:
    """Checks whether a measurement group item contains volumetric ROIs.

    Parameters
    ----------
    group_item: pydicom.dataset.Dataset
        SR Content Item representing a "Measurement Group"

    Returns
    -------
    bool
        Whether the `group_item` contains any content items with value type
        SCOORD, SCOORD3D, IMAGE, or COMPOSITE representing volumetric ROIs

    """
    if group_item.ValueType != ValueTypeValues.CONTAINER.value:
        raise ValueError(
            'SR Content Item does not represent a measurement group '
            'because it does not have value type CONTAINER.'
        )
    if group_item.name == codes.DCM.MeasurementGroup:
        raise ValueError(
            'SR Content Item does not represent a measurement group '
            'because it does not have name "Measurement Group".'
        )
    image_region_items = find_content_items(
        group_item,
        name=codes.DCM.ImageRegion,
        value_type=ValueTypeValues.SCOORD,
        relationship_type=RelationshipTypeValues.CONTAINS
    )
    image_region_items += find_content_items(
        group_item,
        name=codes.DCM.ImageRegion,
        value_type=ValueTypeValues.SCOORD3D,
        relationship_type=RelationshipTypeValues.CONTAINS
    )
    volume_surface_items = find_content_items(
        group_item,
        name=codes.DCM.VolumeSurface,
        value_type=ValueTypeValues.SCOORD3D,
        relationship_type=RelationshipTypeValues.CONTAINS
    )
    referenced_segment_items = find_content_items(
        group_item,
        name=codes.DCM.ReferencedSegment,
        value_type=ValueTypeValues.IMAGE,
        relationship_type=RelationshipTypeValues.CONTAINS
    )
    referenced_segmentation_frame_items = find_content_items(
        group_item,
        name=codes.DCM.ReferencedSegmentationFrame,
        value_type=ValueTypeValues.IMAGE,
        relationship_type=RelationshipTypeValues.CONTAINS
    )
    regions_in_space_items = find_content_items(
        group_item,
        name=_REGION_IN_SPACE,
        value_type=ValueTypeValues.COMPOSITE,
        relationship_type=RelationshipTypeValues.CONTAINS
    )

    if (
            len(image_region_items) > 1 or
            len(referenced_segment_items) > 0 or
            len(volume_surface_items) > 0 or
            len(regions_in_space_items) == 1
       ) and (
            len(referenced_segmentation_frame_items) == 0
       ):
        return True
    return False


def _contains_code_items(
    parent_item: ContentItem,
    name: Union[Code, CodedConcept],
    value: Optional[Union[Code, CodedConcept]] = None
) -> bool:
    """Checks whether an item contains a specific item with value type CODE.

    Parameters
    ----------
    parent_item: highdicom.sr.value_types.ContentItem
        Parent SR Content Item
    name: Union[highdicom.sr.coding.CodedConcept, pydicom.sr.coding.Code]
        Name of the child SR Content Item
    value: Union[highdicom.sr.coding.CodedConcept, pydicom.sr.coding.Code], optional
        Code value of the child SR Content Item

    Returns
    -------
    bool
        Whether any of the SR Content Items contained in `parent_item`
        match the filter criteria

    """  # noqa
    matched_items = find_content_items(
        parent_item,
        name=name,
        value_type=ValueTypeValues.CODE,
        relationship_type=RelationshipTypeValues.CONTAINS
    )
    for item in matched_items:
        if value is not None:
            if item.value == value:
                return True
        else:
            return True
    return False


def _contains_text_items(
    parent_item: ContentItem,
    name: Union[Code, CodedConcept],
    value: Optional[str] = None
) -> bool:
    """Checks whether an item contains a specific item with value type TEXT.

    Parameters
    ----------
    parent_item: highdicom.sr.value_types.ContentItem
        Parent SR Content Item
    name: Union[highdicom.sr.coding.CodedConcept, pydicom.sr.coding.Code]
        Name of the child SR Content Item
    value: str, optional
        Text value of the child SR Content Item

    Returns
    -------
    bool
        Whether any of the SR Content Items contained in `parent_item`
        match the filter criteria

    """  # noqa
    matched_items = find_content_items(
        parent_item,
        name=name,
        value_type=ValueTypeValues.TEXT,
        relationship_type=RelationshipTypeValues.CONTAINS
    )
    for item in matched_items:
        if value is not None:
            if item.TextValue == value:
                return True
        else:
            return True
    return False


def _contains_scoord_items(
    parent_item: ContentItem,
    name: Union[Code, CodedConcept],
    graphic_type: Optional[GraphicTypeValues] = None
) -> bool:
    """Checks whether an item contains a specific item with value type SCOORD.

    Parameters
    ----------
    parent_item: highdicom.sr.value_types.ContentItem
        Parent SR Content Item
    name: Union[highdicom.sr.coding.CodedConcept, pydicom.sr.coding.Code]
        Name of the child SR Content Item
    graphic_type: highdicom.sr.enum.GraphicTypeValues, optional
        Graphic type of the child SR Content Item

    Returns
    -------
    bool
        Whether any of the SR Content Items contained in `parent_item`
        match the filter criteria

    """  # noqa
    matched_items = find_content_items(
        parent_item,
        name=name,
        value_type=ValueTypeValues.SCOORD,
        relationship_type=RelationshipTypeValues.CONTAINS
    )
    for item in matched_items:
        if graphic_type is not None:
            if item.GraphicType == graphic_type.value:
                return True
        else:
            return True
    return False


def _contains_scoord3d_items(
    parent_item: ContentItem,
    name: Union[Code, CodedConcept],
    graphic_type: Optional[GraphicTypeValues3D] = None
) -> bool:
    """Checks whether an item contains specific items with value type SCOORD3D.

    Parameters
    ----------
    parent_item: highdicom.sr.value_types.ContentItem
        Parent SR Content Item
    name: Union[highdicom.sr.coding.CodedConcept, pydicom.sr.coding.Code]
        Name of the child SR Content Item
    graphic_type: highdicom.sr.enum.GraphicTypeValues3D, optional
        Graphic type of the child SR Content Item

    Returns
    -------
    bool
        Whether any of the SR Content Items contained in `parent_item`
        match the filter criteria

    """  # noqa
    matched_items = find_content_items(
        parent_item,
        name=name,
        value_type=ValueTypeValues.SCOORD3D,
        relationship_type=RelationshipTypeValues.CONTAINS
    )
    for item in matched_items:
        if graphic_type is not None:
            if item.GraphicType == graphic_type.value:
                return True
        else:
            return True
    return False


class Template(ContentSequence):

    """Abstract base class for a DICOM SR template."""

    def __init__(
        self,
        items: Optional[Sequence[ContentItem]] = None,
        is_root: bool = False
    ) -> None:
        """

        Parameters
        ----------
        items: Sequence[ContentItem], optional
            content items
        is_root: bool
            Whether this template exists at the root of the SR document
            content tree.

        """
        super().__init__(items, is_root=is_root)


class AlgorithmIdentification(Template):

    """`TID 4019 <http://dicom.nema.org/medical/dicom/current/output/chtml/part16/sect_TID_4019.html>`_
    Algorithm Identification"""  # noqa: E501

    def __init__(
        self,
        name: str,
        version: str,
        parameters: Optional[Sequence[str]] = None
    ) -> None:
        """

        Parameters
        ----------
        name: str
            name of the algorithm
        version: str
            version of the algorithm
        parameters: Sequence[str], optional
            parameters of the algorithm

        """
        super().__init__()
        name_item = TextContentItem(
            name=CodedConcept(
                value='111001',
                meaning='Algorithm Name',
                scheme_designator='DCM'
            ),
            value=name,
            relationship_type=RelationshipTypeValues.HAS_CONCEPT_MOD
        )
        self.append(name_item)
        version_item = TextContentItem(
            name=CodedConcept(
                value='111003',
                meaning='Algorithm Version',
                scheme_designator='DCM'
            ),
            value=version,
            relationship_type=RelationshipTypeValues.HAS_CONCEPT_MOD
        )
        self.append(version_item)
        if parameters is not None:
            for param in parameters:
                parameter_item = TextContentItem(
                    name=CodedConcept(
                        value='111002',
                        meaning='Algorithm Parameters',
                        scheme_designator='DCM'
                    ),
                    value=param,
                    relationship_type=RelationshipTypeValues.HAS_CONCEPT_MOD
                )
                self.append(parameter_item)


class TrackingIdentifier(Template):

    """`TID 4108 <http://dicom.nema.org/medical/dicom/current/output/chtml/part16/sect_TID_4108.html>`_
    Tracking Identifier"""  # noqa: E501

    def __init__(
        self,
        uid: Optional[str] = None,
        identifier: Optional[str] = None
    ):
        """

        Parameters
        ----------
        uid: Union[highdicom.UID, str], optional
            globally unique identifier
        identifier: str, optional
            human readable identifier

        """
        super().__init__()
        if uid is None:
            uid = UID()
        if identifier is not None:
            tracking_identifier_item = TextContentItem(
                name=CodedConcept(
                    value='112039',
                    meaning='Tracking Identifier',
                    scheme_designator='DCM'
                ),
                value=identifier,
                relationship_type=RelationshipTypeValues.HAS_OBS_CONTEXT
            )
            self.append(tracking_identifier_item)
        tracking_uid_item = UIDRefContentItem(
            name=CodedConcept(
                value='112040',
                meaning='Tracking Unique Identifier',
                scheme_designator='DCM'
            ),
            value=uid,
            relationship_type=RelationshipTypeValues.HAS_OBS_CONTEXT
        )
        self.append(tracking_uid_item)


class TimePointContext(Template):

    """`TID 1502 <http://dicom.nema.org/medical/dicom/current/output/chtml/part16/chapter_A.html#sect_TID_1502>`_
     Time Point Context"""  # noqa: E501

    def __init__(
        self,
        time_point: str,
        time_point_type: Optional[Union[CodedConcept, Code]] = None,
        time_point_order: Optional[int] = None,
        subject_time_point_identifier: Optional[str] = None,
        protocol_time_point_identifier: Optional[str] = None,
        temporal_offset_from_event: Optional[
            LongitudinalTemporalOffsetFromEvent
        ] = None
    ):
        """

        Parameters
        ----------
        time_point: str
            actual value representation of the time point
        time_point_type: Union[highdicom.sr.CodedConcept, pydicom.sr.coding.Code], optional
            coded type of time point, e.g., "Baseline" or "Posttreatment" (see
            `CID 6146 <http://dicom.nema.org/medical/dicom/current/output/chtml/part16/sect_CID_6146.html>`_
            "Time Point Types" for options)
        time_point_order: int, optional
            number indicating the order of a time point relative to other
            time points in a time series
        subject_time_point_identifier: str, optional
           identifier of a specific time point in a time series, which is
           unique within an appropriate local context and specific to a
           particular subject (patient)
        protocol_time_point_identifier: str, optional
           identifier of a specific time point in a time series, which is
           unique within an appropriate local context and specific to a
           particular protocol using the same value for different subjects
        temporal_offset_from_event: highdicom.sr.LongitudinalTemporalOffsetFromEvent, optional
            offset in time from a particular event of significance, e.g., the
            baseline of an imaging study or enrollment into a clinical trial

        """  # noqa
        super().__init__()
        time_point_item = TextContentItem(
            name=CodedConcept(
                value='C2348792',
                meaning='Time Point',
                scheme_designator='UMLS'
            ),
            value=time_point,
            relationship_type=RelationshipTypeValues.HAS_OBS_CONTEXT
        )
        self.append(time_point_item)
        if time_point_type is not None:
            time_point_type_item = CodeContentItem(
                name=CodedConcept(
                    value='126072',
                    meaning='Time Point Type',
                    scheme_designator='DCM'
                ),
                value=time_point_type,
                relationship_type=RelationshipTypeValues.HAS_OBS_CONTEXT
            )
            self.append(time_point_type_item)
        if time_point_order is not None:
            time_point_order_item = NumContentItem(
                name=CodedConcept(
                    value='126073',
                    meaning='Time Point Order',
                    scheme_designator='DCM'
                ),
                value=time_point_order,
                unit=Code('1', 'UCUM', 'no units'),
                relationship_type=RelationshipTypeValues.HAS_OBS_CONTEXT
            )
            self.append(time_point_order_item)
        if subject_time_point_identifier is not None:
            subject_time_point_identifier_item = TextContentItem(
                name=CodedConcept(
                    value='126070',
                    meaning='Subject Time Point Identifier',
                    scheme_designator='DCM'
                ),
                value=subject_time_point_identifier,
                relationship_type=RelationshipTypeValues.HAS_OBS_CONTEXT
            )
            self.append(subject_time_point_identifier_item)
        if protocol_time_point_identifier is not None:
            protocol_time_point_identifier_item = TextContentItem(
                name=CodedConcept(
                    value='126071',
                    meaning='Protocol Time Point Identifier',
                    scheme_designator='DCM'
                ),
                value=protocol_time_point_identifier,
                relationship_type=RelationshipTypeValues.HAS_OBS_CONTEXT
            )
            self.append(protocol_time_point_identifier_item)
        if temporal_offset_from_event is not None:
            if not isinstance(temporal_offset_from_event,
                              LongitudinalTemporalOffsetFromEvent):
                raise TypeError(
                    'Argument "temporal_offset_from_event" must have type '
                    'LongitudinalTemporalOffsetFromEvent.'
                )
            self.append(temporal_offset_from_event)


class MeasurementStatisticalProperties(Template):

    """`TID 311 <http://dicom.nema.org/medical/dicom/current/output/chtml/part16/chapter_A.html#sect_TID_311>`_
     Measurement Statistical Properties"""  # noqa: E501

    def __init__(
        self,
        values: Sequence[NumContentItem],
        description: Optional[str] = None,
        authority: Optional[str] = None
    ):
        """

        Parameters
        ----------
        values: Sequence[highdicom.sr.NumContentItem]
            reference values of the population of measurements, e.g., its
            mean or standard deviation (see
            `CID 226 <http://dicom.nema.org/medical/dicom/current/output/chtml/part16/sect_CID_226.html>`_
            "Population Statistical Descriptors" and
            `CID 227 <http://dicom.nema.org/medical/dicom/current/output/chtml/part16/sect_CID_227.html>`_
            "Sample Statistical Descriptors" for options)
        description: str, optional
            description of the reference population of measurements
        authority: str, optional
            authority for a description of the reference population of
            measurements

        """  # noqa: E501
        super().__init__()
        if not isinstance(values, (list, tuple)):
            raise TypeError('Argument "values" must be a list.')
        for concept in values:
            if not isinstance(concept, NumContentItem):
                raise ValueError(
                    'Items of argument "values" must have type '
                    'NumContentItem.'
                )
        self.extend(values)
        if description is not None:
            description_item = TextContentItem(
                name=CodedConcept(
                    value='121405',
                    meaning='Population Description',
                    scheme_designator='DCM'
                ),
                value=description,
                relationship_type=RelationshipTypeValues.HAS_PROPERTIES
            )
            self.append(description_item)
        if authority is not None:
            authority_item = TextContentItem(
                name=CodedConcept(
                    value='121406',
                    meaning='Reference Authority',
                    scheme_designator='DCM'
                ),
                value=authority,
                relationship_type=RelationshipTypeValues.HAS_PROPERTIES
            )
            self.append(authority_item)


class NormalRangeProperties(Template):

    """`TID 312 <http://dicom.nema.org/medical/dicom/current/output/chtml/part16/chapter_A.html#sect_TID_312>`_
     Normal Range Properties"""  # noqa: E501

    def __init__(
        self,
        values: Sequence[NumContentItem],
        description: Optional[str] = None,
        authority: Optional[str] = None
    ):
        """

        Parameters
        ----------
        values: Sequence[highdicom.sr.NumContentItem]
            reference values of the normal range, e.g., its upper and lower
            bound (see
            `CID 223 <http://dicom.nema.org/medical/dicom/current/output/chtml/part16/sect_CID_223.html>`_
            "Normal Range Values" for options)
        description: str, optional
            description of the normal range
        authority: str, optional
            authority for the description of the normal range

        """  # noqa: E501
        super().__init__()
        if not isinstance(values, (list, tuple)):
            raise TypeError('Argument "values" must be a list.')
        for concept in values:
            if not isinstance(concept, NumContentItem):
                raise ValueError(
                    'Items of argument "values" must have type '
                    'NumContentItem.'
                )
        self.extend(values)
        if description is not None:
            description_item = TextContentItem(
                name=codes.DCM.NormalRangeDescription,
                value=description,
                relationship_type=RelationshipTypeValues.HAS_PROPERTIES
            )
            self.append(description_item)
        if authority is not None:
            authority_item = TextContentItem(
                name=codes.DCM.NormalRangeAuthority,
                value=authority,
                relationship_type=RelationshipTypeValues.HAS_PROPERTIES
            )
            self.append(authority_item)


class MeasurementProperties(Template):

    """`TID 310 <http://dicom.nema.org/medical/dicom/current/output/chtml/part16/chapter_A.html#sect_TID_310>`_
     Measurement Properties"""  # noqa: E501

    def __init__(
        self,
        normality: Optional[Union[CodedConcept, Code]] = None,
        level_of_significance: Optional[Union[CodedConcept, Code]] = None,
        selection_status: Optional[Union[CodedConcept, Code]] = None,
        measurement_statistical_properties: Optional[
            MeasurementStatisticalProperties
        ] = None,
        normal_range_properties: Optional[NormalRangeProperties] = None,
        upper_measurement_uncertainty: Optional[Union[int, float]] = None,
        lower_measurement_uncertainty: Optional[Union[int, float]] = None
    ):
        """

        Parameters
        ----------
        normality: Union[highdicom.sr.CodedConcept, pydicom.sr.coding.Code], optional
            the extend to which the measurement is considered normal or abnormal
            (see `CID 222 <http://dicom.nema.org/medical/dicom/current/output/chtml/part16/sect_CID_222.html>`_
            "Normality Codes" for options)
        level_of_significance: Union[highdicom.sr.CodedConcept, pydicom.sr.coding.Code], optional
            the extend to which the measurement is considered normal or abnormal
            (see `CID 220 <http://dicom.nema.org/medical/dicom/current/output/chtml/part16/sect_CID_220.html>`_
            "Level of Significance" for options)
        selection_status: Union[highdicom.sr.CodedConcept, pydicom.sr.coding.Code], optional
            how the measurement value was selected or computed from a set of
            available values (see
            `CID 224 <http://dicom.nema.org/medical/dicom/current/output/chtml/part16/sect_CID_224.html>`_
            "Selection Method" for options)
        measurement_statistical_properties: highdicom.sr.MeasurementStatisticalProperties, optional
            statistical properties of a reference population for a measurement
            and/or the position of a measurement in such a reference population
        normal_range_properties: highdicom.sr.NormalRangeProperties, optional
            statistical properties of a reference population for a measurement
            and/or the position of a measurement in such a reference population
        upper_measurement_uncertainty: Union[int, float], optional
            upper range of measurment uncertainty
        lower_measurement_uncertainty: Union[int, float], optional
            lower range of measurment uncertainty

        """  # noqa
        super().__init__()
        if normality is not None:
            normality_item = CodeContentItem(
                name=CodedConcept(
                    value='121402',
                    meaning='Normality',
                    scheme_designator='DCM'
                ),
                value=normality,
                relationship_type=RelationshipTypeValues.HAS_PROPERTIES
            )
            self.append(normality_item)
        if measurement_statistical_properties is not None:
            if not isinstance(measurement_statistical_properties,
                              MeasurementStatisticalProperties):
                raise TypeError(
                    'Argument "measurment_statistical_properties" must have '
                    'type MeasurementStatisticalProperties.'
                )
            self.extend(measurement_statistical_properties)
        if normal_range_properties is not None:
            if not isinstance(normal_range_properties,
                              NormalRangeProperties):
                raise TypeError(
                    'Argument "normal_range_properties" must have '
                    'type NormalRangeProperties.'
                )
            self.extend(normal_range_properties)
        if level_of_significance is not None:
            level_of_significance_item = CodeContentItem(
                name=CodedConcept(
                    value='121403',
                    meaning='Level of Significance',
                    scheme_designator='DCM'
                ),
                value=level_of_significance,
                relationship_type=RelationshipTypeValues.HAS_PROPERTIES
            )
            self.append(level_of_significance_item)
        if selection_status is not None:
            selection_status_item = CodeContentItem(
                name=CodedConcept(
                    value='121404',
                    meaning='Selection Status',
                    scheme_designator='DCM'
                ),
                value=selection_status,
                relationship_type=RelationshipTypeValues.HAS_PROPERTIES
            )
            self.append(selection_status_item)
        if upper_measurement_uncertainty is not None:
            upper_measurement_uncertainty_item = CodeContentItem(
                name=CodedConcept(
                    value='371886008',
                    meaning='+, range of upper measurement uncertainty',
                    scheme_designator='SCT'
                ),
                value=upper_measurement_uncertainty,
                relationship_type=RelationshipTypeValues.HAS_PROPERTIES
            )
            self.append(upper_measurement_uncertainty_item)
        if lower_measurement_uncertainty is not None:
            lower_measurement_uncertainty_item = CodeContentItem(
                name=CodedConcept(
                    value='371885007',
                    meaning='-, range of lower measurement uncertainty',
                    scheme_designator='SCT'
                ),
                value=lower_measurement_uncertainty,
                relationship_type=RelationshipTypeValues.HAS_PROPERTIES
            )
            self.append(lower_measurement_uncertainty_item)


class PersonObserverIdentifyingAttributes(Template):

    """`TID 1003 <http://dicom.nema.org/medical/dicom/current/output/chtml/part16/chapter_A.html#sect_TID_1003>`_
     Person Observer Identifying Attributes"""  # noqa: E501

    def __init__(
        self,
        name: str,
        login_name: Optional[str] = None,
        organization_name: Optional[str] = None,
        role_in_organization: Optional[Union[CodedConcept, Code]] = None,
        role_in_procedure: Optional[Union[CodedConcept, Code]] = None
    ):
        """

        Parameters
        ----------
        name: str
            name of the person
        login_name: str
            login name of the person
        organization_name: str, optional
            name of the person's organization
        role_in_organization: Union[highdicom.sr.CodedConcept, pydicom.sr.coding.Code], optional
            role of the person within the organization
        role_in_procedure: Union[highdicom.sr.CodedConcept, pydicom.sr.coding.Code], optional
            role of the person in the reported procedure

        """  # noqa
        super().__init__()
        name_item = PnameContentItem(
            name=CodedConcept(
                value='121008',
                meaning='Person Observer Name',
                scheme_designator='DCM',
            ),
            value=name,
            relationship_type=RelationshipTypeValues.HAS_OBS_CONTEXT
        )
        self.append(name_item)
        if login_name is not None:
            login_name_item = TextContentItem(
                name=CodedConcept(
                    value='128774',
                    meaning='Person Observer\'s Login Name',
                    scheme_designator='DCM',
                ),
                value=login_name,
                relationship_type=RelationshipTypeValues.HAS_OBS_CONTEXT
            )
            self.append(login_name_item)
        if organization_name is not None:
            organization_name_item = TextContentItem(
                name=CodedConcept(
                    value='121009',
                    meaning='Person Observer\'s Organization Name',
                    scheme_designator='DCM',
                ),
                value=organization_name,
                relationship_type=RelationshipTypeValues.HAS_OBS_CONTEXT
            )
            self.append(organization_name_item)
        if role_in_organization is not None:
            role_in_organization_item = CodeContentItem(
                name=CodedConcept(
                    value='121010',
                    meaning='Person Observer\'s Role in the Organization',
                    scheme_designator='DCM',
                ),
                value=role_in_organization,
                relationship_type=RelationshipTypeValues.HAS_OBS_CONTEXT
            )
            self.append(role_in_organization_item)
        if role_in_procedure is not None:
            role_in_procedure_item = CodeContentItem(
                name=CodedConcept(
                    value='121011',
                    meaning='Person Observer\'s Role in this Procedure',
                    scheme_designator='DCM',
                ),
                value=role_in_procedure,
                relationship_type=RelationshipTypeValues.HAS_OBS_CONTEXT
            )
            self.append(role_in_procedure_item)

    @property
    def name(self) -> str:
        """str: name of the person"""
        return self[0].value

    @property
    def login_name(self) -> Union[str, None]:
        """Union[str, None]: login name of the person"""
        matches = [
            item for item in self
            if item.name == codes.DCM.PersonObserverLoginName
        ]
        if len(matches) > 0:
            return matches[0].value
        return None

    @property
    def organization_name(self) -> Union[str, None]:
        """Union[str, None]: name of the person's organization"""
        matches = [
            item for item in self
            if item.name == codes.DCM.PersonObserverOrganizationName
        ]
        if len(matches) > 0:
            return matches[0].value
        return None

    @property
    def role_in_organization(self) -> Union[str, None]:
        """Union[str, None]: role of the person in the organization"""
        matches = [
            item for item in self
            if item.name == codes.DCM.PersonObserverRoleInTheOrganization
        ]
        if len(matches) > 0:
            return matches[0].value
        return None

    @property
    def role_in_procedure(self) -> Union[str, None]:
        """Union[str, None]: role of the person in the procedure"""
        matches = [
            item for item in self
            if item.name == codes.DCM.PersonObserverRoleInThisProcedure
        ]
        if len(matches) > 0:
            return matches[0].value
        return None

    @classmethod
    def from_sequence(
        cls,
        sequence: Sequence[Dataset]
    ) -> 'PersonObserverIdentifyingAttributes':
        """Construct instance from a sequence of datasets.

        Parameters
        ----------
        sequence: Sequence[pydicom.dataset.Dataset]
            Datasets representing SR Content Items of template
            TID 1003 "Person Observer Identifying Attributes"

        Returns
        -------
        highdicom.sr.templates.PersonObserverIdentifyingAttributes
            Content Sequence containing SR Content Items

        """
        attr_codes = [
            ('name', codes.DCM.PersonObserverName),
            ('login_name', codes.DCM.PersonObserverLoginName),
            ('organization_name',
             codes.DCM.PersonObserverOrganizationName),
            ('role_in_organization',
             codes.DCM.PersonObserverRoleInTheOrganization),
            ('role_in_procedure',
             codes.DCM.PersonObserverRoleInThisProcedure),
        ]
        kwargs = {}
        for dataset in sequence:
            content_item = ContentItem.from_dataset(dataset)
            for param, name in attr_codes:
                if content_item.name == name:
                    kwargs[param] = content_item.value
        return cls(**kwargs)


class DeviceObserverIdentifyingAttributes(Template):

    """`TID 1004 <http://dicom.nema.org/medical/dicom/current/output/chtml/part16/chapter_A.html#sect_TID_1004>`_
     Device Observer Identifying Attributes"""  # noqa: E501

    def __init__(
        self,
        uid: str,
        name: Optional[str] = None,
        manufacturer_name: Optional[str] = None,
        model_name: Optional[str] = None,
        serial_number: Optional[str] = None,
        physical_location: Optional[str] = None,
        role_in_procedure: Optional[str] = None
    ):
        """

        Parameters
        ----------
        uid: str
            device UID
        name: str, optional
            name of device
        manufacturer_name: str, optional
            name of device's manufacturer
        model_name: str, optional
            name of the device's model
        serial_number: str, optional
            serial number of the device
        physical_location: str, optional
            physical location of the device during the procedure
        role_in_procedure: str, optional
            role of the device in the reported procedure

        """
        super().__init__()
        device_observer_item = UIDRefContentItem(
            name=CodedConcept(
                value='121012',
                meaning='Device Observer UID',
                scheme_designator='DCM',
            ),
            value=uid,
            relationship_type=RelationshipTypeValues.HAS_OBS_CONTEXT
        )
        self.append(device_observer_item)
        if name is not None:
            name_item = TextContentItem(
                name=CodedConcept(
                    value='121013',
                    meaning='Device Observer Name',
                    scheme_designator='DCM',
                ),
                value=manufacturer_name,
                relationship_type=RelationshipTypeValues.HAS_OBS_CONTEXT
            )
            self.append(name_item)
        if manufacturer_name is not None:
            manufacturer_name_item = TextContentItem(
                name=CodedConcept(
                    value='121014',
                    meaning='Device Observer Manufacturer',
                    scheme_designator='DCM',
                ),
                value=manufacturer_name,
                relationship_type=RelationshipTypeValues.HAS_OBS_CONTEXT
            )
            self.append(manufacturer_name_item)
        if model_name is not None:
            model_name_item = TextContentItem(
                name=CodedConcept(
                    value='121015',
                    meaning='Device Observer Model Name',
                    scheme_designator='DCM',
                ),
                value=model_name,
                relationship_type=RelationshipTypeValues.HAS_OBS_CONTEXT
            )
            self.append(model_name_item)
        if serial_number is not None:
            serial_number_item = TextContentItem(
                name=CodedConcept(
                    value='121016',
                    meaning='Device Observer Serial Number',
                    scheme_designator='DCM',
                ),
                value=serial_number,
                relationship_type=RelationshipTypeValues.HAS_OBS_CONTEXT
            )
            self.append(serial_number_item)
        if physical_location is not None:
            physical_location_item = TextContentItem(
                name=codes.DCM.DeviceObserverPhysicalLocationDuringObservation,
                value=physical_location,
                relationship_type=RelationshipTypeValues.HAS_OBS_CONTEXT
            )
            self.append(physical_location_item)
        if role_in_procedure is not None:
            role_in_procedure_item = CodeContentItem(
                name=codes.DCM.DeviceRoleInProcedure,
                value=role_in_procedure,
                relationship_type=RelationshipTypeValues.HAS_OBS_CONTEXT
            )
            self.append(role_in_procedure_item)

    @property
    def uid(self) -> str:
        """str: unique device identifier"""
        return self[0].value

    @property
    def name(self) -> Union[str, None]:
        """Union[str, None]: name of device"""
        matches = [
            item for item in self
            if item.name == codes.DCM.DeviceObserverName
        ]
        if len(matches) > 0:
            return matches[0].value
        return None

    @property
    def manufacturer_name(self) -> Union[str, None]:
        """Union[str, None]: name of device manufacturer"""
        matches = [
            item for item in self
            if item.name == codes.DCM.DeviceObserverManufacturer
        ]
        if len(matches) > 0:
            return matches[0].value
        return None

    @property
    def model_name(self) -> Union[str, None]:
        """Union[str, None]: name of device model"""
        matches = [
            item for item in self
            if item.name == codes.DCM.DeviceObserverModelName
        ]
        if len(matches) > 0:
            return matches[0].value
        return None

    @property
    def serial_number(self) -> Union[str, None]:
        """Union[str, None]: device serial number"""
        matches = [
            item for item in self
            if item.name == codes.DCM.DeviceObserverSerialNumber
        ]
        if len(matches) > 0:
            return matches[0].value
        return None

    @property
    def physical_location(self) -> Union[str, None]:
        """Union[str, None]: location of device"""
        matches = [
            item for item in self
            if item.name == codes.DCM.DeviceObserverPhysicalLocationDuringObservation  # noqa
        ]
        if len(matches) > 0:
            return matches[0].value
        return None

    @classmethod
    def from_sequence(
        cls,
        sequence: Sequence[Dataset]
    ) -> 'DeviceObserverIdentifyingAttributes':
        """Construct instance from a sequence of datasets.

        Parameters
        ----------
        sequence: Sequence[pydicom.dataset.Dataset]
            Datasets representing SR Content Items of template
            TID 1004 "Device Observer Identifying Attributes"

        Returns
        -------
        highdicom.sr.templates.DeviceObserverIdentifyingAttributes
            Content Sequence containing SR Content Items

        """
        attr_codes = [
            ('name', codes.DCM.DeviceObserverName),
            ('uid', codes.DCM.DeviceObserverUID),
            ('manufacturer_name', codes.DCM.DeviceObserverManufacturer),
            ('model_name', codes.DCM.DeviceObserverModelName),
            ('serial_number', codes.DCM.DeviceObserverSerialNumber),
            ('physical_location',
             codes.DCM.DeviceObserverPhysicalLocationDuringObservation),
        ]
        kwargs = {}
        for dataset in sequence:
            content_item = ContentItem.from_dataset(dataset)
            for param, name in attr_codes:
                if content_item.name == name:
                    kwargs[param] = content_item.value
        return cls(**kwargs)


class ObserverContext(Template):

    """`TID 1002 <http://dicom.nema.org/medical/dicom/current/output/chtml/part16/chapter_A.html#sect_TID_1002>`_
     Observer Context"""  # noqa: E501

    def __init__(
        self,
        observer_type: CodedConcept,
        observer_identifying_attributes: Union[
            PersonObserverIdentifyingAttributes,
            DeviceObserverIdentifyingAttributes
        ]
    ):
        """

        Parameters
        ----------
        observer_type: highdicom.sr.CodedConcept
            type of observer (see
            `CID 270 <http://dicom.nema.org/medical/dicom/current/output/chtml/part16/sect_CID_270.html>`_
            "Observer Type" for options)
        observer_identifying_attributes: Union[highdicom.sr.PersonObserverIdentifyingAttributes, highdicom.sr.DeviceObserverIdentifyingAttributes]
            observer identifying attributes

        """  # noqa
        super().__init__()
        observer_type_item = CodeContentItem(
            name=CodedConcept(
                value='121005',
                meaning='Observer Type',
                scheme_designator='DCM',
            ),
            value=observer_type,
            relationship_type=RelationshipTypeValues.HAS_OBS_CONTEXT
        )
        self.append(observer_type_item)
        if observer_type == codes.cid270.Person:
            if not isinstance(observer_identifying_attributes,
                              PersonObserverIdentifyingAttributes):
                raise TypeError(
                    'Observer identifying attributes must have '
                    'type {} for observer type "{}".'.format(
                        PersonObserverIdentifyingAttributes.__name__,
                        observer_type.meaning
                    )
                )
        elif observer_type == codes.cid270.Device:
            if not isinstance(observer_identifying_attributes,
                              DeviceObserverIdentifyingAttributes):
                raise TypeError(
                    'Observer identifying attributes must have '
                    'type {} for observer type "{}".'.format(
                        DeviceObserverIdentifyingAttributes.__name__,
                        observer_type.meaning,
                    )
                )
        else:
            raise ValueError(
                'Argument "oberver_type" must be either "Person" or "Device".'
            )
        self.extend(observer_identifying_attributes)

    @property
    def observer_type(self) -> CodedConcept:
        """highdicom.sr.coding.CodedConcept: observer type"""
        return self[0].value

    @property
    def observer_identifying_attributes(self) -> Union[
        PersonObserverIdentifyingAttributes,
        DeviceObserverIdentifyingAttributes,
    ]:
        """Union[highdicom.sr.templates.PersonObserverIdentifyingAttributes, highdicom.sr.templates.DeviceObserverIdentifyingAttributes]:
        observer identifying attributes
        """  # noqa
        if self.observer_type == codes.DCM.Device:
            return DeviceObserverIdentifyingAttributes.from_sequence(self)
        elif self.observer_type == codes.DCM.Person:
            return PersonObserverIdentifyingAttributes.from_sequence(self)
        else:
            raise ValueError(
                f'Unexpected observer type "{self.observer_type.meaning}"'
            )


class SubjectContextFetus(Template):

    """`TID 1008 <http://dicom.nema.org/medical/dicom/current/output/chtml/part16/chapter_A.html#sect_TID_1008>`_
     Subject Context Fetus"""  # noqa: E501

    def __init__(self, subject_id: str):
        """

        Parameters
        ----------
        subject_id: str
            identifier of the fetus for longitudinal tracking

        """
        super().__init__()
        subject_id_item = TextContentItem(
            name=CodedConcept(
                value='121030',
                meaning='Subject ID',
                scheme_designator='DCM'
            ),
            value=subject_id,
            relationship_type=RelationshipTypeValues.HAS_OBS_CONTEXT
        )
        self.append(subject_id_item)

    @property
    def subject_id(self) -> str:
        """str: subject identifier"""
        return self[0].value

    @classmethod
    def from_sequence(
        cls,
        sequence: Sequence[Dataset]
    ) -> 'SubjectContextFetus':
        """Construct instance from a sequence of datasets.

        Parameters
        ----------
        sequence: Sequence[pydicom.dataset.Dataset]
            Datasets representing SR Content Items of template
            TID 1008 "Subject Context, Fetus"

        Returns
        -------
        highdicom.sr.templates.SubjectContextFetus
            Content Sequence containing SR Content Items

        """
        attr_codes = [
            ('subject_id', codes.DCM.SubjectID),
        ]
        kwargs = {}
        for dataset in sequence:
            content_item = ContentItem.from_dataset(dataset)
            for param, name in attr_codes:
                if content_item.name == name:
                    kwargs[param] = content_item.value
        return cls(**kwargs)


class SubjectContextSpecimen(Template):

    """`TID 1009 <http://dicom.nema.org/medical/dicom/current/output/chtml/part16/chapter_A.html#sect_TID_1009>`_
     Subject Context Specimen"""  # noqa: E501

    def __init__(
        self,
        uid: str,
        identifier: Optional[str] = None,
        container_identifier: Optional[str] = None,
        specimen_type: Optional[str] = None
    ):
        """

        Parameters
        ----------
        uid: str
            unique identifier of the observed specimen
        identifier: str, optional
            identifier of the observed specimen (may have limited scope,
            e.g., only relevant with respect to the corresponding container)
        container_identifier: str, optional
            identifier of the container holding the speciment (e.g., a glass
            slide)
        specimen_type: highdicom.sr.CodedConcept, optional
            type of the specimen (see
            `CID 8103 <http://dicom.nema.org/medical/dicom/current/output/chtml/part16/sect_CID_8103.html>`_
            "Anatomic Pathology Specimen Types" for options)

        """  # noqa: E501
        super().__init__()
        specimen_uid_item = UIDRefContentItem(
            name=CodedConcept(
                value='121039',
                meaning='Specimen UID',
                scheme_designator='DCM'
            ),
            value=uid,
            relationship_type=RelationshipTypeValues.HAS_OBS_CONTEXT
        )
        self.append(specimen_uid_item)
        if identifier is not None:
            specimen_identifier_item = TextContentItem(
                name=CodedConcept(
                    value='121041',
                    meaning='Specimen Identifier',
                    scheme_designator='DCM'
                ),
                value=identifier,
                relationship_type=RelationshipTypeValues.HAS_OBS_CONTEXT
            )
            self.append(specimen_identifier_item)
        if specimen_type is not None:
            specimen_type_item = CodeContentItem(
                name=CodedConcept(
                    value='371439000',
                    meaning='Specimen Type',
                    scheme_designator='SCT'
                ),
                value=specimen_type,
                relationship_type=RelationshipTypeValues.HAS_OBS_CONTEXT
            )
            self.append(specimen_type_item)
        if container_identifier is not None:
            container_identifier_item = TextContentItem(
                name=CodedConcept(
                    value='111700',
                    meaning='Specimen Container Identifier',
                    scheme_designator='DCM'
                ),
                value=container_identifier,
                relationship_type=RelationshipTypeValues.HAS_OBS_CONTEXT
            )
            self.append(container_identifier_item)

    @property
    def specimen_uid(self) -> str:
        """str: unique specimen identifier"""
        return self[0].value

    @property
    def specimen_identifier(self) -> Union[str, None]:
        """Union[str, None]: specimen identifier"""
        matches = [
            item for item in self
            if item.name == codes.DCM.SpecimenIdentifier
        ]
        if len(matches) > 0:
            return matches[0].value
        return None

    @property
    def container_identifier(self) -> Union[str, None]:
        """Union[str, None]: specimen container identifier"""
        matches = [
            item for item in self
            if item.name == codes.DCM.SpecimenContainerIdentifier
        ]
        if len(matches) > 0:
            return matches[0].value
        return None

    @property
    def specimen_type(self) -> Union[CodedConcept, None]:
        """Union[highdicom.sr.coding.CodedConcept, None]: type of specimen"""
        matches = [
            item for item in self
            if item.name == codes.SCT.SpecimenType
        ]
        if len(matches) > 0:
            return matches[0].value
        return None

    @classmethod
    def from_sequence(
        cls,
        sequence: Sequence[Dataset]
    ) -> 'SubjectContextSpecimen':
        """Construct instance from a sequence of datasets.

        Parameters
        ----------
        sequence: Sequence[pydicom.dataset.Dataset]
            Datasets representing SR Content Items of template
            TID 1009 "Subject Context, Specimen"

        Returns
        -------
        highdicom.sr.SubjectContextSpecimen
            Content Sequence containing SR Content Items

        """
        attr_codes = [
            ('uid', codes.DCM.SpecimenUID),
            ('identifier', codes.DCM.SpecimenIdentifier),
            ('container_identifier', codes.DCM.SpecimenContainerIdentifier),
            ('specimen_type', codes.SCT.SpecimenType),
        ]
        kwargs = {}
        for dataset in sequence:
            content_item = ContentItem.from_dataset(dataset)
            for param, name in attr_codes:
                if content_item.name == name:
                    kwargs[param] = content_item.value
        return cls(**kwargs)


class SubjectContextDevice(Template):

    """`TID 1010 <http://dicom.nema.org/medical/dicom/current/output/chtml/part16/chapter_A.html#sect_TID_1010>`_
     Subject Context Device"""  # noqa: E501

    def __init__(
        self,
        name: str,
        uid: Optional[str] = None,
        manufacturer_name: Optional[str] = None,
        model_name: Optional[str] = None,
        serial_number: Optional[str] = None,
        physical_location: Optional[str] = None
    ):
        """

        Parameters
        ----------
        name: str
            name of the observed device
        uid: str, optional
            unique identifier of the observed device
        manufacturer_name: str, optional
            name of the observed device's manufacturer
        model_name: str, optional
            name of the observed device's model
        serial_number: str, optional
            serial number of the observed device
        physical_location: str, optional
            physical location of the observed device during the procedure

        """
        super().__init__()
        device_name_item = TextContentItem(
            name=codes.DCM.DeviceSubjectName,
            value=name,
            relationship_type=RelationshipTypeValues.HAS_OBS_CONTEXT
        )
        self.append(device_name_item)
        if uid is not None:
            device_uid_item = UIDRefContentItem(
                name=codes.DCM.DeviceSubjectUID,
                value=uid,
                relationship_type=RelationshipTypeValues.HAS_OBS_CONTEXT
            )
            self.append(device_uid_item)
        if manufacturer_name is not None:
            manufacturer_name_item = TextContentItem(
                name=CodedConcept(
                    value='121194',
                    meaning='Device Subject Manufacturer',
                    scheme_designator='DCM',
                ),
                value=manufacturer_name,
                relationship_type=RelationshipTypeValues.HAS_OBS_CONTEXT
            )
            self.append(manufacturer_name_item)
        if model_name is not None:
            model_name_item = TextContentItem(
                name=CodedConcept(
                    value='121195',
                    meaning='Device Subject Model Name',
                    scheme_designator='DCM',
                ),
                value=model_name,
                relationship_type=RelationshipTypeValues.HAS_OBS_CONTEXT
            )
            self.append(model_name_item)
        if serial_number is not None:
            serial_number_item = TextContentItem(
                name=CodedConcept(
                    value='121196',
                    meaning='Device Subject Serial Number',
                    scheme_designator='DCM',
                ),
                value=serial_number,
                relationship_type=RelationshipTypeValues.HAS_OBS_CONTEXT
            )
            self.append(serial_number_item)
        if physical_location is not None:
            physical_location_item = TextContentItem(
                name=codes.DCM.DeviceSubjectPhysicalLocationDuringObservation,
                value=physical_location,
                relationship_type=RelationshipTypeValues.HAS_OBS_CONTEXT
            )
            self.append(physical_location_item)

    @property
    def device_name(self) -> str:
        """str: name of device"""
        return self[0].value

    @property
    def device_uid(self) -> Union[str, None]:
        """Union[str, None]: unique device identifier"""
        matches = [
            item for item in self
            if item.name == codes.DCM.DeviceSubjectUID
        ]
        if len(matches) > 0:
            return matches[0].value
        return None

    @property
    def device_manufacturer_name(self) -> Union[str, None]:
        """Union[str, None]: name of device manufacturer"""
        matches = [
            item for item in self
            if item.name == codes.DCM.DeviceSubjectManufacturer
        ]
        if len(matches) > 0:
            return matches[0].value
        return None

    @property
    def device_model_name(self) -> Union[str, None]:
        """Union[str, None]: name of device model"""
        matches = [
            item for item in self
            if item.name == codes.DCM.DeviceSubjectModelName
        ]
        if len(matches) > 0:
            return matches[0].value
        return None

    @property
    def device_serial_number(self) -> Union[str, None]:
        """Union[str, None]: device serial number"""
        matches = [
            item for item in self
            if item.name == codes.DCM.DeviceSubjectSerialNumber
        ]
        if len(matches) > 0:
            return matches[0].value
        return None

    @property
    def device_physical_location(self) -> Union[str, None]:
        """Union[str, None]: location of device"""
        matches = [
            item for item in self
            if item.name == codes.DCM.DeviceSubjectPhysicalLocationDuringObservation  # noqa
        ]
        if len(matches) > 0:
            return matches[0].value
        return None

    @classmethod
    def from_sequence(
        cls,
        sequence: Sequence[Dataset]
    ) -> 'SubjectContextDevice':
        """Construct instance from a sequence of datasets.

        Parameters
        ----------
        sequence: Sequence[pydicom.dataset.Dataset]
            Datasets representing SR Content Items of template
            TID 1010 "Subject Context, Device"

        Returns
        -------
        highdicom.sr.SubjectContextDevice
            Content Sequence containing SR Content Items

        """
        attr_codes = [
            ('name', codes.DCM.DeviceSubjectName),
            ('uid', codes.DCM.DeviceSubjectUID),
            ('manufacturer_name', codes.DCM.DeviceSubjectManufacturer),
            ('model_name', codes.DCM.DeviceSubjectModelName),
            ('serial_number', codes.DCM.DeviceSubjectSerialNumber),
            ('physical_location',
             codes.DCM.DeviceSubjectPhysicalLocationDuringObservation),
        ]
        kwargs = {}
        for dataset in sequence:
            content_item = ContentItem.from_dataset(dataset)
            for param, name in attr_codes:
                if content_item.name == name:
                    kwargs[param] = content_item.value
        return cls(**kwargs)


class SubjectContext(Template):

    """`TID 1006 <http://dicom.nema.org/medical/dicom/current/output/chtml/part16/chapter_A.html#sect_TID_1006>`_
     Subject Context"""  # noqa: E501

    def __init__(
        self,
        subject_class: CodedConcept,
        subject_class_specific_context: Union[
            SubjectContextFetus,
            SubjectContextSpecimen,
            SubjectContextDevice
        ]
    ):
        """

        Parameters
        ----------
        subject_class: highdicom.sr.CodedConcept
            type of subject if the subject of the report is not the patient
            (see `CID 271 <http://dicom.nema.org/medical/dicom/current/output/chtml/part16/sect_CID_271.html>`_
            "Observation Subject Class" for options)
        subject_class_specific_context: Union[highdicom.sr.SubjectContextFetus, highdicom.sr.SubjectContextSpecimen, highdicom.sr.SubjectContextDevice], optional
            additional context information specific to `subject_class`

        """  # noqa
        super().__init__()
        subject_class_item = CodeContentItem(
            name=CodedConcept(
                value='121024',
                meaning='Subject Class',
                scheme_designator='DCM'
            ),
            value=subject_class,
            relationship_type=RelationshipTypeValues.HAS_OBS_CONTEXT
        )
        self.append(subject_class_item)
        if isinstance(subject_class_specific_context, SubjectContextSpecimen):
            if subject_class != codes.DCM.Specimen:
                raise TypeError(
                    'Subject class specific context doesn\'t match '
                    'subject class "Specimen".'
                )
        elif isinstance(subject_class_specific_context, SubjectContextFetus):
            if subject_class != codes.DCM.Fetus:
                raise TypeError(
                    'Subject class specific context doesn\'t match '
                    'subject class "Fetus".'
                )
        elif isinstance(subject_class_specific_context, SubjectContextDevice):
            if subject_class != codes.DCM.Device:
                raise TypeError(
                    'Subject class specific context doesn\'t match '
                    'subject class "Device".'
                )
        else:
            raise TypeError('Unexpected subject class specific context.')
        self.extend(subject_class_specific_context)

    @property
    def subject_class(self) -> CodedConcept:
        """highdicom.sr.coding.CodedConcept: type of subject"""
        return self[0].value

    @property
    def subject_class_specific_context(self) -> Union[
        SubjectContextFetus,
        SubjectContextSpecimen,
        SubjectContextDevice
    ]:
        """Union[highdicom.sr.templates.SubjectContextFetus, highdicom.sr.templates.SubjectContextSpecimen, highdicom.sr.templates.SubjectContextDevice]:
        subject class specific context
        """  # noqa
        if self.subject_class == codes.DCM.Specimen:
            return SubjectContextSpecimen.from_sequence(sequence=self)
        elif self.subject_class == codes.DCM.Fetus:
            return SubjectContextFetus.from_sequence(sequence=self)
        elif self.subject_class == codes.DCM.Device:
            return SubjectContextDevice(sequence=self)
        else:
            raise ValueError('Unexpected subject class "{item.meaning}".')


class ObservationContext(Template):

    """`TID 1001 <http://dicom.nema.org/medical/dicom/current/output/chtml/part16/chapter_A.html#sect_TID_1001>`_
     Observation Context"""  # noqa: E501

    def __init__(
        self,
        observer_person_context: Optional[ObserverContext] = None,
        observer_device_context: Optional[ObserverContext] = None,
        subject_context: Optional[SubjectContext] = None
    ):
        """

        Parameters
        ----------
        observer_person_context: [highdicom.sr.ObserverContext, None], optional
            description of the person that reported the observation
        observer_device_context: highdicom.sr.ObserverContext, optional
            description of the device that was involved in reporting the
            observation
        subject_context: highdicom.sr.SubjectContext, optional
            description of the imaging subject in case it is not the patient
            for which the report is generated (e.g., a pathology specimen in
            a whole-slide microscopy image, a fetus in an ultrasound image, or
            a pacemaker device in a chest X-ray image)

        """  # noqa
        super().__init__()
        if observer_person_context is not None:
            if not isinstance(observer_person_context, ObserverContext):
                raise TypeError(
                    'Argument "observer_person_context" must '
                    'have type {}'.format(
                        ObserverContext.__name__
                    )
                )
            self.extend(observer_person_context)
        if observer_device_context is not None:
            if not isinstance(observer_device_context, ObserverContext):
                raise TypeError(
                    'Argument "observer_device_context" must '
                    'have type {}'.format(
                        ObserverContext.__name__
                    )
                )
            self.extend(observer_device_context)
        if subject_context is not None:
            if not isinstance(subject_context, SubjectContext):
                raise TypeError(
                    'Argument "subject_context" must have type {}'.format(
                        SubjectContext.__name__
                    )
                )
            self.extend(subject_context)


class LanguageOfContentItemAndDescendants(Template):

    """`TID 1204 <http://dicom.nema.org/medical/dicom/current/output/chtml/part16/chapter_A.html#sect_TID_1204>`_
     Language of Content Item and Descendants"""  # noqa: E501

    def __init__(self, language: CodedConcept):
        """

        Parameters
        ----------
        language: highdicom.sr.CodedConcept
            language used for content items included in report

        """
        super().__init__()
        language_item = CodeContentItem(
            name=CodedConcept(
                value='121049',
                meaning='Language of Content Item and Descendants',
                scheme_designator='DCM',
            ),
            value=language,
            relationship_type=RelationshipTypeValues.HAS_CONCEPT_MOD
        )
        self.append(language_item)


class Measurement(Template):

    """`TID 300 <http://dicom.nema.org/medical/dicom/current/output/chtml/part16/chapter_A.html#sect_TID_300>`_
     Measurement"""  # noqa: E501

    def __init__(
        self,
        name: Union[CodedConcept, Code],
        tracking_identifier: Optional[TrackingIdentifier] = None,
        value: Optional[Union[int, float]] = None,
        unit: Optional[Union[CodedConcept, Code]] = None,
        qualifier: Optional[Union[CodedConcept, Code]] = None,
        algorithm_id: Optional[AlgorithmIdentification] = None,
        derivation: Optional[Union[CodedConcept, Code]] = None,
        finding_sites: Optional[Sequence[FindingSite]] = None,
        method: Optional[Union[CodedConcept, Code]] = None,
        properties: Optional[MeasurementProperties] = None,
        referenced_images: Optional[Sequence[SourceImageForMeasurement]] = None,
        referenced_real_world_value_map: Optional[RealWorldValueMap] = None
    ):
        """

        Parameters
        ----------
        name: highdicom.sr.CodedConcept
            Name of the measurement (see
            `CID 7469 <http://dicom.nema.org/medical/dicom/current/output/chtml/part16/sect_CID_7469.html>`_
            "Generic Intensity and Size Measurements" and
            `CID 7468 <http://dicom.nema.org/medical/dicom/current/output/chtml/part16/sect_CID_7468.html>`_
            "Texture Measurements" for options)
        tracking_identifier: highdicom.sr.TrackingIdentifier, optional
            Identifier for tracking measurements
        value: Union[int, float], optional
            Numeric measurement value
        unit: Union[highdicom.sr.CodedConcept, pydicom.sr.coding.Code], optional
            Unit of the numeric measurement value (see
            `CID 7181 <http://dicom.nema.org/medical/dicom/current/output/chtml/part16/sect_CID_7181.html>`_
            "Abstract Multi-dimensional Image Model Component
            Units" for options)
        qualifier: Union[highdicom.sr.CodedConcept, pydicom.sr.coding.Code], optional
            Qualification of numeric measurement value or as an alternative
            qualitative description
        algorithm_id: highdicom.sr.AlgorithmIdentification, optional
            Identification of algorithm used for making measurements
        derivation: Union[highdicom.sr.CodedConcept, pydicom.sr.coding.Code], optional
            How the value was computed (see
            `CID 7464 <http://dicom.nema.org/medical/dicom/current/output/chtml/part16/sect_CID_7464.html>`_
            "General Region of Interest Measurement Modifiers"
            for options)
        finding_sites: Sequence[highdicom.sr.FindingSite], optional
            Coded description of one or more anatomic locations corresonding
            to the image region from which measurement was taken
        method: Union[highdicom.sr.CodedConcept, pydicom.sr.coding.Code], optional
            Measurement method (see
            `CID 6147 <http://dicom.nema.org/medical/dicom/current/output/chtml/part16/sect_CID_6147.html>`_
            "Response Criteria" for options)
        properties: highdicom.sr.MeasurementProperties, optional
            Measurement properties, including evaluations of its normality
            and/or significance, its relationship to a reference population,
            and an indication of its selection from a set of measurements
        referenced_images: Sequence[highdicom.sr.SourceImageForMeasurement], optional
            Referenced images which were used as sources for the measurement
        referenced_real_world_value_map: highdicom.sr.RealWorldValueMap, optional
            Referenced real world value map for referenced source images

        """  # noqa
        super().__init__()
        value_item = NumContentItem(
            name=name,
            value=value,
            unit=unit,
            qualifier=qualifier,
            relationship_type=RelationshipTypeValues.CONTAINS
        )
        value_item.ContentSequence = ContentSequence()
        if tracking_identifier is not None:
            if not isinstance(tracking_identifier, TrackingIdentifier):
                raise TypeError(
                    'Argument "tracking_identifier" must have type '
                    'TrackingIdentifier.'
                )
            value_item.ContentSequence.extend(tracking_identifier)
        if method is not None:
            method_item = CodeContentItem(
                name=CodedConcept(
                    value='370129005',
                    meaning='Measurement Method',
                    scheme_designator='SCT'
                ),
                value=method,
                relationship_type=RelationshipTypeValues.HAS_CONCEPT_MOD
            )
            value_item.ContentSequence.append(method_item)
        if derivation is not None:
            derivation_item = CodeContentItem(
                name=CodedConcept(
                    value='121401',
                    meaning='Derivation',
                    scheme_designator='DCM'
                ),
                value=derivation,
                relationship_type=RelationshipTypeValues.HAS_CONCEPT_MOD
            )
            value_item.ContentSequence.append(derivation_item)
        if finding_sites is not None:
            if not isinstance(finding_sites, (list, tuple, set)):
                raise TypeError(
                    'Argument "finding_sites" must be a sequence.'

                )
            for site in finding_sites:
                if not isinstance(site, FindingSite):
                    raise TypeError(
                        'Items of argument "finding_sites" must have '
                        'type FindingSite.'
                    )
                value_item.ContentSequence.append(site)
        if properties is not None:
            if not isinstance(properties, MeasurementProperties):
                raise TypeError(
                    'Argument "properties" must have '
                    'type MeasurementProperties.'
                )
            value_item.ContentSequence.extend(properties)
        if referenced_images is not None:
            for image in referenced_images:
                if not isinstance(image, SourceImageForMeasurement):
                    raise TypeError(
                        'Arguments "referenced_images" must have type '
                        'SourceImageForMeasurement.'
                    )
                value_item.ContentSequence.append(image)
        if referenced_real_world_value_map is not None:
            if not isinstance(referenced_real_world_value_map,
                              RealWorldValueMap):
                raise TypeError(
                    'Argument "referenced_real_world_value_map" must have type '
                    'RealWorldValueMap.'
                )
            value_item.ContentSequence.append(referenced_real_world_value_map)
        if algorithm_id is not None:
            if not isinstance(algorithm_id, AlgorithmIdentification):
                raise TypeError(
                    'Argument "algorithm_id" must have type '
                    'AlgorithmIdentification.'
                )
            value_item.ContentSequence.extend(algorithm_id)
        self.append(value_item)


class MeasurementsAndQualitativeEvaluations(Template):

    """`TID 1501 <http://dicom.nema.org/medical/dicom/current/output/chtml/part16/chapter_A.html#sect_TID_1501>`_
     Measurement and Qualitative Evaluation Group"""  # noqa: E501

    def __init__(
        self,
        tracking_identifier: TrackingIdentifier,
        referenced_real_world_value_map: Optional[RealWorldValueMap] = None,
        time_point_context: Optional[TimePointContext] = None,
        finding_type: Optional[Union[CodedConcept, Code]] = None,
        method: Optional[Union[CodedConcept, Code]] = None,
        algorithm_id: Optional[AlgorithmIdentification] = None,
        finding_sites: Optional[Sequence[FindingSite]] = None,
        session: Optional[str] = None,
        measurements: Sequence[Measurement] = None,
        qualitative_evaluations: Optional[Sequence[CodeContentItem]] = None
    ):
        """

        Parameters
        ----------
        tracking_identifier: highdicom.sr.TrackingIdentifier
            Identifier for tracking measurements
        referenced_real_world_value_map: highdicom.sr.RealWorldValueMap, optional
            Referenced real world value map for region of interest
        time_point_context: highdicom.sr.TimePointContext, optional
            Description of the time point context
        finding_type: Union[highdicom.sr.CodedConcept, pydicom.sr.coding.Code], optional
            Type of object that was measured, e.g., organ or tumor
        method: Union[highdicom.sr.CodedConcept, pydicom.sr.coding.Code], optional
            coded measurement method (see
            `CID 6147 <http://dicom.nema.org/medical/dicom/current/output/chtml/part16/sect_CID_6147.html>`_
            "Response Criteria" for options)
        algorithm_id: highdicom.sr.AlgorithmIdentification, optional
            identification of algorithm used for making measurements
        finding_sites: Sequence[highdicom.sr.FindingSite], optional
            Coded description of one or more anatomic locations corresonding
            to the image region from which measurement was taken
        session: str, optional
            Description of the session
        measurements: Sequence[highdicom.sr.Measurement], optional
            Numeric measurements
        qualitative_evaluations: Sequence[highdicom.sr.QualitativeEvaluation], optional
            Coded name-value pairs that describe qualitative evaluations

        """  # noqa
        super().__init__()
        group_item = ContainerContentItem(
            name=CodedConcept(
                value='125007',
                meaning='Measurement Group',
                scheme_designator='DCM'
            ),
            relationship_type=RelationshipTypeValues.CONTAINS,
            template_id='1501'
        )
        group_item.ContentSequence = ContentSequence()
        if not isinstance(tracking_identifier, TrackingIdentifier):
            raise TypeError(
                'Argument "tracking_identifier" must have type '
                'TrackingIdentifier.'
            )
        if len(tracking_identifier) != 2:
            raise ValueError(
                'Argument "tracking_identifier" must include a '
                'human readable tracking identifier and a tracking unique '
                'identifier.'
            )
        group_item.ContentSequence.extend(tracking_identifier)
        if session is not None:
            session_item = TextContentItem(
                name=CodedConcept(
                    value='C67447',
                    meaning='Activity Session',
                    scheme_designator='NCIt'
                ),
                value=session,
                relationship_type=RelationshipTypeValues.HAS_OBS_CONTEXT
            )
            group_item.ContentSequence.append(session_item)
        if finding_type is not None:
            finding_type_item = CodeContentItem(
                name=CodedConcept(
                    value='121071',
                    meaning='Finding',
                    scheme_designator='DCM'
                ),
                value=finding_type,
                relationship_type=RelationshipTypeValues.CONTAINS
            )
            group_item.ContentSequence.append(finding_type_item)
        if method is not None:
            method_item = CodeContentItem(
                name=CodedConcept(
                    value='370129005',
                    meaning='Measurement Method',
                    scheme_designator='SCT'
                ),
                value=method,
                relationship_type=RelationshipTypeValues.CONTAINS
            )
            group_item.ContentSequence.append(method_item)
        if finding_sites is not None:
            if not isinstance(finding_sites, (list, tuple, set)):
                raise TypeError(
                    'Argument "finding_sites" must be a sequence.'

                )
            for site in finding_sites:
                if not isinstance(site, FindingSite):
                    raise TypeError(
                        'Items of argument "finding_sites" must have '
                        'type FindingSite.'
                    )
                group_item.ContentSequence.append(site)
        if algorithm_id is not None:
            if not isinstance(algorithm_id, AlgorithmIdentification):
                raise TypeError(
                    'Argument "algorithm_id" must have type '
                    'AlgorithmIdentification.'
                )
            group_item.ContentSequence.extend(algorithm_id)
        if time_point_context is not None:
            if not isinstance(time_point_context, TimePointContext):
                raise TypeError(
                    'Argument "time_point_context" must have type '
                    'TimePointContext.'
                )
            group_item.ContentSequence.append(time_point_context)
        if referenced_real_world_value_map is not None:
            if not isinstance(referenced_real_world_value_map,
                              RealWorldValueMap):
                raise TypeError(
                    'Argument "referenced_real_world_value_map" must have type '
                    'RealWorldValueMap.'
                )
            group_item.ContentSequence.append(referenced_real_world_value_map)
        if measurements is not None:
            for measurement in measurements:
                if not isinstance(measurement, Measurement):
                    raise TypeError(
                        'Items of argument "measurements" must have '
                        'type Measurement.'
                    )
                group_item.ContentSequence.extend(measurement)
        if qualitative_evaluations is not None:
            for evaluation in qualitative_evaluations:
                if not isinstance(evaluation, CodeContentItem):
                    raise TypeError(
                        'Items of argument "qualitative_evaluations" must have '
                        'type QualitativeEvaluation.'
                    )
                if not isinstance(evaluation, QualitativeEvaluation):
                    warnings.warn(
                        'Passing items of type CodeContentItem as '
                        'qualitative evaluations deprecated behavior and '
                        'will be removed in a future version of highdicom.'
                        'Use items of type highdicom.sr.QualitativeEvaluation '
                        'instead.',
                        DeprecationWarning
                    )
                    rel_type = evaluation.relationship_type
                    expected_rel_type = RelationshipTypeValues.CONTAINS
                    if rel_type is None or \
                       RelationshipTypeValues(rel_type) != expected_rel_type:
                        raise ValueError(
                            'Evaluations are expected to have relationship '
                            'types "CONTAINS" with their parent.'
                        )
                group_item.ContentSequence.append(evaluation)
        self.append(group_item)

    @classmethod
    def from_sequence(
        cls,
        sequence: Sequence[Dataset]
    ) -> 'MeasurementsAndQualitativeEvaluations':
        """Construct instance from a sequence of datasets.

        Parameters
        ----------
        sequence: Sequence[pydicom.dataset.Dataset]
            Datasets representing "Measurement Group" SR Content Items
            of Value Type CONTAINER (sequence shall only contain a single item)

        Returns
        -------
        highdicom.sr.templates.MeasurementsAndQualitativeEvaluations
            Content Sequence containing root CONTAINER SR Content Item

        """
        if len(sequence) > 1:
            raise ValueError(
                'Sequence contains more than one SR Content Item.'
            )
        dataset = sequence[0]
        if dataset.ValueType != ValueTypeValues.CONTAINER.value:
            raise ValueError(
                'Item #1 of sequence is not an appropriate SR Content Item '
                'because it does not have Value Type CONTAINER.'
            )
        if get_coded_name(dataset) != codes.DCM.MeasurementGroup:
            raise ValueError(
                'Item #1 of sequence is not an appropriate SR Content Item '
                'because it does not have name "Measurement Group".'
            )
        instance = ContentSequence.from_sequence(sequence)
        instance.__class__ = cls
        return instance

    @property
    def method(self) -> Union[CodedConcept, None]:
        """Union[highdicom.sr.coding.CodedConcept, None]: measurement method"""
        root_item = self[0]
        matches = find_content_items(
            root_item,
            name=codes.SCT.MeasurementMethod,
            value_type=ValueTypeValues.CODE
        )
        if len(matches) > 0:
            return matches[0].value
        return None

    @property
    def tracking_identifier(self) -> Union[str, None]:
        """Union[str, None]: tracking identifier"""
        root_item = self[0]
        matches = find_content_items(
            root_item,
            name=codes.DCM.TrackingIdentifier,
            value_type=ValueTypeValues.TEXT
        )
        if len(matches) > 0:
            return matches[0].value
        return None

    @property
    def tracking_uid(self) -> Union[str, None]:
        """Union[str, None]: tracking unique identifier"""
        root_item = self[0]
        matches = find_content_items(
            root_item,
            name=codes.DCM.TrackingUniqueIdentifier,
            value_type=ValueTypeValues.UIDREF
        )
        if len(matches) > 0:
            return matches[0].value
        return None

    @property
    def finding_type(self) -> Union[CodedConcept, None]:
        """Union[highdicom.sr.coding.CodedConcept, None]: finding"""
        root_item = self[0]
        matches = find_content_items(
            root_item,
            name=codes.DCM.Finding,
            value_type=ValueTypeValues.CODE
        )
        if len(matches) > 0:
            return matches[0].value
        return None

    @property
    def finding_sites(self) -> List[FindingSite]:
        """List[highdicom.sr.content.FindingSite]: finding sites"""
        root_item = self[0]
        matches = find_content_items(
            root_item,
            name=codes.SCT.FindingSite,
            value_type=ValueTypeValues.CODE
        )
        if len(matches) > 0:
            return [FindingSite.from_dataset(m) for m in matches]
        return None

    @property
    def measurements(self) -> List[NumContentItem]:
        """List[highdicom.sr.value_types.NumContentItem]: measurements"""
        root_item = self[0]
        return find_content_items(
            root_item,
            value_type=ValueTypeValues.NUM
        )

    @property
    def qualitative_evaluations(self) -> List[CodeContentItem]:
        """List[highdicom.sr.value_types.CodeContentItem]: qualitative
        evaluations
        """
        root_item = self[0]
        matches = find_content_items(
            root_item,
            value_type=ValueTypeValues.CODE
        )
        return [
            item for item in matches
            if item.name not in (codes.DCM.Finding, codes.SCT.FindingSite, )
        ]


class _ROIMeasurementsAndQualitativeEvaluations(
        MeasurementsAndQualitativeEvaluations):

    """Abstract base class for ROI Measurements and Qualitative Evaluation
    templates."""

    def __init__(
        self,
        tracking_identifier: TrackingIdentifier,
        referenced_regions: Optional[
            Union[Sequence[ImageRegion], Sequence[ImageRegion3D]]
        ] = None,
        referenced_segment: Optional[
            Union[ReferencedSegment, ReferencedSegmentationFrame]
        ] = None,
        referenced_volume_surface: Optional[VolumeSurface] = None,
        referenced_real_world_value_map: Optional[RealWorldValueMap] = None,
        time_point_context: Optional[TimePointContext] = None,
        finding_type: Optional[Union[CodedConcept, Code]] = None,
        method: Optional[Union[CodedConcept, Code]] = None,
        algorithm_id: Optional[AlgorithmIdentification] = None,
        finding_sites: Optional[Sequence[FindingSite]] = None,
        session: Optional[str] = None,
        measurements: Sequence[Measurement] = None,
        qualitative_evaluations: Optional[Sequence[CodeContentItem]] = None,
        geometric_purpose: Optional[Union[CodedConcept, Code]] = None,
    ):
        """

        Parameters
        ----------
        tracking_identifier: highdicom.sr.TrackingIdentifier
            identifier for tracking measurements
        referenced_regions: Union[Sequence[highdicom.sr.ImageRegion], Sequence[highdicom.sr.ImageRegion3D]], optional
            regions of interest in source image(s)
        referenced_segment: Union[highdicom.sr.ReferencedSegment, highdicom.sr.ReferencedSegmentationFrame], optional
            segmentation for region of interest in source image
        referenced_volume_surface: hidicom.sr.content.VolumeSurface, optional
            surface segmentation for region of interest in source image
        referenced_real_world_value_map: highdicom.sr.RealWorldValueMap, optional
            referenced real world value map for region of interest
        time_point_context: highdicom.sr.TimePointContext, optional
            description of the time point context
        finding_type: Union[highdicom.sr.CodedConcept, pydicom.sr.coding.Code], optional
            type of object that was measured, e.g., organ or tumor
        method: Union[highdicom.sr.CodedConcept, pydicom.sr.coding.Code], optional
            coded measurement method (see
            `CID 6147 <http://dicom.nema.org/medical/dicom/current/output/chtml/part16/sect_CID_6147.html>`_
            "Response Criteria" for options)
        algorithm_id: highdicom.sr.AlgorithmIdentification, optional
            identification of algorithm used for making measurements
        finding_sites: Sequence[highdicom.sr.FindingSite], optional
            Coded description of one or more anatomic locations corresonding
            to the image region from which measurement was taken
        session: str, optional
            description of the session
        measurements: Sequence[highdicom.sr.Measurement], optional
            numeric measurements
        qualitative_evaluations: Sequence[highdicom.sr.QualitativeEvaluation], optional
            coded name-value (question-answer) pairs that describe
            qualitative evaluations
        geometric_purpose: Union[highdicom.sr.CodedConcept, pydicom.sr.coding.Code], optional
            geometric interpretation of region of interest (see
            `CID 219 <http://dicom.nema.org/medical/dicom/current/output/chtml/part16/sect_CID_219.html>`_
            "Geometry Graphical Representation" for options)

        Note
        ----
        Either a segmentation, a list of regions, or a volume needs to
        referenced together with the corresponding source image(s) or series.
        Derived classes determine which of the above will be allowed.

        """  # noqa
        super().__init__(
            tracking_identifier=tracking_identifier,
            referenced_real_world_value_map=referenced_real_world_value_map,
            time_point_context=time_point_context,
            finding_type=finding_type,
            method=method,
            algorithm_id=algorithm_id,
            finding_sites=finding_sites,
            session=session,
            measurements=measurements,
            qualitative_evaluations=qualitative_evaluations
        )
        group_item = self[0]
        were_references_provided = [
            referenced_regions is not None,
            referenced_volume_surface is not None,
            referenced_segment is not None,
        ]
        if sum(were_references_provided) == 0:
            raise ValueError(
                'One of the following arguments must be provided: '
                '"referenced_regions", "referenced_volume_surface", or '
                '"referenced_segment".'
            )
        elif sum(were_references_provided) > 1:
            raise ValueError(
                'Only one of the following arguments should be provided: '
                '"referenced_regions", "referenced_volume_surface", or '
                '"referenced_segment".'
            )
        if geometric_purpose is not None:
            geometric_purpose_item = CodeContentItem(
                name=CodedConcept(
                    value='130400',
                    meaning='Geometric purpose of region',
                    scheme_designator='DCM',
                ),
                value=geometric_purpose,
                relationship_type=RelationshipTypeValues.HAS_CONCEPT_MOD
            )
            group_item.ContentSequence.append(geometric_purpose_item)
        if referenced_regions is not None:
            if len(referenced_regions) == 0:
                raise ValueError(
                    'Argument "referenced_region" must have non-zero length.'
                )
            for region in referenced_regions:
                if not isinstance(region, (ImageRegion, ImageRegion3D)):
                    raise TypeError(
                        'Items of argument "referenced_regions" must have type '
                        'ImageRegion or ImageRegion3D.'
                    )
                group_item.ContentSequence.append(region)
        elif referenced_volume_surface is not None:
            if not isinstance(referenced_volume_surface,
                              VolumeSurface):
                raise TypeError(
                    'Items of argument "referenced_volume_surface" must have '
                    'type VolumeSurface.'
                )
            group_item.ContentSequence.append(referenced_volume_surface)
        elif referenced_segment is not None:
            if not isinstance(
                    referenced_segment,
                    (ReferencedSegment, ReferencedSegmentationFrame)
                ):
                raise TypeError(
                    'Argument "referenced_segment" must have type '
                    'ReferencedSegment or '
                    'ReferencedSegmentationFrame.'
                )
            group_item.ContentSequence.extend(referenced_segment)


class PlanarROIMeasurementsAndQualitativeEvaluations(
        _ROIMeasurementsAndQualitativeEvaluations):

    """`TID 1410 <http://dicom.nema.org/medical/dicom/current/output/chtml/part16/chapter_A.html#sect_TID_1410>`_
     Planar ROI Measurements and Qualitative Evaluations"""  # noqa: E501

    def __init__(
        self,
        tracking_identifier: TrackingIdentifier,
        referenced_region: Optional[
            Union[ImageRegion, ImageRegion3D]
        ] = None,
        referenced_segment: Optional[
            Union[ReferencedSegment, ReferencedSegmentationFrame]
        ] = None,
        referenced_real_world_value_map: Optional[RealWorldValueMap] = None,
        time_point_context: Optional[TimePointContext] = None,
        finding_type: Optional[Union[CodedConcept, Code]] = None,
        method: Optional[Union[CodedConcept, Code]] = None,
        algorithm_id: Optional[AlgorithmIdentification] = None,
        finding_sites: Optional[Sequence[FindingSite]] = None,
        session: Optional[str] = None,
        measurements: Sequence[Measurement] = None,
        qualitative_evaluations: Optional[Sequence[CodeContentItem]] = None,
        geometric_purpose: Optional[Union[CodedConcept, Code]] = None,
    ):
        """

        Parameters
        ----------
        tracking_identifier: highdicom.sr.TrackingIdentifier
            identifier for tracking measurements
        referenced_region: Union[highdicom.sr.ImageRegion, highdicom.sr.ImageRegion3D], optional
            region of interest in source image
        referenced_segment: highdicom.sr.ReferencedSegmentationFrame, optional
            segmentation for region of interest in source image
        referenced_real_world_value_map: highdicom.sr.RealWorldValueMap, optional
            referenced real world value map for region of interest
        time_point_context: highdicom.sr.TimePointContext, optional
            description of the time point context
        finding_type: Union[highdicom.sr.CodedConcept, pydicom.sr.coding.Code], optional
            type of object that was measured, e.g., organ or tumor
        method: Union[highdicom.sr.CodedConcept, pydicom.sr.coding.Code], optional
            coded measurement method (see
            `CID 6147 <http://dicom.nema.org/medical/dicom/current/output/chtml/part16/sect_CID_6147.html>`_
            "Response Criteria" for options)
        algorithm_id: highdicom.sr.AlgorithmIdentification, optional
            identification of algorithm used for making measurements
        finding_sites: Sequence[highdicom.sr.FindingSite], optional
            Coded description of one or more anatomic locations corresonding
            to the image region from which measurement was taken
        session: str, optional
            description of the session
        measurements: Sequence[highdicom.sr.Measurement], optional
            measurements for a region of interest
        qualitative_evaluations: Sequence[highdicom.sr.QualitativeEvaluation], optional
            coded name-value (question-answer) pairs that describe
            qualitative evaluations of a region of interest
        geometric_purpose: Union[highdicom.sr.CodedConcept, pydicom.sr.coding.Code], optional
            geometric interpretation of region of interest (see
            `CID 219 <http://dicom.nema.org/medical/dicom/current/output/chtml/part16/sect_CID_219.html>`_
            "Geometry Graphical Representation" for options)

        Note
        ----
        Either a segmentation or a region needs to referenced
        together with the corresponding source image from which the
        segmentation or region was obtained.

        """  # noqa
        were_references_provided = [
            referenced_region is not None,
            referenced_segment is not None,
        ]
        if sum(were_references_provided) == 0:
            raise ValueError(
                'One of the following arguments must be provided: '
                '"referenced_region", "referenced_segment".'
            )
        elif sum(were_references_provided) > 1:
            raise ValueError(
                'Only one of the following arguments should be provided: '
                '"referenced_region", "referenced_segment".'
            )
        referenced_regions: Optional[
            Union[Sequence[ImageRegion], Sequence[ImageRegion3D]]
        ] = None
        if referenced_region is not None:
            referenced_regions = [referenced_region]
        super().__init__(
            tracking_identifier=tracking_identifier,
            referenced_regions=referenced_regions,
            referenced_segment=referenced_segment,
            referenced_real_world_value_map=referenced_real_world_value_map,
            time_point_context=time_point_context,
            finding_type=finding_type,
            method=method,
            algorithm_id=algorithm_id,
            finding_sites=finding_sites,
            session=session,
            measurements=measurements,
            qualitative_evaluations=qualitative_evaluations,
            geometric_purpose=geometric_purpose
        )
        self[0].ContentTemplateSequence[0].TemplateIdentifier = '1410'

    @property
    def roi(self) -> Union[ImageRegion, ImageRegion3D, None]:
        """Union[highdicom.sr.content.ImageRegion, highdicom.sr.content.ImageRegion3D], None]:
        image region defined by spatial coordinates
        """  # noqa
        # Image Region may be defined by either SCOORD or SCOORD3D
        root_item = self[0]
        matches = find_content_items(
            root_item,
            name=codes.DCM.ImageRegion,
            value_type=ValueTypeValues.SCOORD
        )
        if len(matches) > 0:
            return ImageRegion.from_dataset(matches[0])
        matches = find_content_items(
            root_item,
            name=codes.DCM.ImageRegion,
            value_type=ValueTypeValues.SCOORD3D
        )
        if len(matches) > 0:
            return ImageRegion3D.from_dataset(matches[0])
        return None


class VolumetricROIMeasurementsAndQualitativeEvaluations(
        _ROIMeasurementsAndQualitativeEvaluations):

    """`TID 1411 <http://dicom.nema.org/medical/dicom/current/output/chtml/part16/chapter_A.html#sect_TID_1411>`_
     Volumetric ROI Measurements and Qualitative Evaluations"""  # noqa: E501

    def __init__(
        self,
        tracking_identifier: TrackingIdentifier,
        referenced_regions: Optional[Union[ImageRegion, ImageRegion3D]] = None,
        referenced_volume_surface: Optional[VolumeSurface] = None,
        referenced_segment: Optional[
            Union[ReferencedSegment, ReferencedSegmentationFrame]
        ] = None,
        referenced_real_world_value_map: Optional[RealWorldValueMap] = None,
        time_point_context: Optional[TimePointContext] = None,
        finding_type: Optional[Union[CodedConcept, Code]] = None,
        method: Optional[Union[CodedConcept, Code]] = None,
        algorithm_id: Optional[AlgorithmIdentification] = None,
        finding_sites: Optional[Sequence[FindingSite]] = None,
        session: Optional[str] = None,
        measurements: Sequence[Measurement] = None,
        qualitative_evaluations: Optional[Sequence[CodeContentItem]] = None,
        geometric_purpose: Optional[Union[CodedConcept, Code]] = None,
    ):
        """

        Parameters
        ----------
        tracking_identifier: highdicom.sr.TrackingIdentifier
            identifier for tracking measurements
        referenced_regions: Union[Sequence[highdicom.sr.ImageRegion], Sequence[highdicom.sr.ImageRegion3D]], optional
            regions of interest in source image(s)
        referenced_volume_surface: highdicom.sr.VolumeSurface, optional
            volume of interest in source image(s)
        referenced_segment: highdicom.sr.ReferencedSegment, optional
            segmentation for region of interest in source image
        referenced_real_world_value_map: highdicom.sr.RealWorldValueMap, optional
            referenced real world value map for region of interest
        time_point_context: highdicom.sr.TimePointContext, optional
            description of the time point context
        finding_type: Union[highdicom.sr.CodedConcept, pydicom.sr.coding.Code], optional
            type of object that was measured, e.g., organ or tumor
        method: Union[highdicom.sr.CodedConcept, pydicom.sr.coding.Code], optional
            coded measurement method (see
            `CID 6147 <http://dicom.nema.org/medical/dicom/current/output/chtml/part16/sect_CID_6147.html>`_
            "Response Criteria" for options)
        algorithm_id: highdicom.sr.AlgorithmIdentification, optional
            identification of algorithm used for making measurements
        finding_sites: Sequence[highdicom.sr.FindingSite], optional
            Coded description of one or more anatomic locations corresonding
            to the image region from which measurement was taken
        session: str, optional
            description of the session
        measurements: Sequence[highdicom.sr.Measurement], optional
            measurements for a volume of interest
        qualitative_evaluations: Sequence[highdicom.sr.QualitativeEvaluation], optional
            coded name-value (question-answer) pairs that describe
            qualitative evaluations of a volume of interest
        geometric_purpose: Union[highdicom.sr.CodedConcept, pydicom.sr.coding.Code], optional
            geometric interpretation of region of interest (see
            `CID 219 <http://dicom.nema.org/medical/dicom/current/output/chtml/part16/sect_CID_219.html>`_
            "Geometry Graphical Representation" for options)

        Note
        ----
        Either a segmentation, a list of regions or volume needs to referenced
        together with the corresponding source image(s) or series.

        """  # noqa
        super().__init__(
            measurements=measurements,
            tracking_identifier=tracking_identifier,
            referenced_regions=referenced_regions,
            referenced_volume_surface=referenced_volume_surface,
            referenced_segment=referenced_segment,
            referenced_real_world_value_map=referenced_real_world_value_map,
            time_point_context=time_point_context,
            finding_type=finding_type,
            method=method,
            algorithm_id=algorithm_id,
            finding_sites=finding_sites,
            session=session,
            qualitative_evaluations=qualitative_evaluations,
            geometric_purpose=geometric_purpose
        )
        self[0].ContentTemplateSequence[0].TemplateIdentifier = '1411'

    @property
    def roi(
        self
    ) -> Union[VolumeSurface, List[ImageRegion3D], List[ImageRegion], None]:
        """Union[highdicom.sr.content.VolumeSurface, List[highdicom.sr.content.ImageRegion], List[highdicom.sr.content.ImageRegion3D]], None]:
        volume surface or image regions defined by spatial coordinates
        """  # noqa
        root_item = self[0]
        matches = find_content_items(
            root_item,
            name=codes.DCM.ImageRegion,
            value_type=ValueTypeValues.SCOORD
        )
        if len(matches) > 0:
            return [
                ImageRegion.from_dataset(item)
                for item in matches
            ]
        matches = find_content_items(
            root_item,
            name=codes.DCM.VolumeSurface,
            value_type=ValueTypeValues.SCOORD3D
        )
        if len(matches) > 0:
            if len(matches) > 1:
                return [
                    ImageRegion3D.from_dataset(item)
                    for item in matches
                ]
            else:
                return VolumeSurface.from_dataset(matches[0])

        return None


class MeasurementsDerivedFromMultipleROIMeasurements(Template):

    """`TID 1420 <http://dicom.nema.org/medical/dicom/current/output/chtml/part16/chapter_A.html#sect_TID_1420>`_
     Measurements Derived From Multiple ROI Measurements"""  # noqa: E501

    def __init__(
            self,
            derivation: CodedConcept,
            measurement_groups: Union[
                Sequence[PlanarROIMeasurementsAndQualitativeEvaluations],
                Sequence[VolumetricROIMeasurementsAndQualitativeEvaluations]
            ],
            measurement_properties: Optional[MeasurementProperties] = None
        ):
        """

        Parameters
        ----------
        derivation: Sequence[highdicom.sr.CodedConcept]
            methods for derivation of measurements from multiple ROIs
            measurements (see
            `CID 7465 <http://dicom.nema.org/medical/dicom/current/output/chtml/part16/sect_CID_7465.html>`_
            "Measurements Derived From Multiple ROI Measurements"
            for options)
        measurement_groups: Union[Sequence[highdicom.sr.PlanarROIMeasurementsAndQualitativeEvaluations], Sequence[highdicom.sr.VolumetricROIMeasurementsAndQualitativeEvaluations]]
            one or more groups of either planar or volumetric ROI measurements
            and qualitative evaluations
        measurement_properties: highdicom.sr.MeasurementProperties, optional
            measurement properties, including evaluations of its normality
            and/or significance, its relationship to a reference population,
            and an indication of its selection from a set of measurements

        """  # noqa
        value_item = NumContentItem(
            name=derivation,
            relationship_type=RelationshipTypeValues.CONTAINS
        )
        value_item.ContentSequence = ContentSequence()
        for group in measurement_groups:
            allowed_group_types = (
                PlanarROIMeasurementsAndQualitativeEvaluations,
                VolumetricROIMeasurementsAndQualitativeEvaluations,
            )
            if not isinstance(group, allowed_group_types):
                raise TypeError(
                    'Items of argument "measurement_groups" must have type '
                    'PlanarROIMeasurementsAndQualitativeEvaluations or '
                    'VolumetricROIMeasurementsAndQualitativeEvaluations.'
                )
            group[0].RelationshipType = 'R-INFERRED FROM'
            value_item.ContentSequence.extend(group)
        if measurement_properties is not None:
            if not isinstance(measurement_properties, MeasurementProperties):
                raise TypeError(
                    'Argument "measurement_properties" must have '
                    'type MeasurementProperties.'
                )
            value_item.ContentSequence.extend(measurement_properties)
        # TODO: how to do R-INFERRED FROM relationship?
        self.append(value_item)


class ImageLibraryEntryDescriptors(Template):

    """`TID 1602 <http://dicom.nema.org/medical/dicom/current/output/chtml/part16/chapter_A.html#sect_TID_1602>`_
     Image Library Entry Descriptors"""  # noqa: E501

    def __init__(
        self,
        modality: Union[Code, CodedConcept],
        frame_of_reference_uid: str,
        pixel_data_rows: int,
        pixel_data_columns: int,
        additional_descriptors: Optional[Sequence[ContentItem]] = None
    ) -> None:
        """
        Parameters
        ----------
        modality: Union[highdicom.sr.coding.CodedConcept, pydicom.sr.coding.Code]
            Modality
        frame_of_reference_uid: str
            Frame of Reference UID
        pixel_data_rows: int
            Number of rows in pixel data frames
        pixel_data_columns: int
            Number of rows in pixel data frames
        additional_descriptors: Sequence[highdicom.sr.value_types.ContentItem], optional
            Additional SR Content Items that should be included

        """  # noqa
        super().__init__()
        modality_item = CodeContentItem(
            name=CodedConcept(
                value='121139',
                meaning='Modality',
                scheme_designator='DCM'
            ),
            value=modality,
            relationship_type=RelationshipTypeValues.HAS_ACQ_CONTEXT
        )
        self.append(modality_item)
        frame_of_reference_uid_item = UIDRefContentItem(
            name=CodedConcept(
                value='112227',
                meaning='Frame of Reference UID',
                scheme_designator='DCM'
            ),
            value=frame_of_reference_uid,
            relationship_type=RelationshipTypeValues.HAS_ACQ_CONTEXT
        )
        self.append(frame_of_reference_uid_item)
        pixel_data_rows_item = NumContentItem(
            name=CodedConcept(
                value='110910',
                meaning='Pixel Data Rows',
                scheme_designator='DCM'
            ),
            value=pixel_data_rows,
            relationship_type=RelationshipTypeValues.HAS_ACQ_CONTEXT,
            unit=CodedConcept(
                value='{pixels}',
                meaning='Pixels',
                scheme_designator='UCUM'
            )
        )
        self.append(pixel_data_rows_item)
        pixel_data_cols_item = NumContentItem(
            name=CodedConcept(
                value='110911',
                meaning='Pixel Data Columns',
                scheme_designator='DCM'
            ),
            value=pixel_data_columns,
            relationship_type=RelationshipTypeValues.HAS_ACQ_CONTEXT,
            unit=CodedConcept(
                value='{pixels}',
                meaning='Pixels',
                scheme_designator='UCUM'
            )
        )
        self.append(pixel_data_cols_item)
        if additional_descriptors is not None:
            for item in additional_descriptors:
                if not isinstance(item, ContentItem):
                    raise TypeError(
                        'Image Library Entry Descriptor must have type '
                        'ContentItem.'
                    )
                relationship_type = RelationshipTypeValues.HAS_ACQ_CONTEXT
                item.RelationshipType = relationship_type.value
                self.append(item)


class MeasurementReport(Template):

    """`TID 1500 <http://dicom.nema.org/medical/dicom/current/output/chtml/part16/chapter_A.html#sect_TID_1500>`_
     Measurement Report"""  # noqa: E501

    def __init__(
        self,
        observation_context: ObservationContext,
        procedure_reported: Union[CodedConcept, Code],
        imaging_measurements: Optional[
            Sequence[
                Union[
                    PlanarROIMeasurementsAndQualitativeEvaluations,
                    VolumetricROIMeasurementsAndQualitativeEvaluations,
                    MeasurementsAndQualitativeEvaluations,
                ]
            ]
        ] = None,
        derived_imaging_measurements: Optional[
            Sequence[MeasurementsDerivedFromMultipleROIMeasurements]
        ] = None,
        title: Optional[Union[CodedConcept, Code]] = None,
        language_of_content_item_and_descendants: Optional[
            LanguageOfContentItemAndDescendants
        ] = None,
        image_library_groups: Optional[
            Sequence[ImageLibraryEntryDescriptors]
        ] = None
    ):
        """

        Parameters
        ----------
        observation_context: highdicom.sr.ObservationContext
            description of the observation context
        procedure_reported: Union[Union[highdicom.sr.CodedConcept, pydicom.sr.coding.Code], Sequence[Union[highdicom.sr.CodedConcept, pydicom.sr.coding.Code]]]
            one or more coded description(s) of the procedure (see
            `CID 100 <http://dicom.nema.org/medical/dicom/current/output/chtml/part16/sect_CID_100.html>`_
            "Quantitative Diagnostic Imaging Procedures" for options)
        imaging_measurements: Sequence[Union[highdicom.sr.PlanarROIMeasurementsAndQualitativeEvaluations, highdicom.sr.VolumetricROIMeasurementsAndQualitativeEvaluations, highdicom.sr.MeasurementsAndQualitativeEvaluations]], optional
            measurements and qualitative evaluations of images or regions
            within images
        derived_imaging_measurements: Sequence[highdicom.sr.MeasurementsDerivedFromMultipleROIMeasurements], optional
            measurements derived from other measurements of images or regions
            within images
            qualitative evaluations of images
        title: highdicom.sr.CodedConcept, optional
            title of the report (see 
            `CID 7021 <http://dicom.nema.org/medical/dicom/current/output/chtml/part16/sect_CID_7021.html>`_
            "Measurement Report Document Titles" for options)
        language_of_content_item_and_descendants: highdicom.sr.LanguageOfContentItemAndDescendants, optional
            specification of the language of report content items
            (defaults to English)
        image_library_groups: Sequence[highdicom.sr.ImageLibraryEntry]
            Entry descriptors for each image library group

        Note
        ----
        Only one of `imaging_measurements` or `derived_imaging_measurements`
        shall be specified.

        """ # noqa
        if title is None:
            title = codes.cid7021.ImagingMeasurementReport
        if not isinstance(title, (CodedConcept, Code, )):
            raise TypeError(
                'Argument "title" must have type CodedConcept or Code.'
            )
        item = ContainerContentItem(
            name=title,
            template_id='1500',
            relationship_type=RelationshipTypeValues.CONTAINS
        )
        item.ContentSequence = ContentSequence()
        if language_of_content_item_and_descendants is None:
            language_of_content_item_and_descendants = \
                LanguageOfContentItemAndDescendants(DEFAULT_LANGUAGE)
        item.ContentSequence.extend(
            language_of_content_item_and_descendants
        )
        item.ContentSequence.extend(observation_context)
        if isinstance(procedure_reported, (CodedConcept, Code, )):
            procedure_reported = [procedure_reported]
        for procedure in procedure_reported:
            procedure_item = CodeContentItem(
                name=CodedConcept(
                    value='121058',
                    meaning='Procedure reported',
                    scheme_designator='DCM',
                ),
                value=procedure,
                relationship_type=RelationshipTypeValues.HAS_CONCEPT_MOD
            )
            item.ContentSequence.append(procedure_item)
        image_library_item = ImageLibrary(image_library_groups)
        item.ContentSequence.extend(image_library_item)

        num_arguments_provided = sum([
            imaging_measurements is not None,
            derived_imaging_measurements is not None
        ])
        if num_arguments_provided > 1:
            raise ValueError(
                'Only one of the following arguments can be provided: '
                '"imaging_measurements", "derived_imaging_measurement".'
            )
        if imaging_measurements is not None:
            measurement_types = (
                PlanarROIMeasurementsAndQualitativeEvaluations,
                VolumetricROIMeasurementsAndQualitativeEvaluations,
                MeasurementsAndQualitativeEvaluations,
            )
            container_item = ContainerContentItem(
                name=CodedConcept(
                    value='126010',
                    meaning='Imaging Measurements',
                    scheme_designator='DCM'
                ),
                relationship_type=RelationshipTypeValues.CONTAINS
            )
            container_item.ContentSequence = []
            for measurements in imaging_measurements:
                if not isinstance(measurements, measurement_types):
                    raise TypeError(
                        'Measurements must have one of the following types: '
                        '"{}"'.format(
                            '", "'.join(
                                [
                                    t.__name__
                                    for t in measurement_types
                                ]
                            )
                        )
                    )
                container_item.ContentSequence.extend(measurements)
        elif derived_imaging_measurements is not None:
            derived_measurement_types = (
                MeasurementsDerivedFromMultipleROIMeasurements,
            )
            container_item = ContainerContentItem(
                name=CodedConcept(
                    value='126011',
                    meaning='Derived Imaging Measurements',
                    scheme_designator='DCM'
                ),
                relationship_type=RelationshipTypeValues.CONTAINS
            )
            container_item.ContentSequence = []
            for measurements in derived_imaging_measurements:
                if not isinstance(measurements, derived_measurement_types):
                    raise TypeError(
                        'Measurements must have one of the following types: '
                        '"{}"'.format(
                            '", "'.join(
                                [
                                    t.__name__
                                    for t in derived_measurement_types
                                ]
                            )
                        )
                    )
                container_item.ContentSequence.extend(measurements)
        else:
            raise TypeError(
                'One of the following arguments must be provided: '
                '"imaging_measurements", "derived_imaging_measurements".'
            )
        item.ContentSequence.append(container_item)
        super().__init__([item], is_root=True)

    def _find_measurement_groups(self) -> List[ContainerContentItem]:
        root_item = self[0]
        imaging_measurement_items = find_content_items(
            root_item,
            name=codes.DCM.ImagingMeasurements,
            value_type=ValueTypeValues.CONTAINER
        )
        if len(imaging_measurement_items) == 0:
            return []
        return find_content_items(
            imaging_measurement_items[0],
            name=codes.DCM.MeasurementGroup,
            value_type=ValueTypeValues.CONTAINER
        )

    @classmethod
    def from_sequence(cls, sequence: Sequence[Dataset]) -> 'MeasurementReport':
        """Construct instance from a sequence of datasets.

        Parameters
        ----------
        sequence: Sequence[pydicom.dataset.Dataset]
            Datasets representing "Measurement Report" SR Content Items
            of Value Type CONTAINER (sequence shall only contain a single item)

        Returns
        -------
        highdicom.sr.MeasurementsReport
            Content Sequence containing root CONTAINER SR Content Item

        """
        if len(sequence) == 0:
            raise ValueError('Sequence contains no SR Content Items.')
        if len(sequence) > 1:
            raise ValueError(
                'Sequence contains more than one SR Content Item.'
            )
        dataset = sequence[0]
        if dataset.ValueType != ValueTypeValues.CONTAINER.value:
            raise ValueError(
                'Item #1 of sequence is not an appropriate SR Content Item '
                'because it does not have Value Type CONTAINER.'
            )
        if dataset.ContentTemplateSequence[0].TemplateIdentifier != '1500':
            raise ValueError(
                'Item #1 of sequence is not an appropriate SR Content Item '
                'because it does not have Template Identifier "1500".'
            )
        instance = ContentSequence.from_sequence(sequence)
        instance.__class__ = cls
        return instance

    def get_observer_contexts(
        self,
        observer_type: Optional[Union[CodedConcept, Code]] = None
    ) -> List[ObserverContext]:
        """Get observer contexts.

        Parameters
        ----------
        observer_type: Union[highdicom.sr.coding.CodedConcept, pydicom.sr.coding.Code], optional
            Type of observer ("Device" or "Person") for which should be filtered

        Returns
        -------
        List[highdicom.sr.ObserverContext]
            Observer contexts

        """  # noqa
        root_item = self[0]
        matches = [
            (i + 1, item) for i, item in enumerate(root_item.ContentSequence)
            if item.name == codes.DCM.ObserverType
        ]
        observer_contexts = []
        for i, (index, item) in enumerate(matches):
            if observer_type is not None:
                if item.value != observer_type:
                    continue
            try:
                next_index = matches[i + 1][0]
            except IndexError:
                next_index = -1
            if item.value == codes.DCM.Device:
                attributes = DeviceObserverIdentifyingAttributes.from_sequence(
                    sequence=root_item.ContentSequence[index:next_index]
                )
            elif item.value == codes.DCM.Person:
                attributes = PersonObserverIdentifyingAttributes.from_sequence(
                    sequence=root_item.ContentSequence[index:next_index]
                )
            else:
                raise ValueError('Unexpected observer type "{item.meaning}".')
            context = ObserverContext(
                observer_type=item.value,
                observer_identifying_attributes=attributes
            )
            observer_contexts.append(context)
        return observer_contexts

    def get_subject_contexts(
        self,
        subject_class: Optional[CodedConcept] = None
    ) -> List[SubjectContext]:
        """Get subject contexts.

        Parameters
        ----------
        subject_class: Union[highdicom.sr.coding.CodedConcept, pydicom.sr.coding.Code], optional
            Type of subject ("Specimen", "Fetus", or "Device") for which should
            be filtered

        Returns
        -------
        List[highdicom.sr.SubjectContext]
           Subject contexts

        """  # noqa
        root_item = self[0]
        matches = [
            (i + 1, item) for i, item in enumerate(root_item.ContentSequence)
            if item.name == codes.DCM.SubjectClass
        ]
        subject_contexts = []
        for i, (index, item) in enumerate(matches):
            if subject_class is not None:
                if item.value != subject_class:
                    continue
            try:
                next_index = matches[i + 1][0]
            except IndexError:
                next_index = -1
            if item.value == codes.DCM.Specimen:
                attributes = SubjectContextSpecimen.from_sequence(
                    sequence=root_item.ContentSequence[index:next_index]
                )
            elif item.value == codes.DCM.Fetus:
                attributes = SubjectContextFetus.from_sequence(
                    sequence=root_item.ContentSequence[index:next_index]
                )
            elif item.value == codes.DCM.Device:
                attributes = SubjectContextDevice(
                    sequence=root_item.ContentSequence[index:next_index]
                )
            else:
                raise ValueError('Unexpected subject class "{item.meaning}".')
            context = SubjectContext(
                subject_class=item.value,
                subject_class_specific_context=attributes
            )
            subject_contexts.append(context)
        return subject_contexts

    def get_planar_roi_measurement_groups(
        self,
        tracking_uid: Optional[str] = None,
        finding_type: Optional[Union[CodedConcept, Code]] = None,
        finding_site: Optional[Union[CodedConcept, Code]] = None,
        graphic_type: Optional[
            Union[GraphicTypeValues, GraphicTypeValues3D]
        ] = None
    ) -> List[PlanarROIMeasurementsAndQualitativeEvaluations]:
        """Get imaging measurements of planar image regions of interest.

        Finds (and optionally filters) content items contained in the
        CONTAINER content item "Measurement group" as specified by TID 1410
        "Planar ROI Measurements and Qualitative Evaluations".

        Parameters
        ----------
        tracking_uid: str, optional
            Unique tracking identifier
        finding_type: Union[highdicom.sr.CodedConcept, pydicom.sr.coding.Code], optional
            Finding
        finding_site: Union[highdicom.sr.CodedConcept, pydicom.sr.coding.Code], optional
            Finding site
        graphic_type: Union[highdicom.sr.GraphicTypeValues, highdicom.sr.GraphicTypeValues3D], optional
            Graphic type of image region

        Returns
        -------
        List[highdicom.sr.PlanarROIMeasurementsAndQualitativeEvaluations]
            Sequence of content items for each matched measurement group

        """  # noqa
        measurement_group_items = self._find_measurement_groups()
        sequences = []
        for group_item in measurement_group_items:
            if group_item.template_id is not None:
                if group_item.template_id != '1410':
                    continue
            else:
                contains_rois = _contains_planar_rois(group_item)
                if not(contains_rois):
                    continue

            matches = []
            if finding_type is not None:
                matches_finding = _contains_code_items(
                    group_item,
                    name=codes.DCM.Finding,
                    value=finding_type
                )
                matches.append(matches_finding)
            if finding_site is not None:
                matches_finding_sites = _contains_code_items(
                    group_item,
                    name=codes.SCT.FindingSite,
                    value=finding_site
                )
                matches.append(matches_finding_sites)
            if tracking_uid is not None:
                matches_tracking_uid = _contains_text_items(
                    group_item,
                    name=codes.DCM.TrackingUniqueIdentifier,
                    value=tracking_uid
                )
                matches.append(matches_tracking_uid)
            if graphic_type is not None:
                if isinstance(graphic_type, GraphicTypeValues):
                    matches_graphic_type = _contains_scoord_items(
                        group_item,
                        name=codes.DCM.ImageRegion,
                        graphic_type=graphic_type
                    )
                else:
                    matches_graphic_type = _contains_scoord3d_items(
                        group_item,
                        name=codes.DCM.ImageRegion,
                        graphic_type=graphic_type
                    )
                matches.append(matches_graphic_type)

            seq = PlanarROIMeasurementsAndQualitativeEvaluations.from_sequence(
                [group_item]
            )
            if len(matches) == 0:
                sequences.append(seq)
            else:
                if any(matches):
                    sequences.append(seq)

        return sequences

    def get_volumetric_roi_measurement_groups(
        self,
        tracking_uid: Optional[str] = None,
        finding_type: Optional[Union[CodedConcept, Code]] = None,
        finding_site: Optional[Union[CodedConcept, Code]] = None,
        graphic_type: Optional[GraphicTypeValues3D] = None
    ) -> List[VolumetricROIMeasurementsAndQualitativeEvaluations]:
        """Get imaging measurements of volumetric image regions of interest.

        Finds (and optionally filters) content items contained in the
        CONTAINER content item "Measurement group" as specified by TID 1411
        "Volumetric ROI Measurements and Qualitative Evaluations".

        Parameters
        ----------
        tracking_uid: str, optional
            Unique tracking identifier
        finding_type: Union[highdicom.sr.CodedConcept, pydicom.sr.coding.Code], optional
            Finding
        finding_site: Union[highdicom.sr.CodedConcept, pydicom.sr.coding.Code], optional
            Finding site
        graphic_type: highdicom.sr.GraphicTypeValues3D, optional
            Graphic type of image region

        Returns
        -------
        List[highdicom.sr.templates.VolumetricROIMeasurementsAndQualitativeEvaluations]
            Sequence of content items for each matched measurement group

        """  # noqa
        sequences = []
        measurement_group_items = self._find_measurement_groups()
        for group_item in measurement_group_items:
            if group_item.template_id is not None:
                if group_item.template_id != '1411':
                    continue
            else:
                contains_rois = _contains_volumetric_rois(group_item)
                if not(contains_rois):
                    continue

            matches = []
            if finding_type is not None:
                matches_finding = _contains_code_items(
                    group_item,
                    name=codes.DCM.Finding,
                    value=finding_type
                )
                matches.append(matches_finding)
            if finding_site is not None:
                matches_finding_sites = _contains_code_items(
                    group_item,
                    name=codes.SCT.FindingSite,
                    value=finding_site
                )
                matches.append(matches_finding_sites)
            if tracking_uid is not None:
                matches_tracking_uid = _contains_text_items(
                    group_item,
                    name=codes.DCM.TrackingUniqueIdentifier,
                    value=tracking_uid
                )
                matches.append(matches_tracking_uid)
            if graphic_type is not None:
                matches_graphic_type = _contains_scoord_items(
                    group_item,
                    name=codes.DCM.ImageRegion,
                    graphic_type=graphic_type
                )
                matches_graphic_type |= _contains_scoord3d_items(
                    group_item,
                    name=codes.DCM.VolumeSurface,
                    graphic_type=graphic_type
                )
                matches.append(matches_graphic_type)

            seq = VolumetricROIMeasurementsAndQualitativeEvaluations.from_sequence(  # noqa
                [group_item]
            )
            if len(matches) == 0:
                sequences.append(seq)
            else:
                if any(matches):
                    sequences.append(seq)

        return sequences

    def get_image_measurement_groups(
        self,
        tracking_uid: Optional[str] = None,
        finding_type: Optional[Union[CodedConcept, Code]] = None,
        finding_site: Optional[Union[CodedConcept, Code]] = None,
    ) -> List[MeasurementsAndQualitativeEvaluations]:
        """Get imaging measurements of images.

        Finds (and optionally filters) content items contained in the
        CONTAINER content item "Measurement Group" as specified by TID 1501
        "Measurement and Qualitative Evaluation Group".

        Parameters
        ----------
        tracking_uid: str, optional
            Unique tracking identifier
        finding_type: Union[highdicom.sr.CodedConcept, pydicom.sr.coding.Code], optional
            Finding
        finding_site: Union[highdicom.sr.CodedConcept, pydicom.sr.coding.Code], optional
            Finding site

        Returns
        -------
        List[highdicom.sr.templates.MeasurementsAndQualitativeEvaluations]
            Sequence of content items for each matched measurement group

        """  # noqa
        measurement_group_items = self._find_measurement_groups()
        sequences = []
        for group_item in measurement_group_items:
            if group_item.template_id is not None:
                if group_item.template_id != '1501':
                    continue
            else:
                contains_rois = _contains_planar_rois(group_item)
                contains_rois |= _contains_volumetric_rois(group_item)
                if contains_rois:
                    continue

            matches = []
            if finding_type is not None:
                matches_finding = _contains_code_items(
                    group_item,
                    name=codes.DCM.Finding,
                    value=finding_type
                )
                matches.append(matches_finding)
            if finding_site is not None:
                matches_finding_sites = _contains_code_items(
                    group_item,
                    name=codes.SCT.FindingSite,
                    value=finding_site
                )
                matches.append(matches_finding_sites)
            if tracking_uid is not None:
                matches_tracking_uid = _contains_text_items(
                    group_item,
                    name=codes.DCM.TrackingUniqueIdentifier,
                    value=tracking_uid
                )
                matches.append(matches_tracking_uid)

            seq = MeasurementsAndQualitativeEvaluations.from_sequence(
                [group_item]
            )
            if len(matches) == 0:
                sequences.append(seq)
            else:
                if any(matches):
                    sequences.append(seq)

        return sequences


class ImageLibrary(Template):

    """`TID 1600 <http://dicom.nema.org/medical/dicom/current/output/chtml/part16/chapter_A.html#sect_TID_1600>`_
     Image Library"""  # noqa: E501

    def __init__(
        self,
        groups: Optional[Sequence[ImageLibraryEntryDescriptors]] = None
    ) -> None:
        """
        Parameters
        ----------
        groups: Sequence[Sequence[highdicom.sr.ImageLibraryEntryDescriptros]]
            Entry descriptors for each image library group

        """
        super().__init__()
        library_item = ContainerContentItem(
            name=CodedConcept(
                value='111028',
                meaning='Image Library',
                scheme_designator='DCM'
            ),
            relationship_type=RelationshipTypeValues.CONTAINS
        )
        library_item.ContentSequence = ContentSequence()
        if groups is not None:
            for descriptor_items in groups:
                group_item = ContainerContentItem(
                    name=CodedConcept(
                        value='126200',
                        meaning='Image Library Group',
                        scheme_designator='DCM'
                    ),
                    relationship_type=RelationshipTypeValues.CONTAINS
                )
                group_item.ContentSequence = descriptor_items
                # The Image Library Entry template contains the individual
                # Image Library Entry Descriptors content items.
                if not isinstance(descriptor_items,
                                  ImageLibraryEntryDescriptors):
                    raise TypeError(
                        'Image library group items must have type '
                        '"ImageLibraryEntry".'
                    )
                library_item.ContentSequence.append(group_item)
        self.append(library_item)<|MERGE_RESOLUTION|>--- conflicted
+++ resolved
@@ -1,10 +1,6 @@
 """DICOM structured reporting templates."""
-<<<<<<< HEAD
 from typing import List, Optional, Sequence, Union
-=======
-from typing import Optional, Sequence, Union
 import warnings
->>>>>>> 8fa057ba
 
 from pydicom.dataset import Dataset
 from pydicom.sr.coding import Code
