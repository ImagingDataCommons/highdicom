--- conflicted
+++ resolved
@@ -63,7 +63,6 @@
         **kwargs,
     ):
         """
-<<<<<<< HEAD
 
         Parameters
         ----------
@@ -93,20 +92,6 @@
               ``n`` is the number of frames, ``r`` is the number of rows per
               frame, and ``c`` is the number of columns per frame.
 
-=======
-        Parameters
-        ----------
-        source_images: Sequence[pydicom.Dataset]
-            Sequence of one or more `pydicom.Dataset`s that this parametric map
-            is derived from
-        pixel_array: numpy.ndarray
-            Array of parametric map pixel data of unsigned integer or
-            floating-point data type representing one or more frames of the
-            parametric map pixel data. The values are supposed to represent a
-            single "feature", i.e., be the result of one set of image
-            transformations such that the same `real_world_value_mappings`
-            apply.
->>>>>>> cdbbe6df
         series_instance_uid: str
             UID of the series
         series_number: Union[int, None]
@@ -339,12 +324,7 @@
             self.ReferencedSeriesSequence.append(ref)
 
         # Parametric Map Image
-<<<<<<< HEAD
         self.ImageType = ["DERIVED", "PRIMARY"]
-=======
-        self.ImageType = ['DERIVED', 'PRIMARY']
-
->>>>>>> cdbbe6df
         self.LossyImageCompression = getattr(
             src_img, 'LossyImageCompression', '00'
         )
@@ -426,12 +406,7 @@
                 )
 
         # Multi-Frame Functional Groups and Multi-Frame Dimensions
-<<<<<<< HEAD
         sffg_item = Dataset()
-=======
-        shared_fg_item = Dataset()
-        self.SharedFunctionalGroupsSequence = []
->>>>>>> cdbbe6df
         if pixel_measures is None:
             if is_multiframe:
                 src_shared_fg = src_img.SharedFunctionalGroupsSequence[0]
@@ -481,31 +456,26 @@
             transformation_item.RescaleIntercept = 0
             transformation_item.RescaleSlope = 1
             transformation_item.RescaleType = 'US'
-        shared_fg_item.PixelValueTransformationSequence = [transformation_item]
+        sffg_item.PixelValueTransformationSequence = [transformation_item]
 
         # Frame VOI LUT With LUT
         voi_lut_item = Dataset()
         voi_lut_item.WindowCenter = window_center
         voi_lut_item.WindowWidth = window_width
-<<<<<<< HEAD
         voi_lut_item.VOILUTFunction = "LINEAR_EXACT"
         sffg_item.FrameVOILUTSequence = [voi_lut_item]
-=======
-        voi_lut_item.VOILUTFunction = 'LINEAR_EXACT'
-        shared_fg_item.FrameVOILUTSequence = [voi_lut_item]
->>>>>>> cdbbe6df
 
         # Parametric Map Frame Type
         frame_type_item = Dataset()
         frame_type_item.FrameType = self.ImageType
-        shared_fg_item.ParametricMapFrameTypeSequence = [frame_type_item]
+        sffg_item.ParametricMapFrameTypeSequence = [frame_type_item]
 
         # Real World Value Mapping Sequence
         # If the input was a single RWVM or a sequence of size 1 then we will
         # assign it to the Shared FG Seq. Otherwise it will be per-frame and
         # will be checked later on
         if len(real_world_value_mappings) == 1:
-            shared_fg_item.RealWorldValueMappingSequence = real_world_value_mappings  # noqa: E501
+            sffg_item.RealWorldValueMappingSequence = real_world_value_mappings  # noqa: E501
             # Set to None so that when it is passed to the add_values method
             # we can tell that it has already been assigned
             rwvm_seq = None
@@ -519,28 +489,12 @@
         pixel_data_type, pixel_data_attr = self._get_pixel_data_type_and_attr(
             pixel_array
         )
-<<<<<<< HEAD
         if (pixel_data_type == _PixelDataType.SHORT or
                 pixel_data_type == _PixelDataType.USHORT):
             self.BitsAllocated = 16
             self.BitsStored = self.BitsAllocated
             self.HighBit = self.BitsStored - 1
         elif pixel_data_type == _PixelDataType.SINGLE:
-=======
-        # Internal value to avoid string comparisons on each map update
-        # Not sure that's actually necessary or good but whatever
-        self._pixel_data_type = pixel_data_type
-
-        if (
-            self._pixel_data_type == _PixelDataType.SHORT
-            or self._pixel_data_type == _PixelDataType.USHORT
-        ):
-            self.BitsAllocated = 16
-            self.BitsStored = self.BitsAllocated
-            self.HighBit = self.BitsStored - 1
-            self.PixelRepresentation = 0
-        elif self._pixel_data_type == _PixelDataType.SINGLE:
->>>>>>> cdbbe6df
             self.BitsAllocated = 32
         elif pixel_data_type == _PixelDataType.DOUBLE:
             self.BitsAllocated = 64
@@ -550,15 +504,10 @@
 
         frames, per_frame_func_groups = self._create_frame_items(
             pixel_array,
-<<<<<<< HEAD
             pixel_data_type=pixel_data_type,
             real_world_value_mappings=real_world_value_mappings,
             coordinate_system=coordinate_system,
             plane_positions=plane_positions
-=======
-            real_world_value_mappings=rwvm_seq,
-            plane_positions=plane_positions,
->>>>>>> cdbbe6df
         )
         self.NumberOfFrames = len(frames)
         self.PerFrameFunctionalGroupsSequence = per_frame_func_groups
@@ -572,26 +521,16 @@
     def _create_frame_items(
         self,
         pixel_array: np.ndarray,
-<<<<<<< HEAD
         pixel_data_type: _PixelDataType,
         real_world_value_mappings: Sequence[Sequence[RealWorldValueMapping]],
         coordinate_system: CoordinateSystemNames,
         plane_positions: Sequence[PlanePositionSequence],
     ) -> Tuple[bytes, List[Dataset]]:
         """Create frame items.
-=======
-        real_world_value_mappings: Optional[
-            Union[Sequence[RealWorldValueMapping],
-                  Sequence[Sequence[RealWorldValueMapping]]]],
-        plane_positions: Optional[Sequence[PlanePositionSequence]] = None,
-    ) -> None:
-        """Add values to the parametric map.
->>>>>>> cdbbe6df
 
         Parameters
         ----------
         pixel_array: np.ndarray
-<<<<<<< HEAD
             4D array of unsigned integer or floating-point data type
             with shape ``(n, r, c, m)``, where ``n`` is the number of frames,
             ``r`` is the number of rows per frame, ``c`` is the number of
@@ -618,79 +557,6 @@
         )
         per_frame_functional_groups = []
         frames = []
-=======
-            Array of parametric map pixel data of unsigned integer or
-            floating-point data type representing one or more frames of the
-            parametric map pixel data. The values are supposed to represent a
-            single "feature", i.e., be the result of one set of image
-            transformations such that the same `real_world_value_mappings`
-            apply.
-        real_world_value_mappings: Union[Sequence[highdicom.map.RealWorldValueMapping],
-                                         Sequence[
-                                             Sequence[highdicom.map.RealWorldValueMapping]]], optional
-            Description of the mapping of values stored in `pixel_array` to
-            real-world values. Number of items must match the number of planes
-            in `pixel_array`. Multiple Real World Value Mappings can be
-            assigned to a single frame/plane.
-        plane_positions: Sequence[highdicom.PlanePositionSequence], optional
-            Position of each plane in `pixel_array` relative to the
-            patient or slide coordinate system.
-
-        Raises
-        ------
-        ValueError
-            When:
-                * `pixel_array` is not 2D or 3D
-                * `pixel_array` rows and columns do not match those of the
-                    object
-                * `real_world_value_mappings` is empty
-                * The number of pixel array planes does not match the number of
-                    planes/frames in the referenced source image
-                * The number of pixel array planes does not match the number of
-                    provided plane positions
-
-        """  # noqa: E501
-        if pixel_array.ndim == 2:
-            pixel_array = pixel_array[np.newaxis, ...]
-        if pixel_array.ndim != 3:
-            raise ValueError('Pixel array must be a 2D or 3D array.')
-
-        if pixel_array.shape[1:3] != (self.Rows, self.Columns):
-            raise ValueError(
-                'Pixel array has the wrong number of rows or columns.'
-            )
-        if real_world_value_mappings and len(real_world_value_mappings) == 0:
-            raise ValueError(
-                'At least one RealWorldValueMapping item must be provided.'
-            )
-
-        if plane_positions is None:
-            if pixel_array.shape[0] != len(self._source_plane_positions):
-                raise ValueError(
-                    'Number of pixel array planes does not match number '
-                    'of planes (frames) in referenced source image.'
-                )
-            plane_positions = self._source_plane_positions
-        else:
-            if pixel_array.shape[0] != len(plane_positions):
-                raise ValueError(
-                    'Number of pixel array planes does not match number of '
-                    'provided plane positions.'
-                )
-
-        # We can have either a list of RealWorldValueMappings which maps one
-        # to each frame, or we can have a list of lists which maps multiple
-        # mappings to each frame.
-        if real_world_value_mappings:
-            if len(real_world_value_mappings) != pixel_array.shape[0]:
-                raise ValueError(
-                    'Number of items in the Real World Value Mappings sequence '
-                    'does not match the number of pixel array planes. '
-                    f'Expected {pixel_array.shape[0]}, got '
-                    f'{len(real_world_value_mappings)}'
-                )
-
->>>>>>> cdbbe6df
         for i in range(pixel_array.shape[0]):
             for j in range(pixel_array.shape[3]):
                 pffg_item = Dataset()
@@ -704,25 +570,11 @@
                 else:
                     pffg_item.PlanePositionSequence = plane_positions[i]
 
-<<<<<<< HEAD
                 # Frame Content
                 frame_content_item = Dataset()
                 frame_content_item.DimensionIndexValues = \
                     spatial_index_values[i, ...].tolist()
                 pffg_item.FrameContentSequence = [frame_content_item]
-=======
-            # Real World Value Mapping
-            if real_world_value_mappings:
-                rwvm = real_world_value_mappings[i]
-                # If the input RWVM is a list of individual mappings we need to
-                # assign those to a sequence as we go. Otherwise, if it is a
-                # list of sequences of RWVMs, then we can just assign them
-                # outright
-                if isinstance(rwvm, RealWorldValueMapping):
-                    pffg_item.RealWorldValueMappingSequence = [rwvm]
-                else:
-                    pffg_item.RealWorldValueMappingSequence = rwvm
->>>>>>> cdbbe6df
 
                 # Real World Value Mapping
                 pffg_item.RealWorldValueMappingSequence = \
@@ -733,152 +585,7 @@
                 plane = pixel_array[i, :, :, j]
                 frames.append(self._encode_pixels(plane))
 
-<<<<<<< HEAD
         return (frames, per_frame_functional_groups)
-=======
-        Depending on the data type, the pixel data may be stored in either the
-        Pixel Data, Float Pixel Data, or Double Float Pixel Data element.
-
-        Parameters
-        ----------
-        plane: np.ndarray
-            Two dimensional array of pixels of an individual frame (plane)
-
-        Raises
-        ------
-        ValueError
-            When the input pixel array's dtype does not match that of the
-            SOP Instance
-
-        """
-        pixel_data_type, pixel_data_attr = self._get_pixel_data_type_and_attr(
-            plane
-        )
-        if self._pixel_data_type != pixel_data_type:
-            raise ValueError(
-                'Data type of input pixel array '
-                'does not match that of SOP instance. '
-                f'Expected "{self._pixel_data_type}", got "{pixel_data_type}".'
-            )
-
-        pixel_data_bytes = getattr(self, pixel_data_attr)
-
-        # Before adding new pixel data, remove trailing null padding byte
-        if len(pixel_data_bytes) == get_expected_length(self) + 1:
-            pixel_data_bytes = pixel_data_bytes[:-1]
-
-        # Add new pixel data
-        if self.file_meta.TransferSyntaxUID.is_encapsulated:
-            # To add a new frame item to the encapsulated Pixel Data element
-            # we first need to unpack the existing frames, then add the pixel
-            # data of the current plane, and finally encapsulate all frames.
-            all_frames = decode_data_sequence(pixel_data_bytes)
-            all_frames.append(self._encode_pixels(plane))
-            pixel_data_bytes = encapsulate(all_frames)
-        else:
-            pixel_data_bytes += self._encode_pixels(plane)
-
-        # FIXME(cg): This fails with the latest release of PyDICOM because the
-        # when using Double Float Pixel Data. The bug is fixed in master but
-        # has not been released yet.
-        # See https://github.com/pydicom/pydicom/pull/1413 for more details
-        setattr(self, pixel_data_attr, pixel_data_bytes)
->>>>>>> cdbbe6df
-
-    def _get_pixel_data_type_and_attr(
-        self, pixel_array: np.ndarray
-    ) -> Tuple[_PixelDataType, str]:
-        """Data type and name of pixel data attribute.
-
-        Parameters
-        ----------
-        pixel_array : np.ndarray
-            The array to check
-
-        Returns
-        -------
-        Tuple[highdicom.map.sop._PixelDataType, str]
-            A tuple where the first element is the enum value and the second
-            value is the DICOM pixel data attribute for the given datatype.
-            One of (``"PixelData"``, ``"FloatPixelData"``,
-            ``"DoubleFloatPixelData"``)
-
-        Raises
-        ------
-        ValueError
-            If values in the input array don't have a supported unsigned
-            integer or floating-point type.
-
-        """
-        if pixel_array.dtype.kind == 'f':
-            # Further check for float32 vs float64
-            if pixel_array.dtype.name == 'float32':
-                return (
-                    _PixelDataType.SINGLE,
-                    self._pixel_data_type_map[_PixelDataType.SINGLE],
-                )
-            elif pixel_array.dtype.name == 'float64':
-                return (
-                    _PixelDataType.DOUBLE,
-                    self._pixel_data_type_map[_PixelDataType.DOUBLE],
-                )
-            else:
-                raise ValueError(
-                    'Unsupported floating-point type for pixel data: '
-                    '32-bit (single-precision) or 64-bit (double-precision) '
-                    'floating-point types are supported.'
-                )
-        elif pixel_array.dtype.kind == 'u':
-            if pixel_array.dtype not in (np.uint8, np.uint16):
-                raise ValueError(
-                    'Unsupported unsigned integer type for pixel data: '
-                    '16-bit unsigned integer types are supported.'
-                )
-            return (
-                _PixelDataType.USHORT,
-                self._pixel_data_type_map[_PixelDataType.USHORT],
-            )
-        elif pixel_array.dtype.kind == "i":
-            if pixel_array.dtype not in (np.int8, np.int16):
-                raise ValueError(
-                    'Unsupported signed integer type for pixel data: '
-                    '8-bit or 16-bit signed integer types are supported.'
-                )
-            return (
-                _PixelDataType.SHORT,
-                self._pixel_data_type_map[_PixelDataType.SHORT],
-            )
-        raise ValueError(
-            'Unsupported data type for pixel data.'
-            'Supported are 8-bit or 16-bit signed and unsigned integer types '
-            'as well as 32-bit (single-precision) or 64-bit (double-precision) '
-            'floating-point types.'
-        )
-
-    def _encode_pixels(self, plane: np.ndarray) -> bytes:
-<<<<<<< HEAD
-        if plane.ndim != 2:
-            raise ValueError('Only single frame can be encoded at a time.')
-=======
-        """Encodes a given pixel array as a bytes object
-
-        Parameters
-        ----------
-        plane : np.ndarray
-            The numpy array to encode
-
-        Returns
-        -------
-        bytes
-            `plane` encoded as a `bytes` object
-
-        Raises
-        ------
-        ValueError
-            If the SOP instance uses an encapsulated transfer syntax and
-            `plane` is not exactly 2 dimensional.
-        """
->>>>>>> cdbbe6df
         if self.file_meta.TransferSyntaxUID.is_encapsulated:
             # Check that only a single plane was passed
             return encode_frame(
@@ -897,7 +604,7 @@
                 return plane.astype(np.uint16).flatten().tobytes()
             else:
                 return plane.flatten().tobytes()
-    
+
     @property
     def pixel_array(self) -> np.ndarray:
         """This is a workaround for a bug in Pydicom.
