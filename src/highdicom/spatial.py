--- conflicted
+++ resolved
@@ -217,25 +217,18 @@
     Examples
     --------
 
-<<<<<<< HEAD
-    >>> transformer = hd.spatial.PixelToReferenceTransformer(
-    >>>     image_position=[56.0, 34.2, 1.0],
-    >>>     image_orientation=[1.0, 0.0, 0.0, 0.0, 1.0, 0.0],
-    >>>     pixel_spacing=[0.5, 0.5]
-    >>> )
-    >>> pixel_indices = np.array([[0, 10], [5, 5]])
-=======
     >>> import numpy as np
+    >>>
     >>> # Create a transformer by specifying the reference space of
     >>> # an image
-    >>> transformer = ImageToReferenceTransformer(
+    >>> transformer = PixelToReferenceTransformer(
     ...     image_position=[56.0, 34.2, 1.0],
     ...     image_orientation=[1.0, 0.0, 0.0, 0.0, 1.0, 0.0],
     ...     pixel_spacing=[0.5, 0.5])
+    >>>
     >>> # Use the transformer to convert coordinates
-    >>> image_coords = np.array([[0.0, 10.0], [5.0, 5.0]])
->>>>>>> bdec0b41
-    >>> ref_coords = transformer(image_coords)
+    >>> pixel_indices = np.array([[0, 10], [5, 5]])
+    >>> ref_coords = transformer(pixel_indices)
     >>> print(ref_coords)
     [[56.  39.2  1. ]
      [58.5 36.7  1. ]]
@@ -364,16 +357,17 @@
     Examples
     --------
 
-    >>> transformer = hd.spatial.ReferenceToPixelTransformer(
-    >>>     image_position=[56.0, 34.2, 1.0],
-    >>>     image_orientation=[1.0, 0.0, 0.0, 0.0, 1.0, 0.0],
-    >>>     pixel_spacing=[0.5, 0.5]
-    >>> )
+    >>> transformer = ReferenceToPixelTransformer(
+    ...     image_position=[56.0, 34.2, 1.0],
+    ...     image_orientation=[1.0, 0.0, 0.0, 0.0, 1.0, 0.0],
+    ...     pixel_spacing=[0.5, 0.5]
+    ... )
+    >>>
     >>> ref_coords = np.array([[56., 39.2,  1. ], [58.5, 36.7, 1.]])
     >>> pixel_indices = transformer(ref_coords)
     >>> print(pixel_indices)
-    >>> # [[ 0 10  0]
-    >>> #  [ 5  5  0]]
+    [[ 0 10  0]
+     [ 5  5  0]]
 
     Warning
     -------
@@ -505,16 +499,17 @@
     Examples
     --------
 
-    >>> transformer = hd.spatial.ImageToReferenceTransformer(
-    >>>     image_position=[56.0, 34.2, 1.0],
-    >>>     image_orientation=[1.0, 0.0, 0.0, 0.0, 1.0, 0.0],
-    >>>     pixel_spacing=[0.5, 0.5]
-    >>> )
+    >>> transformer = ImageToReferenceTransformer(
+    ...     image_position=[56.0, 34.2, 1.0],
+    ...     image_orientation=[1.0, 0.0, 0.0, 0.0, 1.0, 0.0],
+    ...     pixel_spacing=[0.5, 0.5]
+    ... )
+    >>>
     >>> image_coords = np.array([[0.0, 10.0], [5.0, 5.0]])
     >>> ref_coords = transformer(image_coords)
     >>> print(ref_coords)
-    >>> # [[55.75 38.95  1. ]
-    >>> #  [58.25 36.45  1. ]]
+    [[55.75 38.95  1.  ]
+     [58.25 36.45  1.  ]]
 
     Warning
     -------
@@ -642,36 +637,25 @@
     Examples
     --------
 
-<<<<<<< HEAD
-    >>> transformer = hd.spatial.ReferenceToImageTransformer(
-    >>>     image_position=[56.0, 34.2, 1.0],
-    >>>     image_orientation=[1.0, 0.0, 0.0, 0.0, 1.0, 0.0],
-    >>>     pixel_spacing=[0.5, 0.5]
-    >>> )
-=======
     >>> # Create a transformer by specifying the reference space of
     >>> # an image
     >>> transformer = ReferenceToImageTransformer(
     ...     image_position=[56.0, 34.2, 1.0],
     ...     image_orientation=[1.0, 0.0, 0.0, 0.0, 1.0, 0.0],
-    ...     pixel_spacing=[0.5, 0.5])
+    ...     pixel_spacing=[0.5, 0.5]
+    ... )
+    >>>
     >>> # Use the transformer to convert coordinates
->>>>>>> bdec0b41
     >>> ref_coords = np.array([[56., 39.2,  1. ], [58.5, 36.7, 1.]])
     >>> image_coords = transformer(ref_coords)
     >>> print(image_coords)
-<<<<<<< HEAD
-    >>> # [[0.5  10.5  0. ]
-    >>> #  [5.5   5.5  0. ]]
+    [[ 0.5 10.5  0. ]
+     [ 5.5  5.5  0. ]]
 
     Warning
     -------
     This class shall not be used for pixel indices. Use the
     :class:`highdicom.spatial.ReferenceToPixelTransformer` class instead.
-=======
-    [[ 0. 10.  0.]
-     [ 5.  5.  0.]]
->>>>>>> bdec0b41
 
     """
 
