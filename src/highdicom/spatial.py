import itertools
from typing import (
    Generator,
    Iterator,
    List,
    Optional,
    Sequence,
    Tuple,
    Union,
)

from pydicom import Dataset
import numpy as np
import pydicom

from highdicom._module_utils import is_multiframe_image
from highdicom.enum import (
    AxisHandedness,
    CoordinateSystemNames,
    PixelIndexDirections,
    PatientOrientationValuesBiped,
)


_DEFAULT_SPACING_TOLERANCE = 1e-4
"""Default tolerance for determining whether slices are regularly spaced."""


_DEFAULT_EQUALITY_TOLERANCE = 1e-5
"""Tolerance value used by default in tests for equality"""


PATIENT_ORIENTATION_OPPOSITES = {
    PatientOrientationValuesBiped.L: PatientOrientationValuesBiped.R,
    PatientOrientationValuesBiped.R: PatientOrientationValuesBiped.L,
    PatientOrientationValuesBiped.A: PatientOrientationValuesBiped.P,
    PatientOrientationValuesBiped.P: PatientOrientationValuesBiped.A,
    PatientOrientationValuesBiped.F: PatientOrientationValuesBiped.H,
    PatientOrientationValuesBiped.H: PatientOrientationValuesBiped.F,
}
"""Mapping of each patient orientation value to its opposite."""


VOLUME_INDEX_CONVENTION = (
    PixelIndexDirections.D,
    PixelIndexDirections.R,
)
"""Indexing convention used within volumes."""


def is_tiled_image(dataset: Dataset) -> bool:
    """Determine whether a dataset represents a tiled image.

    Returns
    -------
    bool:
        True if the dataset is a tiled image. False otherwise.

    """
    if (
        hasattr(dataset, 'TotalPixelMatrixRows') and
        hasattr(dataset, 'TotalPixelMatrixColumns') and
        hasattr(dataset, 'NumberOfFrames')
    ):
        return True
    return False


def tile_pixel_matrix(
    total_pixel_matrix_rows: int,
    total_pixel_matrix_columns: int,
    rows: int,
    columns: int,
) -> Iterator[Tuple[int, int]]:
    """Tiles an image into smaller frames (rectangular regions).

    Follows the convention used in image with Dimension Organization Type
    "TILED_FULL" images.

    Parameters
    ----------
    total_pixel_matrix_rows: int
        Number of rows in the Total Pixel Matrix
    total_pixel_matrix_columns: int
        Number of columns in the Total Pixel Matrix
    rows: int
        Number of rows per Frame (tile)
    columns: int
        Number of columns per Frame (tile)

    Returns
    -------
    Iterator
        One-based (Column, Row) index of each Frame (tile)

    """
    tiles_per_col = int(np.ceil(total_pixel_matrix_rows / rows))
    tiles_per_row = int(np.ceil(total_pixel_matrix_columns / columns))
    tile_row_indices = iter(range(1, tiles_per_col + 1))
    tile_col_indices = iter(range(1, tiles_per_row + 1))
    return (
        (c, r) for (r, c) in itertools.product(
            tile_row_indices,
            tile_col_indices
        )
    )


def get_tile_array(
    pixel_array: np.ndarray,
    row_offset: int,
    column_offset: int,
    tile_rows: int,
    tile_columns: int,
    pad: bool = True,
) -> np.ndarray:
    """Extract a tile from a total pixel matrix array.

    Parameters
    ----------
    pixel_array: np.ndarray
        Array representing a total pixel matrix. The first two dimensions
        are treated as the rows and columns, respectively, of the total pixel
        matrix. Any subsequent dimensions are not used but are retained in the
        output array.
    row_offset: int
        Offset of the first row of the requested tile from the top of the total
        pixel matrix (1-based index).
    column_offset: int
        Offset of the first column of the requested tile from the left of the
        total pixel matrix (1-based index).
    tile_rows: int
        Number of rows per tile.
    tile_columns:
        Number of columns per tile.
    pad: bool
        Whether to pad the returned array with zeros at the right and/or bottom
        to ensure that it matches the correct tile size. Otherwise, the returned
        array is not padded and may be smaller than the full tile size.

    Returns
    -------
    np.ndarray:
        Returned pixel array for the requested tile.

    """
    if row_offset < 1 or row_offset > pixel_array.shape[0]:
        raise ValueError(
            "Row offset must be between 1 and the size of dimension 0 of the "
            "pixel array."
        )
    if column_offset < 1 or column_offset > pixel_array.shape[1]:
        raise ValueError(
            "Column offset must be between 1 and the size of dimension 1 of "
            "the pixel array."
        )
    # Move to pythonic 1-based indexing
    row_offset -= 1
    column_offset -= 1
    row_end = row_offset + tile_rows
    if row_end > pixel_array.shape[0]:
        pad_rows = row_end - pixel_array.shape[0]
        row_end = pixel_array.shape[0]
    else:
        pad_rows = 0
    column_end = column_offset + tile_columns
    if column_end > pixel_array.shape[1]:
        pad_columns = column_end - pixel_array.shape[1]
        column_end = pixel_array.shape[1]
    else:
        pad_columns = 0
    # Account for 1-based to 0-based index conversion
    tile_array = pixel_array[row_offset:row_end, column_offset:column_end]
    if pad and (pad_rows > 0 or pad_columns > 0):
        extra_dims = pixel_array.ndim - 2
        padding = [(0, pad_rows), (0, pad_columns)] + [(0, 0)] * extra_dims
        tile_array = np.pad(tile_array, padding)

    return tile_array


def compute_tile_positions_per_frame(
    rows: int,
    columns: int,
    total_pixel_matrix_rows: int,
    total_pixel_matrix_columns: int,
    total_pixel_matrix_image_position: Sequence[float],
    image_orientation: Sequence[float],
    pixel_spacing: Sequence[float],
) -> List[Tuple[List[int], List[float]]]:
    """Get positions of each tile in a TILED_FULL image.

    A TILED_FULL image is one with DimensionOrganizationType of "TILED_FULL".

    Parameters
    ----------
    rows: int
        Number of rows per tile.
    columns: int
        Number of columns per tile.
    total_pixel_matrix_rows: int
        Number of rows in the total pixel matrix.
    total_pixel_matrix_columns: int
        Number of columns in the total pixel matrix.
    total_pixel_matrix_image_position: Sequence[float]
        Position of the top left pixel of the total pixel matrix in the frame
        of reference. Sequence of length 3.
    image_orientation: Sequence[float]
        Orientation cosines of the total pixel matrix. Sequence of length 6.
    pixel_spacing: Sequence[float]
        Pixel spacing between the (row, columns) in mm. Sequence of length 2.

    Returns
    -------
    List[Tuple[List[int], List[float]]]:
        List with positions for each of the tiles in the tiled image. The
        first tuple contains the (column offset, row offset) values, which
        are one-based offsets of the tile in pixel units from the top left
        of the total pixel matrix. The second tuple contains the image
        position in the frame of reference for the tile.

    """
    if len(total_pixel_matrix_image_position) != 3:
        raise ValueError(
            "Argument 'total_pixel_matrix_image_position' must have length 3."
        )
    if len(image_orientation) != 6:
        raise ValueError(
            "Argument 'image_orientation' must have length 6."
        )
    if len(pixel_spacing) != 2:
        raise ValueError(
            "Argument 'pixel_spacing' must have length 2."
        )

    tiles_per_column = (
        (total_pixel_matrix_columns - 1) // columns + 1
    )
    tiles_per_row = (total_pixel_matrix_rows - 1) // rows + 1

    # N x 2 array of (c, r) tile indices
    tile_indices = np.stack(
        np.meshgrid(
            range(tiles_per_column),
            range(tiles_per_row),
            indexing='xy',
        )
    ).reshape(2, -1).T

    # N x 2 array of (c, r) pixel indices
    pixel_indices = tile_indices * [columns, rows]

    transformer = PixelToReferenceTransformer(
        image_position=total_pixel_matrix_image_position,
        image_orientation=image_orientation,
        pixel_spacing=pixel_spacing,
    )
    image_positions = transformer(pixel_indices)

    # Convert 0-based to 1-based indexing for the output
    pixel_indices += 1

    return list(
        zip(
            pixel_indices.tolist(),
            image_positions.tolist()
        )
    )


def iter_tiled_full_frame_data(
    dataset: Dataset,
) -> Generator[Tuple[int, int, int, int, float, float, float], None, None]:
    """Get data on the position of each tile in a TILED_FULL image.

    This works only with images with Dimension Organization Type of
    "TILED_FULL".

    Unlike :func:`highdicom.utils.compute_plane_position_slide_per_frame`,
    this functions returns the data in their basic Python types rather than
    wrapping as :class:`highdicom.PlanePositionSequence`

    Parameters
    ----------
    dataset: pydicom.dataset.Dataset
        VL Whole Slide Microscopy Image or Segmentation Image using the
        "TILED_FULL" DimensionOrganizationType.

    Returns
    -------
    channel: int
        1-based integer index of the "channel". The meaning of "channel"
        depends on the image type. For segmentation images, the channel is the
        segment number. For other images, it is the optical path number.
    focal_plane_index: int
        1-based integer index of the focal plane.
    column_position: int
        1-based column position of the tile (measured left from the left side
        of the total pixel matrix).
    row_position: int
        1-based row position of the tile (measured down from the top of the
        total pixel matrix).
    x: float
        X coordinate in the frame-of-reference coordinate system in millimeter
        units.
    y: float
        Y coordinate in the frame-of-reference coordinate system in millimeter
        units.
    z: float
        Z coordinate in the frame-of-reference coordinate system in millimeter
        units.

    """
    allowed_sop_class_uids = {
        '1.2.840.10008.5.1.4.1.1.77.1.6',  # VL Whole Slide Microscopy Image
        '1.2.840.10008.5.1.4.1.1.66.4',  # Segmentation Image
    }
    if dataset.SOPClassUID not in allowed_sop_class_uids:
        raise ValueError(
            'Expected a VL Whole Slide Microscopy Image or Segmentation Image.'
        )
    if (
        not hasattr(dataset, "DimensionOrganizationType") or
        dataset.DimensionOrganizationType != "TILED_FULL"
    ):
        raise ValueError(
            'Expected an image with "TILED_FULL" dimension organization type.'
        )

    image_origin = dataset.TotalPixelMatrixOriginSequence[0]
    image_orientation = (
        float(dataset.ImageOrientationSlide[0]),
        float(dataset.ImageOrientationSlide[1]),
        float(dataset.ImageOrientationSlide[2]),
        float(dataset.ImageOrientationSlide[3]),
        float(dataset.ImageOrientationSlide[4]),
        float(dataset.ImageOrientationSlide[5]),
    )
    num_focal_planes = getattr(
        dataset,
        'TotalPixelMatrixFocalPlanes',
        1
    )

    is_segmentation = dataset.SOPClassUID == '1.2.840.10008.5.1.4.1.1.66.4'

    # The "channels" output is either segment for segmentations, or optical
    # path for other images
    if is_segmentation:
        num_channels = len(dataset.SegmentSequence)
    else:
        num_channels = getattr(
            dataset,
            'NumberOfOpticalPaths',
            len(dataset.OpticalPathSequence)
        )

    shared_fg = dataset.SharedFunctionalGroupsSequence[0]
    pixel_measures = shared_fg.PixelMeasuresSequence[0]
    pixel_spacing = (
        float(pixel_measures.PixelSpacing[0]),
        float(pixel_measures.PixelSpacing[1]),
    )
    spacing_between_slices = float(
        getattr(
            pixel_measures,
            'SpacingBetweenSlices',
            1.0
        )
    )
    x_offset = image_origin.XOffsetInSlideCoordinateSystem
    y_offset = image_origin.YOffsetInSlideCoordinateSystem

    for channel in range(1, num_channels + 1):
        for slice_index in range(1, num_focal_planes + 1):
            z_offset = float(slice_index - 1) * spacing_between_slices

            for offsets, coords in compute_tile_positions_per_frame(
                rows=dataset.Rows,
                columns=dataset.Columns,
                total_pixel_matrix_rows=dataset.TotalPixelMatrixRows,
                total_pixel_matrix_columns=dataset.TotalPixelMatrixColumns,
                total_pixel_matrix_image_position=(
                    x_offset, y_offset, z_offset
                ),
                image_orientation=image_orientation,
                pixel_spacing=pixel_spacing
            ):
                yield (
                    channel,
                    slice_index,
                    int(offsets[0]),
                    int(offsets[1]),
                    float(coords[0]),
                    float(coords[1]),
                    float(coords[2]),
                )


def get_image_coordinate_system(
    dataset: Dataset
) -> Optional[CoordinateSystemNames]:
    """Get the coordinate system used by an image.

    Parameters
    ----------
    dataset: pydicom.Dataset
        Dataset representing an image.

    Returns
    --------
    Union[highdicom.enum.CoordinateSystemNames, None]
        Coordinate system used by the image, if any.

    """
    if not hasattr(dataset, "FrameOfReferenceUID"):
        return None

    # Using Container Type Code Sequence attribute would be more
    # elegant, but unfortunately it is a type 2 attribute.
    if (
        hasattr(dataset, 'ImageOrientationSlide') or
        hasattr(dataset, 'ImageCenterPointCoordinatesSequence')
    ):
        return CoordinateSystemNames.SLIDE
    else:
        return CoordinateSystemNames.PATIENT


def _get_spatial_information(
    dataset: Dataset,
    frame_number: Optional[int] = None,
    for_total_pixel_matrix: bool = False,
) -> Tuple[
    List[float],
    List[float],
    List[float],
    Optional[float],
]:
    """Get spatial information from an image dataset.

    Parameters
    ----------
    dataset: pydicom.Dataset
        Dataset representing an image.
    frame_number: Union[int, None], optional
        Specific 1-based frame number. Required if dataset is a multi-frame
        image. Should be None otherwise.
    for_total_pixel_matrix: bool, optional
        If True, get spatial information for the total pixel matrix of a tiled
        image. This should only be True if the image is a tiled image and is
        incompatible with specifying a frame number.

    Returns
    -------
    image_position: List[float]
        Image position (3 elements) of the dataset or frame.
    image_orientation: List[float]
        Image orientation (6 elements) of the dataset or frame.
    pixel_spacing: List[float]
        Pixel spacing (2 elements) of the dataset or frame.
    spacing_between_slices: Union[float, None]
        Spacing between adjacent slices, if found in the dataset. Note that
        there is no guarantee in general that slices will be consistently
        spaced or even parallel. This function does not attempt to calculate
        spacing if it is not found in the dataset.

    """
    coordinate_system = get_image_coordinate_system(dataset)

    if coordinate_system is None:
        raise ValueError(
            'The input "dataset" has no spatial information '
            'as it has no frame of reference.'
        )

    if for_total_pixel_matrix:
        if not hasattr(dataset, 'TotalPixelMatrixOriginSequence'):
            raise ValueError('Image is not a tiled image.')
        origin_seq = dataset.TotalPixelMatrixOriginSequence[0]
        position = (
            origin_seq.XOffsetInSlideCoordinateSystem,
            origin_seq.YOffsetInSlideCoordinateSystem,
            getattr(origin_seq, 'ZOffsetInSlideCoordinateSystem', 0.0)
        )
        shared_seq = dataset.SharedFunctionalGroupsSequence[0]
        if hasattr(shared_seq, 'PixelMeasuresSequence'):
            pixel_spacing = shared_seq.PixelMeasuresSequence[0].PixelSpacing
            spacing_between_slices = getattr(
                shared_seq.PixelMeasuresSequence[0],
                "SpacingBetweenSlices",
                None,
            )
        else:
            raise ValueError(
                "PixelMeasuresSequence not found in the "
                "SharedFunctionalGroupsSequence."
            )

        orientation = dataset.ImageOrientationSlide
        return position, orientation, pixel_spacing, spacing_between_slices

    if is_multiframe_image(dataset):
        if frame_number is None:
            raise TypeError(
                'Argument "frame_number" must be specified for a multi-frame '
                'image.'
            )
        shared_seq = dataset.SharedFunctionalGroupsSequence[0]
        is_tiled_full = (
            dataset.get("DimensionOrganizationType", "") == "TILED_FULL"
        )
        if is_tiled_full:
            frame_seq = None
        else:
            frame_seq = dataset.PerFrameFunctionalGroupsSequence[
                frame_number - 1
            ]

        # Find spacing in either shared or per-frame sequences (this logic is
        # the same for patient or slide coordinate system)
        if hasattr(shared_seq, 'PixelMeasuresSequence'):
            pixel_measures = shared_seq.PixelMeasuresSequence[0]
        elif (
            frame_seq is not None and
            hasattr(frame_seq, 'PixelMeasuresSequence')
        ):
            pixel_measures = frame_seq.PixelMeasuresSequence[0]
        else:
            raise ValueError('No pixel measures information found.')
        pixel_spacing = pixel_measures.PixelSpacing
        spacing_between_slices = getattr(
            pixel_measures,
            'SpacingBetweenSlices',
            None,
        )

        if coordinate_system == CoordinateSystemNames.SLIDE:
            if is_tiled_full:
                # TODO this iteration is probably rather inefficient
                _, _, _, _, *position = next(
                    itertools.islice(
                        iter_tiled_full_frame_data(dataset),
                        frame_number - 1,
                        frame_number,
                    )
                )
            else:
                # Find position in either shared or per-frame sequences
                if hasattr(shared_seq, 'PlanePositionSlideSequence'):
                    pos_seq = shared_seq.PlanePositionSlideSequence[0]
                elif (
                    frame_seq is not None and
                    hasattr(frame_seq, 'PlanePositionSlideSequence')
                ):
                    pos_seq = frame_seq.PlanePositionSlideSequence[0]
                else:
                    raise ValueError('No frame position information found.')

                position = [
                    pos_seq.XOffsetInSlideCoordinateSystem,
                    pos_seq.YOffsetInSlideCoordinateSystem,
                    pos_seq.ZOffsetInSlideCoordinateSystem,
                ]

            orientation = dataset.ImageOrientationSlide

        else:  # PATIENT coordinate system (multiframe)
            # Find position in either shared or per-frame sequences
            if hasattr(shared_seq, 'PlanePositionSequence'):
                pos_seq = shared_seq.PlanePositionSequence[0]
            elif (
                frame_seq is not None and
                hasattr(frame_seq, 'PlanePositionSequence')
            ):
                pos_seq = frame_seq.PlanePositionSequence[0]
            else:
                raise ValueError('No frame position information found.')

            position = pos_seq.ImagePositionPatient

            # Find orientation  in either shared or per-frame sequences
            if hasattr(shared_seq, 'PlaneOrientationSequence'):
                pos_seq = shared_seq.PlaneOrientationSequence[0]
            elif (
                frame_seq is not None and
                hasattr(frame_seq, 'PlaneOrientationSequence')
            ):
                pos_seq = frame_seq.PlaneOrientationSequence[0]
            else:
                raise ValueError('No frame orientation information found.')

            orientation = pos_seq.ImageOrientationPatient

    else:  # Single-frame image
        if frame_number is not None and frame_number != 1:
            raise TypeError(
                'Argument "frame_number" must be None or 1 for a single-frame '
                "image."
            )
        position = dataset.ImagePositionPatient
        orientation = dataset.ImageOrientationPatient
        pixel_spacing = dataset.PixelSpacing
        spacing_between_slices = getattr(
            dataset,
            "SpacingBetweenSlices",
            None,
        )

    return position, orientation, pixel_spacing, spacing_between_slices


def _are_images_coplanar(
    image_position_a: Sequence[float],
    image_orientation_a: Sequence[float],
    image_position_b: Sequence[float],
    image_orientation_b: Sequence[float],
    tol: float = _DEFAULT_EQUALITY_TOLERANCE,
) -> bool:
    """Determine whether two images or image frames are coplanar.

    Two images are coplanar in the frame of reference coordinate system if and
    only if their normal vectors have the same (or opposite direction) and the
    shortest distance from the plane to the coordinate system origin is the
    same for both planes.

    Parameters
    ----------
    image_position_a: Sequence[float]
        Image position (3 element list) giving the position of the center of
        the top left pixel of the first image.
    image_orientation_a: Sequence[float]
        Row and column cosines (6 element list) giving the orientation of the
        first image.
    image_position_b: Sequence[float]
        Image position (3 element list) giving the position of the center of
        the top left pixel of the second image.
    image_orientation_b: Sequence[float]
        Row and column cosines (6 element list) giving the orientation of the
        second image.
    tol: float
        Tolerance to use to determine equality.

    Returns
    -------
    bool
        True if the two images are coplanar. False otherwise.

    """
    n_a = get_normal_vector(image_orientation_a)
    n_b = get_normal_vector(image_orientation_b)
    if 1.0 - np.abs(n_a @ n_b) > tol:
        return False

    # Find distances of both planes along n_a
    dis_a = np.array(image_position_a, dtype=float) @ n_a
    dis_b = np.array(image_position_b, dtype=float) @ n_a

    return abs(dis_a - dis_b) < tol


def _normalize_pixel_index_convention(
    c: Union[str, Sequence[Union[str, PixelIndexDirections]]],
) -> Tuple[PixelIndexDirections, PixelIndexDirections]:
    """Normalize and check a pixel index convention.

    Parameters
    ----------
    c: Union[str, Sequence[Union[str, highdicom.enum.PixelIndexDirections]]]
        Pixel index convention description consisting of two directions,
        either L or R, and either U or D.

    Returns
    -------
    Tuple[highdicom.enum.PixelIndexDirections, highdicom.enum.PixelIndexDirections]:
        Convention description in a canonical form as a tuple of two enum
        instances. Furthermore this is guaranteed to be a valid description.

    """  # noqa: E501
    if len(c) != 2:
        raise ValueError('Length of pixel index convention must be 2.')

    c = tuple(PixelIndexDirections(d) for d in c)

    c_set = {d.value for d in c}

    criteria = [
        ('L' in c_set) != ('R' in c_set),
        ('U' in c_set) != ('D' in c_set),
    ]
    if not all(criteria):
        c_str = [d.value for d in c]
        raise ValueError(f'Invalid combination of pixel directions: {c_str}.')

    return c


def _normalize_patient_orientation(
    c: Union[str, Sequence[Union[str, PatientOrientationValuesBiped]]],
) -> Tuple[
    PatientOrientationValuesBiped,
    PatientOrientationValuesBiped,
    PatientOrientationValuesBiped,
]:
    """Normalize and check a patient orientation.

    Parameters
    ----------
    c: Union[str, Sequence[Union[str, highdicom.enum.PatientOrientationValuesBiped]]]
        Patient orientation consisting of three directions, either L or R,
        either A or P, and either F or H, in any order.

    Returns
    -------
    Tuple[highdicom.enum.PatientOrientationValuesBiped, highdicom.enum.PatientOrientationValuesBiped, highdicom.enum.PatientOrientationValuesBiped]:
        Convention description in a canonical form as a tuple of three enum
        instances. Furthermore this is guaranteed to be a valid description.

    """  # noqa: E501
    if len(c) != 3:
        raise ValueError('Length of pixel index convention must be 3.')

    c = tuple(PatientOrientationValuesBiped(d) for d in c)

    c_set = {d.value for d in c}

    criteria = [
        ('L' in c_set) != ('R' in c_set),
        ('A' in c_set) != ('P' in c_set),
        ('F' in c_set) != ('H' in c_set),
    ]
    if not all(criteria):
        c_str = [d.value for d in c]
        raise ValueError(
            'Invalid combination of frame of reference directions: '
            f'{c_str}.'
        )

    return c


def get_closest_patient_orientation(affine: np.ndarray) -> Tuple[
    PatientOrientationValuesBiped,
    PatientOrientationValuesBiped,
    PatientOrientationValuesBiped,
]:
    """Given an affine matrix, find the closest patient orientation.

    Parameters
    ----------
    affine: numpy.ndarray
        Direction matrix (4x4 affine matrices and 3x3 direction matrices are
        acceptable).

    Returns
    -------
    Tuple[PatientOrientationValuesBiped, PatientOrientationValuesBiped, PatientOrientationValuesBiped]:
        Tuple of PatientOrientationValuesBiped values, giving for each of the
        three axes of the volume represented by the affine matrix, the closest
        direction in the patient frame of reference coordinate system.

    """
    if (
        affine.ndim != 2
        or (
            affine.shape != (3, 3) and
            affine.shape != (4, 4)
        )
    ):
        raise ValueError(f"Invalid shape for array: {affine.shape}")

    if not _is_matrix_orthogonal(affine[:3, :3], require_unit=False):
        raise ValueError('Matrix is not orthogonal.')

    # Matrix representing alignment of dot product of rotation vector i with
    # FoR reference j
    alignments = np.eye(3) @ affine[:3, :3]
    sort_indices = np.argsort(-np.abs(alignments), axis=0)

    result = []
    pos_directions = [
        PatientOrientationValuesBiped.L,
        PatientOrientationValuesBiped.P,
        PatientOrientationValuesBiped.H,
    ]
    neg_directions = [
        PatientOrientationValuesBiped.R,
        PatientOrientationValuesBiped.A,
        PatientOrientationValuesBiped.F,
    ]
    for d, sortind in enumerate(sort_indices.T):
        # Check that this axis has not already been used. This can happen if
        # one or more array axis is at 45% to some FoR axis. In this case take
        # the next index in the sort list.
        for i in sortind:
            if pos_directions[i] not in result and neg_directions[i] not in result:
                break

        if alignments[i, d] > 0:
            result.append(pos_directions[i])
        else:
            result.append(neg_directions[i])

    return tuple(result)


def _is_matrix_orthogonal(
    m: np.ndarray,
    require_unit: bool = True,
    tol: float = _DEFAULT_EQUALITY_TOLERANCE,
) -> bool:
    """Check whether a matrix is orthogonal.

    Parameters
    ----------
    m: numpy.ndarray
        A matrix.
    require_unit: bool, optional
        Whether to require that the row vectors are unit vectors.
    tol: float, optional
        Tolerance. ``m`` will be deemed orthogonal if the product ``m.T @ m``
        is equal to diagonal matrix of squared column norms within this
        tolerance.

    Returns
    -------
    bool:
        True if the matrix ``m`` is a square orthogonal matrix. False
        otherwise.

    """
    if m.ndim != 2:
        raise ValueError(
            'Argument "m" should be an array with 2 dimensions.'
         )
    if m.shape[0] != m.shape[1]:
        return False
    norm_squared = (m ** 2).sum(axis=0)
    if require_unit:
        if not np.allclose(
            norm_squared,
            np.array([1.0, 1.0, 1.0]),
            atol=tol,
        ):
            return False

    return np.allclose(m.T @ m, np.diag(norm_squared), atol=tol)


def get_normal_vector(
    image_orientation: Sequence[float],
    index_convention: Union[str, Sequence[Union[PixelIndexDirections, str]]] = (
        PixelIndexDirections.R,
        PixelIndexDirections.D,
    ),
    handedness: Union[AxisHandedness, str] = AxisHandedness.RIGHT_HANDED,
):
    """Get a vector normal to an imaging plane.

    Parameters
    ----------
    image_orientation: Sequence[float]
        Image orientation in the standard DICOM format used for the
        ImageOrientationPatient and ImageOrientationSlide attributes,
        consisting of 6 numbers representing the direction cosines along the
        rows (first three elements) and columns (second three elements).
    index_convention: Sequence[Union[highdicom.enum.PixelIndexDirections, str]], optional
        Convention used to index pixels. Should be a sequence of two
        :class:`highdicom.enum.PixelIndexDirections` or their string
        representations, giving in order, the indexing conventions used for
        specifying pixel indices. For example ``('R', 'D')`` means that the
        first pixel index indexes the columns from left to right, and the
        second pixel index indexes the rows from top to bottom (this is the
        convention typically used within DICOM). As another example ``('D',
        'R')`` would switch the order of the indices to give the convention
        typically used within NumPy.

        Alternatively, a single shorthand string may be passed that combines
        the string representations of the two directions. So for example,
        passing ``'RD'`` is equivalent to passing ``('R', 'D')``.
    handedness: Union[highdicom.enum.AxisHandedness, str], optional
        Choose the positive direction of the resulting normal in order to give
        this handedness in the resulting coordinate system. This assumes that
        the normal vector will be used to define a coordinate system when
        combined with the column cosines (unit vector pointing down the
        columns) and row cosines (unit vector pointing along the rows) in that
        order (for the sake of handedness, it does not matter whether the axis
        defined by the normal vector is placed before or after the column and
        row vectors because the two possibilities are cyclic permutations of
        each other). If used to define a coordinte system with the row cosines
        followed by the column cosines, the handedness of the resulting
        coordinate system will be inverted.

    Returns
    -------
    np.ndarray:
        Unit normal vector as a NumPy array with shape (3, ).

    """
    image_orientation_arr = np.array(image_orientation, dtype=np.float64)
    if image_orientation_arr.ndim != 1 or image_orientation_arr.shape[0] != 6:
        raise ValueError(
            "Argument 'image_orientation' should be an array of "
            "length 6."
        )
    index_convention_ = _normalize_pixel_index_convention(index_convention)
    handedness_ = AxisHandedness(handedness)

    # Find normal vector to the imaging plane
    row_cosines = image_orientation_arr[:3]
    column_cosines = image_orientation_arr[3:]

    rotation_columns = []
    for d in index_convention_:
        if d == PixelIndexDirections.R:
            rotation_columns.append(row_cosines)
        elif d == PixelIndexDirections.L:
            rotation_columns.append(-row_cosines)
        elif d == PixelIndexDirections.D:
            rotation_columns.append(column_cosines)
        elif d == PixelIndexDirections.U:
            rotation_columns.append(-column_cosines)

    if handedness_ == AxisHandedness.RIGHT_HANDED:
        n = np.cross(rotation_columns[0], rotation_columns[1])
    else:
        n = np.cross(rotation_columns[1], rotation_columns[0])

    return n


def create_rotation_matrix(
    image_orientation: Sequence[float],
    index_convention: Union[str, Sequence[Union[PixelIndexDirections, str]]] = (
        PixelIndexDirections.R,
        PixelIndexDirections.D,
    ),
    slices_first: bool = False,
    handedness: Union[AxisHandedness, str] = AxisHandedness.RIGHT_HANDED,
    pixel_spacing: Union[float, Sequence[float]] = 1.0,
    spacing_between_slices: float = 1.0,
) -> np.ndarray:
    """Builds a rotation matrix (with or without scaling).

    Parameters
    ----------
    image_orientation: Sequence[float]
        Cosines of the row direction (first triplet: horizontal, left to right,
        increasing column index) and the column direction (second triplet:
        vertical, top to bottom, increasing row index) direction expressed in
        the three-dimensional patient or slide coordinate system defined by the
        frame of reference.
    index_convention: Sequence[Union[highdicom.enum.PixelIndexDirections, str]], optional
        Convention used to index pixels. Should be a sequence of two
        :class:`highdicom.enum.PixelIndexDirections` or their string
        representations, giving in order, the indexing conventions used for
        specifying pixel indices. For example ``('R', 'D')`` means that the
        first pixel index indexes the columns from left to right, and the
        second pixel index indexes the rows from top to bottom (this is the
        convention typically used within DICOM). As another example ``('D',
        'R')`` would switch the order of the indices to give the convention
        typically used within NumPy.

        Alternatively, a single shorthand string may be passed that combines
        the string representations of the two directions. So for example,
        passing ``'RD'`` is equivalent to passing ``('R', 'D')``.
    slices_first: bool, optional
        Whether the slice index dimension is placed before the rows and columns
        (``True``) or after them.
    handedness: Union[highdicom.enum.AxisHandedness, str], optional
        Handedness to use to determine the positive direction of the slice
        index. The resulting rotation matrix will have the given handedness.
    pixel_spacing: Union[float, Sequence[float]], optional
        Spacing between pixels in the in-frame dimensions. Either a single
        value to apply in both the row and column dimensions, or a sequence of
        length 2 giving ``[spacing_between_rows, spacing_between_columns]`` in
        the same format as the DICOM "PixelSpacing" attribute.

    Returns
    -------
    numpy.ndarray
        3 x 3 rotation matrix. Pre-multiplying an image coordinate in the format (column
        index, row index, slice index) by this matrix gives the x, y, z
        position in the frame-of-reference coordinate system.

    """
    if len(image_orientation) != 6:
        raise ValueError('Argument "image_orientation" must have length 6.')
    index_convention_ = _normalize_pixel_index_convention(index_convention)
    handedness_ = AxisHandedness(handedness)

    row_cosines = np.array(image_orientation[:3], dtype=float)
    column_cosines = np.array(image_orientation[3:], dtype=float)
    if isinstance(pixel_spacing, Sequence):
        if len(pixel_spacing) != 2:
            raise Value.LEF(
                "A sequence passed to argument 'pixel_spacing' must have "
                "length 2."
            )
        spacing_between_rows = float(pixel_spacing[0])
        spacing_between_columns = float(pixel_spacing[1])
    else:
        spacing_between_rows = pixel_spacing
        spacing_between_columns = pixel_spacing

    rotation_columns = []
    spacings = []
    for d in index_convention_:
        if d == PixelIndexDirections.R:
            rotation_columns.append(row_cosines)
            spacings.append(spacing_between_columns)
        elif d == PixelIndexDirections.L:
            rotation_columns.append(-row_cosines)
            spacings.append(spacing_between_columns)
        elif d == PixelIndexDirections.D:
            rotation_columns.append(column_cosines)
            spacings.append(spacing_between_rows)
        elif d == PixelIndexDirections.U:
            rotation_columns.append(-column_cosines)
            spacings.append(spacing_between_rows)

    if handedness_ == AxisHandedness.RIGHT_HANDED:
        n = np.cross(rotation_columns[0], rotation_columns[1])
    else:
        n = np.cross(rotation_columns[1], rotation_columns[0])

    if slices_first:
        rotation_columns.insert(0, n)
        spacings.insert(0, spacing_between_slices)
    else:
        rotation_columns.append(n)
        spacings.append(spacing_between_slices)

    rotation_columns = [c * s for c, s in zip(rotation_columns, spacings)]

    return np.column_stack(rotation_columns)


def _stack_affine_matrix(
    rotation: np.ndarray,
    translation: np.ndarray,
) -> np.ndarray:
    """Create an affine matrix by stacking together.

    Parameters
    ----------
    rotation: numpy.ndarray
        Numpy array of shape ``(3, 3)`` representing a scaled rotation matrix.
    position: numpy.ndarray
        Numpy array with three elements representing a translation.

    Returns
    -------
    numpy.ndarray:
        Affine matrix of shape ``(4, 4)``.

    """
    if rotation.shape != (3, 3):
        raise ValueError(
            "Argument 'rotation' must have shape (3, 3)."
        )
    if translation.size != 3:
        raise ValueError(
            "Argument 'translation' must have 3 elements."
        )

    return np.row_stack(
        [
            np.column_stack([rotation, translation.reshape(3, 1)]),
            [0.0, 0.0, 0.0, 1.0]
        ]
    )


def _create_affine_transformation_matrix(
    image_position: Sequence[float],
    image_orientation: Sequence[float],
    pixel_spacing: Union[float, Sequence[float]],
    spacing_between_slices: float = 1.0,
    index_convention: Union[str, Sequence[Union[PixelIndexDirections, str]]] = (
        PixelIndexDirections.R,
        PixelIndexDirections.D,
    ),
    slices_first: bool = False,
    handedness: Union[AxisHandedness, str] = AxisHandedness.RIGHT_HANDED,
) -> np.ndarray:
    """Create affine matrix for transformation.

    The resulting transformation matrix maps the center of a pixel identified
    by zero-based integer indices into the frame of reference, i.e., an input
    value of (0, 0) represents the center of the top left hand corner pixel.

    See :dcm:`Equation C.7.6.2.1-1 <part03/sect_C.7.6.2.html#sect_C.7.6.2.1.1>`.

    Parameters
    ----------
    image_position: Sequence[float]
        Position of the slice (image or frame) in the frame of reference, i.e.,
        the offset of the top left hand corner pixel in the pixel matrix from
        the origin of the reference coordinate system along the X, Y, and Z
        axis
    image_orientation: Sequence[float]
        Cosines of the row direction (first triplet: horizontal, left to
        right, increasing column index) and the column direction (second
        triplet: vertical, top to bottom, increasing row index) direction
        expressed in the three-dimensional patient or slide coordinate
        system defined by the frame of reference
    pixel_spacing: Sequence[float]
        Spacing between pixels in millimeter unit along the column
        direction (first value: spacing between rows, vertical, top to
        bottom, increasing row index) and the rows direction (second value:
        spacing between columns: horizontal, left to right, increasing
        column index). This matches the format of the DICOM "PixelSpacing"
        attribute. Alternatiely, a single value that is used along both
        directions.
    spacing_between_slices: float
        Spacing between consecutive slices in the frame of reference coordinate
        system in millimeter units.
    index_convention: Sequence[Union[highdicom.enum.PixelIndexDirections, str]], optional
        Convention used to index pixels. Should be a sequence of two
        :class:`highdicom.enum.PixelIndexDirections` or their string
        representations, giving in order, the indexing conventions used for
        specifying pixel indices. For example ``('R', 'D')`` means that the
        first pixel index indexes the columns from left to right, and the
        second pixel index indexes the rows from top to bottom (this is the
        convention typically used within DICOM). As another example ``('D',
        'R')`` would switch the order of the indices to give the convention
        typically used within NumPy.

        Alternatively, a single shorthand string may be passed that combines
        the string representations of the two directions. So for example,
        passing ``'RD'`` is equivalent to passing ``('R', 'D')``.
    slices_first: bool, optional
        Whether the slice index dimension is placed before the rows and columns
        (``True``) or after them.
    handedness: Union[highdicom.enum.AxisHandedness, str], optional
        Handedness to use to determine the positive direction of the slice
        index. The resulting rotation matrix will have the given handedness.

    Returns
    -------
    numpy.ndarray
        4 x 4 affine transformation matrix. Pre-multiplying a pixel index in
        format (column index, row index, slice index, 1) by this matrix gives
        the (x, y, z, 1) position in the frame-of-reference coordinate system.

    """
    if not isinstance(image_position, Sequence):
        raise TypeError('Argument "image_position" must be a sequence.')
    if len(image_position) != 3:
        raise ValueError('Argument "image_position" must have length 3.')
    if not isinstance(image_orientation, Sequence):
        raise TypeError('Argument "image_orientation" must be a sequence.')
    if len(image_orientation) != 6:
        raise ValueError('Argument "image_orientation" must have length 6.')
    if not isinstance(pixel_spacing, Sequence):
        raise TypeError('Argument "pixel_spacing" must be a sequence.')
    if len(pixel_spacing) != 2:
        raise ValueError('Argument "pixel_spacing" must have length 2.')

    index_convention_ = _normalize_pixel_index_convention(index_convention)
    if (
        PixelIndexDirections.L in index_convention_ or 
        PixelIndexDirections.U in index_convention_
    ):
        raise ValueError(
            f"Index convention cannot include 'L' or 'U'."

        )
    translation = np.array([float(x) for x in image_position], dtype=float)

<<<<<<< HEAD
    rotation = create_rotation_matrix(
        image_orientation=image_orientation,
        pixel_spacing=pixel_spacing,
        spacing_between_slices=spacing_between_slices,
        index_convention=index_convention_,
        handedness=handedness,
        slices_first=slices_first,
=======
    # 4x4 transformation matrix
    return np.vstack(
        [
            np.column_stack([
                rotation,
                translation,
            ]),
            [0.0, 0.0, 0.0, 1.0]
        ]
>>>>>>> cb62737d
    )

    # 4x4 transformation matrix
    affine = _stack_affine_matrix(rotation, translation)

    return affine


def _create_inv_affine_transformation_matrix(
    image_position: Sequence[float],
    image_orientation: Sequence[float],
    pixel_spacing: Sequence[float],
    spacing_between_slices: float = 1.0,
) -> np.ndarray:
    """Create affine matrix for inverse transformation.

    The resulting transformation matrix maps a frame of reference coordinate to
    pixel indices, where integer pixel index values represent the center of the
    pixel in the image, i.e., an output value of exactly (0.0, 0.0) represents
    the center of the top left hand corner pixel.

    Parameters
    ----------
    image_position: Sequence[float]
        Position of the slice (image or frame) in the frame of reference, i.e.,
        the offset of the top left hand corner pixel in the pixel matrix from
        the origin of the reference coordinate system along the X, Y, and Z
        axis
    image_orientation: Sequence[float]
        Cosines of the row direction (first triplet: horizontal, left to
        right, increasing column index) and the column direction (second
        triplet: vertical, top to bottom, increasing row index) direction
        expressed in the three-dimensional patient or slide coordinate
        system defined by the frame of reference
    pixel_spacing: Sequence[float]
        Spacing between pixels in millimeter unit along the column
        direction (first value: spacing between rows, vertical, top to
        bottom, increasing row index) and the rows direction (second value:
        spacing between columns: horizontal, left to right, increasing
        column index)
    spacing_between_slices: float, optional
        Distance (in the coordinate defined by the frame of reference)
        between neighboring slices. Default: 1

    Returns
    -------
    numpy.ndarray
        4 x 4 affine transformation matrix. Pre-multiplying a
        frame-of-reference coordinate in the format (x, y, z, 1) by this matrix
        gives the pixel indices in the form (column index, row index, slice
        index, 1).

    Raises
    ------
    TypeError
        When `image_position`, `image_orientation`, or `pixel_spacing` is
        not a sequence.
    ValueError
        When `image_position`, `image_orientation`, or `pixel_spacing` has
        an incorrect length.

    """
    if not isinstance(image_position, Sequence):
        raise TypeError('Argument "image_position" must be a sequence.')
    if len(image_position) != 3:
        raise ValueError('Argument "image_position" must have length 3.')
    if not isinstance(image_orientation, Sequence):
        raise TypeError('Argument "image_orientation" must be a sequence.')
    if len(image_orientation) != 6:
        raise ValueError('Argument "image_orientation" must have length 6.')
    if not isinstance(pixel_spacing, Sequence):
        raise TypeError('Argument "pixel_spacing" must be a sequence.')
    if len(pixel_spacing) != 2:
        raise ValueError('Argument "pixel_spacing" must have length 2.')

    translation = np.array([float(x) for x in image_position], dtype=float)

    rotation = create_rotation_matrix(
        image_orientation=image_orientation,
        pixel_spacing=pixel_spacing,
        spacing_between_slices=spacing_between_slices,
    )

    inv_rotation = np.linalg.inv(rotation)

    # 4x4 transformation matrix
<<<<<<< HEAD
    return _stack_affine_matrix(
        rotation=inv_rotation,
        translation=-np.dot(inv_rotation, translation)
    )


def rotation_for_patient_orientation(
    patient_orientation: Union[
        str,
        Sequence[Union[str, PatientOrientationValuesBiped]],
    ],
    spacing: Union[float, Sequence[float]] = 1.0,
) -> np.ndarray:
    """Create a (scaled) rotation matrix for a given patient orientation.

    The result is an axis-aligned rotation matrix.

    Parameters
    ----------
    patient_orientation: Union[str, Sequence[Union[str, highdicom.enum.PatientOrientationValuesBiped]]]
        Desired patient orientation, as either a sequence of three
        highdicom.enum.PatientOrientationValuesBiped values, or a string
        such as ``"FPL"`` using the same characters.
    spacing: Union[float, Sequence[float]], optional
        Spacing between voxels along each of the three dimensions in the frame
        of reference coordinate system in pixel units.

    Returns
    -------
    numpy.ndarray:
        (Scaled) rotation matrix of shape (3 x 3).

    """  # noqa: E501
    norm_orientation = _normalize_patient_orientation(patient_orientation)

    direction_to_vector_mapping = {
        PatientOrientationValuesBiped.L: np.array([ 1.,  0.,  0.]),
        PatientOrientationValuesBiped.R: np.array([-1.,  0.,  0.]),
        PatientOrientationValuesBiped.P: np.array([ 0.,  1.,  0.]),
        PatientOrientationValuesBiped.A: np.array([ 0., -1.,  0.]),
        PatientOrientationValuesBiped.H: np.array([ 0.,  0.,  1.]),
        PatientOrientationValuesBiped.F: np.array([ 0.,  0., -1.]),
    }

    if isinstance(spacing, float):
        spacing = [spacing] * 3

    return np.column_stack(
=======
    return np.vstack(
>>>>>>> cb62737d
        [
            s * direction_to_vector_mapping[d]
            for d, s in zip(norm_orientation, spacing)
        ]
    )


def _transform_affine_matrix(
    affine: np.ndarray,
    shape: Sequence[int],
    flip_indices: Optional[Sequence[bool]] = None,
    flip_reference: Optional[Sequence[bool]] = None,
    permute_indices: Optional[Sequence[int]] = None,
    permute_reference: Optional[Sequence[int]] = None,
) -> np.ndarray:
    """Transform an affine matrix between conventions.

    Parameters
    ----------
    affine: np.ndarray
        4 x 4 affine matrix to transform.
    shape: Sequence[int]
        Shape of the array.
    flip_indices: Optional[Sequence[bool]], optional
        Whether to flip each of the pixel index axes to index from the other
        side of the array. Must consist of three boolean values, one for each
        of the index axes (before any permutation is applied).
    flip_reference: Optional[Sequence[bool]], optional
        Whether to flip each of the frame of reference axes to about the
        origin. Must consist of three boolean values, one for each of the frame
        of reference axes (before any permutation is applied).
    permute_indices: Optional[Sequence[int]], optional
        Permutation (if any) to apply to the pixel index axes. Must consist of
        the values [0, 1, 2] in some order.
    permute_reference: Optional[Sequence[int]], optional
        Permutation (if any) to apply to the frame of reference axes. Must
        consist of the values [0, 1, 2] in some order.

    Returns
    -------
    np.ndarray:
        Affine matrix after operations are applied.

    """
    if affine.shape != (4, 4):
        raise ValueError("Affine matrix must have shape (4, 4).")
    if len(shape) != 3:
        raise ValueError("Shape must have shape three elements.")

    transformed = affine.copy()

    if flip_indices is not None and any(flip_indices):
        # Move the origin to the opposite side of the array
        enable = np.array(flip_indices, np.uint8)
        offset = transformed[:3, :3] * (np.array(shape).reshape(3, 1) - 1)
        transformed[:3, 3] += enable @ offset

        # Inverting the columns
        transformed *= np.array(
            [*[-1 if x else 1 for x in flip_indices], 1]
        )

    if flip_reference is not None and any(flip_reference):
        # Flipping the reference means inverting the rows (including the
        # translation)
        row_inv = np.diag(
            [*[-1 if x else 1 for x in flip_reference], 1]
        )
        transformed = row_inv @ transformed

    # Permuting indices is a permutation of the columns
    if permute_indices is not None:
        if len(permute_indices) != 3:
            raise ValueError(
                'Argument "permute_indices" should have 3 elements.'
            )
        if set(permute_indices) != set((0, 1, 2)):
            raise ValueError(
                'Argument "permute_indices" should contain elements 0, 1, '
                "and 3 in some order."
            )
        transformed = transformed[:, [*permute_indices, 3]]

    # Permuting the reference is a permutation of the rows
    if permute_reference is not None:
        if len(permute_reference) != 3:
            raise ValueError(
                'Argument "permute_reference" should have 3 elements.'
            )
        if set(permute_reference) != set((0, 1, 2)):
            raise ValueError(
                'Argument "permute_reference" should contain elements 0, 1, '
                "and 3 in some order."
            )
        transformed = transformed[[*permute_reference, 3], :]

    return transformed


def _translate_affine_matrix(
    affine: np.ndarray,
    pixel_offset: Sequence[int],
) -> np.ndarray:
    """Translate the origin of an affine matrix by a pixel offset.

    Parameters
    ----------
    affine: numpy.ndarray
        Original affine matrix (4 x 4).
    pixel_offset: Sequence[int]
        Offset, in pixel units.

    Returns
    -------
    numpy.ndarray:
        Translated affine matrix.

    """
    if len(pixel_offset) != 3:
        raise ValueError(
            f"Argument 'pixel_spacing' must have three elements."
        )
    offset_arr = np.array(pixel_offset)
    origin = affine[:3, 3]
    direction = affine[:3, :3]
    reference_offset = direction @ offset_arr
    new_origin = origin + reference_offset
    result = affine.copy()
    result[:3, 3] = new_origin
    return result


def _transform_affine_to_convention(
    affine: np.ndarray,
    shape: Sequence[int],
    from_reference_convention: Union[
        str, Sequence[Union[str, PatientOrientationValuesBiped]],
    ],
    to_reference_convention: Union[
        str, Sequence[Union[str, PatientOrientationValuesBiped]],
    ]
) -> np.ndarray:
    """Transform an affine matrix between different conventions.

    Parameters
    ----------
    affine: np.ndarray
        Affine matrix to transform.
    shape: Sequence[int]
        Shape of the array.
    from_reference_convention: Union[str, Sequence[Union[str, PatientOrientationValuesBiped]]],
        Reference convention used in the input affine.
    to_reference_convention: Union[str, Sequence[Union[str, PatientOrientationValuesBiped]]],
        Desired reference convention for the output affine.

    Returns
    -------
    np.ndarray:
        Affine matrix after operations are applied.

    """  # noqa: E501
    from_reference_normed = _normalize_patient_orientation(
        from_reference_convention
    )
    to_reference_normed = _normalize_patient_orientation(
        to_reference_convention
    )

    flip_reference = [
        d not in to_reference_normed for d in from_reference_normed
    ]
    permute_reference = []
    for d, flipped in zip(to_reference_normed, flip_reference):
        if flipped:
            d_ = PATIENT_ORIENTATION_OPPOSITES[d]
            permute_reference.append(from_reference_normed.index(d_))
        else:
            permute_reference.append(from_reference_normed.index(d))

    return _transform_affine_matrix(
        affine=affine,
        shape=shape,
        permute_indices=None,
        permute_reference=permute_reference,
        flip_indices=None,
        flip_reference=flip_reference,
    )


class PixelToReferenceTransformer:

    """Class for transforming pixel indices to reference coordinates.

    This class facilitates the mapping of pixel indices of the pixel matrix
    of an image or an image frame (tile or plane) into the patient or slide
    coordinate system defined by the frame of reference.

    Pixel indices are (column, row) pairs of zero-based integer values, where
    the (0, 0) index is located at the **center** of the top left hand corner
    pixel of the pixel matrix.

    Reference coordinates are (x, y, z) triplets of floating-point values,
    where the (0.0, 0.0, 0.0) point is located at the origin of the frame of
    reference.

    Examples
    --------

    >>> import numpy as np
    >>>
    >>> # Create a transformer by specifying the reference space of
    >>> # an image
    >>> transformer = PixelToReferenceTransformer(
    ...     image_position=[56.0, 34.2, 1.0],
    ...     image_orientation=[1.0, 0.0, 0.0, 0.0, 1.0, 0.0],
    ...     pixel_spacing=[0.5, 0.5],
    ... )
    >>>
    >>> # Use the transformer to convert coordinates
    >>> pixel_indices = np.array([[0, 10], [5, 5]])
    >>> ref_coords = transformer(pixel_indices)
    >>> print(ref_coords)
    [[56.  39.2  1. ]
     [58.5 36.7  1. ]]

    Warning
    -------
    This class shall not be used to map spatial coordinates (SCOORD)
    to 3D spatial coordinates (SCOORD3D). Use the
    :class:`highdicom.spatial.ImageToReferenceTransformer` class instead.

    """

    def __init__(
        self,
        image_position: Sequence[float],
        image_orientation: Sequence[float],
        pixel_spacing: Sequence[float],
    ):
        """Construct transformation object.

        Parameters
        ----------
        image_position: Sequence[float]
            Position of the slice (image or frame) in the frame of reference,
            i.e., the offset of the top left hand corner pixel in the pixel
            matrix from the origin of the reference coordinate system along the
            X, Y, and Z axis
        image_orientation: Sequence[float]
            Cosines of the row direction (first triplet: horizontal, left to
            right, increasing column index) and the column direction (second
            triplet: vertical, top to bottom, increasing row index) direction
            expressed in the three-dimensional patient or slide coordinate
            system defined by the frame of reference
        pixel_spacing: Sequence[float]
            Spacing between pixels in millimeter unit along the column
            direction (first value: spacing between rows, vertical, top to
            bottom, increasing row index) and the rows direction (second value:
            spacing between columns: horizontal, left to right, increasing
            column index)

        Raises
        ------
        TypeError
            When any of the arguments is not a sequence.
        ValueError
            When any of the arguments has an incorrect length.

        """
        self._affine = _create_affine_transformation_matrix(
            image_position=image_position,
            image_orientation=image_orientation,
            pixel_spacing=pixel_spacing
        )

    @property
    def affine(self) -> np.ndarray:
        """numpy.ndarray: 4x4 affine transformation matrix"""
        return self._affine.copy()

    def __call__(self, indices: np.ndarray) -> np.ndarray:
        """Transform image pixel indices to frame of reference coordinates.

        Parameters
        ----------
        indices: numpy.ndarray
            Array of (column, row) zero-based pixel indices in the range
            [0, Columns - 1] and [0, Rows - 1], respectively.
            Array of integer values with shape ``(n, 2)``, where *n* is
            the number of indices, the first column represents the `column`
            index and the second column represents the `row` index.
            The ``(0, 0)`` coordinate is located at the **center** of the top
            left pixel in the total pixel matrix.

        Returns
        -------
        numpy.ndarray
            Array of (x, y, z) coordinates in the coordinate system defined by
            the frame of reference. Array has shape ``(n, 3)``, where *n* is
            the number of coordinates, the first column represents the `x`
            offsets, the second column represents the `y` offsets and the third
            column represents the `z` offsets

        Raises
        ------
        ValueError
            When `indices` has incorrect shape.
        TypeError
            When `indices` don't have integer data type.

        """
        if indices.shape[1] != 2:
            raise ValueError(
                'Argument "indices" must be a two-dimensional array '
                'with shape [n, 2].'
            )
        if indices.dtype.kind not in ('u', 'i'):
            raise TypeError(
                'Argument "indices" must be a two-dimensional array '
                'of integers.'
            )
        pixel_matrix_coordinates = np.vstack([
            indices.T.astype(float),
            np.zeros((indices.shape[0], ), dtype=float),
            np.ones((indices.shape[0], ), dtype=float),
        ])
        reference_coordinates = np.dot(self._affine, pixel_matrix_coordinates)
        return reference_coordinates[:3, :].T

    @classmethod
    def for_image(
        cls,
        dataset: Dataset,
        frame_number: Optional[int] = None,
        for_total_pixel_matrix: bool = False,
    ) -> 'PixelToReferenceTransformer':
        """Construct a transformer for a given image or image frame.

        Parameters
        ----------
        dataset: pydicom.Dataset
            Dataset representing an image.
        frame_number: Union[int, None], optional
            Frame number (using 1-based indexing) of the frame for which to get
            the transformer. This should be provided if and only if the dataset
            is a multi-frame image.
        for_total_pixel_matrix: bool, optional
            If True, use the spatial information for the total pixel matrix of
            a tiled image. The result will be a transformer that maps pixel
            indices of the total pixel matrix to frame of reference
            coordinates. This should only be True if the image is a tiled image
            and is incompatible with specifying a frame number.

        Returns
        -------
        highdicom.spatial.PixelToReferenceTransformer:
            Transformer object for the given image, or image frame.

        """
        position, orientation, spacing, _ = _get_spatial_information(
            dataset,
            frame_number=frame_number,
            for_total_pixel_matrix=for_total_pixel_matrix,
        )
        return cls(
            image_position=position,
            image_orientation=orientation,
            pixel_spacing=spacing,
        )


class ReferenceToPixelTransformer:

    """Class for transforming reference coordinates to pixel indices.

    This class facilitates the mapping of coordinates in the patient or slide
    coordinate system defined by the frame of reference into the total pixel
    matrix.

    Reference coordinates are (x, y, z) triplets of floating-point values,
    where the (0.0, 0.0, 0.0) point is located at the origin of the frame of
    reference.

    Pixel indices are (column, row) pairs of zero-based integer values, where
    the (0, 0) index is located at the **center** of the top left hand corner
    pixel of the pixel matrix. The result of the transform also contains a
    third coordinate, giving position along the normal vector of the imaging
    plane.

    Examples
    --------

    >>> transformer = ReferenceToPixelTransformer(
    ...     image_position=[56.0, 34.2, 1.0],
    ...     image_orientation=[1.0, 0.0, 0.0, 0.0, 1.0, 0.0],
    ...     pixel_spacing=[0.5, 0.5]
    ... )
    >>>
    >>> ref_coords = np.array([[56., 39.2,  1. ], [58.5, 36.7, 1.]])
    >>> pixel_indices = transformer(ref_coords)
    >>> print(pixel_indices)
    [[ 0 10  0]
     [ 5  5  0]]

    Warning
    -------
    This class shall not be used to map 3D spatial coordinates (SCOORD3D)
    to spatial coordinates (SCOORD). Use the
    :class:`highdicom.spatial.ReferenceToImageTransformer` class instead.

    """

    def __init__(
        self,
        image_position: Sequence[float],
        image_orientation: Sequence[float],
        pixel_spacing: Sequence[float],
        spacing_between_slices: float = 1.0,
        round_output: bool = True,
        drop_slice_index: bool = False,
    ):
        """Construct transformation object.

        Builds an inverse of an affine transformation matrix for mapping
        coordinates from the frame of reference into the two
        dimensional pixel matrix.

        Parameters
        ----------
        image_position: Sequence[float]
            Position of the slice (image or frame) in the frame of reference,
            i.e., the offset of the top left hand corner pixel in the pixel
            matrix from the origin of the reference coordinate system along the
            X, Y, and Z axis
        image_orientation: Sequence[float]
            Cosines of the row direction (first triplet: horizontal, left to
            right, increasing column index) and the column direction (second
            triplet: vertical, top to bottom, increasing row index) direction
            expressed in the three-dimensional patient or slide coordinate
            system defined by the frame of reference
        pixel_spacing: Sequence[float]
            Spacing between pixels in millimeter unit along the column
            direction (first value: spacing between rows, vertical, top to
            bottom, increasing row index) and the rows direction (second value:
            spacing between columns: horizontal, left to right, increasing
            column index)
        spacing_between_slices: float, optional
            Distance (in the coordinate defined by the frame of reference)
            between neighboring slices. Default: 1
        round_output: bool, optional
            If True, outputs are rounded to the nearest integer. Otherwise,
            they are returned as float.
        drop_slice_index: bool, optional
            Whether to remove the 3rd column of the output array
            (representing the out-of-plane coordinate) and return a 2D output
            array. If this option is taken, and the resulting coordinates
            do not lie in the range -0.5 to 0.5, a ``RuntimeError`` will be
            triggered.

        Raises
        ------
        TypeError
            When `image_position`, `image_orientation` or `pixel_spacing` is
            not a sequence.
        ValueError
            When `image_position`, `image_orientation` or `pixel_spacing` has
            an incorrect length.

        """
        self._round_output = round_output
        self._drop_slice_index = drop_slice_index
        self._affine = _create_inv_affine_transformation_matrix(
            image_position=image_position,
            image_orientation=image_orientation,
            pixel_spacing=pixel_spacing,
            spacing_between_slices=spacing_between_slices
        )

    @property
    def affine(self) -> np.ndarray:
        """numpy.ndarray: 4 x 4 affine transformation matrix"""
        return self._affine.copy()

    def __call__(self, coordinates: np.ndarray) -> np.ndarray:
        """Transform frame of reference coordinates into image pixel indices.

        Parameters
        ----------
        coordinates: numpy.ndarray
            Array of (x, y, z) coordinates in the coordinate system defined by
            the frame of reference. Array has shape ``(n, 3)``, where *n* is
            the number of coordinates, the first column represents the *X*
            offsets, the second column represents the *Y* offsets and the third
            column represents the *Z* offsets

        Returns
        -------
        numpy.ndarray
            Array of (column, row, slice) zero-based indices at pixel
            resolution. Array of integer or floating point values with shape
            ``(n, 3)``, where *n* is the number of indices, the first column
            represents the `column` index, the second column represents the
            `row` index, and the third column represents the `slice` coordinate
            in the direction normal to the image plane (with scale given by the
            ``spacing_between_slices_to`` parameter). The ``(0, 0, 0)``
            coordinate is located at the **center** of the top left pixel in
            the total pixel matrix. The datatype of the array will be integer
            if ``round_output`` is True (the default), or float if
            ``round_output`` is False.

        Note
        ----
        The returned pixel indices may be negative if `coordinates` fall
        outside of the total pixel matrix.

        Raises
        ------
        ValueError
            When `indices` has incorrect shape.

        """
        if coordinates.shape[1] != 3:
            raise ValueError(
                'Argument "coordinates" must be a two-dimensional array '
                'with shape [n, 3].'
            )
        reference_coordinates = np.vstack([
            coordinates.T.astype(float),
            np.ones((coordinates.shape[0], ), dtype=float)
        ])
        pixel_matrix_coordinates = np.dot(self._affine, reference_coordinates)
        pixel_matrix_coordinates = pixel_matrix_coordinates[:3, :].T
        if self._drop_slice_index:
            if np.abs(pixel_matrix_coordinates[:, 2]).max() > 0.5:
                raise RuntimeError(
                    "Output indices do not lie within the given image "
                    "plane."
                )
            pixel_matrix_coordinates = pixel_matrix_coordinates[:, :2]
        if self._round_output:
            return np.around(pixel_matrix_coordinates).astype(int)
        else:
            return pixel_matrix_coordinates

    @classmethod
    def for_image(
        cls,
        dataset: Dataset,
        frame_number: Optional[int] = None,
        for_total_pixel_matrix: bool = False,
        round_output: bool = True,
        drop_slice_index: bool = False,
    ) -> 'ReferenceToPixelTransformer':
        """Construct a transformer for a given image or image frame.

        Parameters
        ----------
        dataset: pydicom.Dataset
            Dataset representing an image.
        frame_number: Union[int, None], optional
            Frame number (using 1-based indexing) of the frame for which to get
            the transformer. This should be provided if and only if the dataset
            is a multi-frame image.
        for_total_pixel_matrix: bool, optional
            If True, use the spatial information for the total pixel matrix of
            a tiled image. The result will be a transformer that maps frame of
            reference coordinates to indices of the total pixel matrix. This
            should only be True if the image is a tiled image and is
            incompatible with specifying a frame number.
        round_output: bool, optional
            If True, outputs are rounded to the nearest integer. Otherwise,
            they are returned as float.
        drop_slice_index: bool, optional
            Whether to remove the 3rd element of the output array
            (representing the out-of-plane coordinate) and return a 2D output
            array. If this option is taken, and the resulting coordinates
            do not lie in the range -0.5 to 0.5, a ``RuntimeError`` will be
            triggered.

        Returns
        -------
        highdicom.spatial.ReferenceToPixelTransformer:
            Transformer object for the given image, or image frame.

        """
        (
            position,
            orientation,
            spacing,
            slice_spacing,
        ) = _get_spatial_information(
            dataset,
            frame_number=frame_number,
            for_total_pixel_matrix=for_total_pixel_matrix,
        )
        if slice_spacing is None:
            slice_spacing = 1.0
        return cls(
            image_position=position,
            image_orientation=orientation,
            pixel_spacing=spacing,
            spacing_between_slices=slice_spacing,
            round_output=round_output,
            drop_slice_index=drop_slice_index,
        )


class PixelToPixelTransformer:

    """Class for transforming pixel indices between two images.

    This class facilitates the mapping of pixel indices of the pixel matrix of
    an image or an image frame (tile or plane) into those of another image or
    image frame in the same frame of reference. This can include (but is not
    limited) to mapping between different frames of the same image, or
    different images within the same series (e.g. two levels of a spatial
    pyramid). However, it is required that the two images be coplanar
    within the frame-of-reference coordinate system.

    Pixel indices are (column, row) pairs of zero-based integer values, where
    the (0, 0) index is located at the **center** of the top left hand corner
    pixel of the pixel matrix.

    Examples
    --------

    Create a transformer for two images, where the second image has an axis
    flipped relative to the first.

    >>> transformer = PixelToPixelTransformer(
    ...     image_position_from=[0.0, 0.0, 0.0],
    ...     image_orientation_from=[1.0, 0.0, 0.0, 0.0, 1.0, 0.0],
    ...     pixel_spacing_from=[1.0, 1.0],
    ...     image_position_to=[0.0, 100.0, 0.0],
    ...     image_orientation_to=[1.0, 0.0, 0.0, 0.0, -1.0, 0.0],
    ...     pixel_spacing_to=[1.0, 1.0],
    ... )

    >>> indices_in = np.array([[0, 0], [50, 50]])
    >>> indices_out = transformer(indices_in)
    >>> print(indices_out)
    [[  0 100]
     [ 50  50]]

    Warning
    -------
    This class shall not be used to map spatial coordinates (SCOORD)
    between images. Use the
    :class:`highdicom.spatial.ImageToImageTransformer` class instead.

    """

    def __init__(
        self,
        image_position_from: Sequence[float],
        image_orientation_from: Sequence[float],
        pixel_spacing_from: Sequence[float],
        image_position_to: Sequence[float],
        image_orientation_to: Sequence[float],
        pixel_spacing_to: Sequence[float],
        round_output: bool = True,
    ):
        """Construct transformation object.

        The resulting object will map pixel indices of the "from" image to
        pixel indices of the "to" image.

        Parameters
        ----------
        image_position_from: Sequence[float]
            Position of the "from" image in the frame of reference,
            i.e., the offset of the top left hand corner pixel in the pixel
            matrix from the origin of the reference coordinate system along the
            X, Y, and Z axis
        image_orientation_from: Sequence[float]
            Cosines of the row direction (first triplet: horizontal, left to
            right, increasing column index) and the column direction (second
            triplet: vertical, top to bottom, increasing row index) direction
            of the "from" image expressed in the three-dimensional patient or
            slide coordinate system defined by the frame of reference
        pixel_spacing_from: Sequence[float]
            Spacing between pixels of the "from" imagem in millimeter unit
            along the column direction (first value: spacing between rows,
            vertical, top to bottom, increasing row index) and the rows
            direction (second value: spacing between columns: horizontal, left
            to right, increasing column index)
        image_position_to: Sequence[float]
            Position of the "to" image using the same definition as the "from"
            image.
        image_orientation_to: Sequence[float]
            Orientation cosines of the "to" image using the same definition as
            the "from" image.
        pixel_spacing_to: Sequence[float]
            Pixel spacing of the "to" image using the same definition as
            the "from" image.
        round_output: bool, optional
            If True, outputs are rounded to the nearest integer. Otherwise,
            they are returned as float.

        Raises
        ------
        TypeError
            When any of the arguments is not a sequence.
        ValueError
            When any of the arguments has an incorrect length, or if the two
            images are not coplanar in the frame of reference coordinate
            system.

        """
        self._round_output = round_output
        if not _are_images_coplanar(
            image_position_a=image_position_from,
            image_orientation_a=image_orientation_from,
            image_position_b=image_position_to,
            image_orientation_b=image_orientation_to,
        ):
            raise ValueError(
                "To two images do not exist within the same plane "
                "in the frame of reference. and therefore pixel-to-pixel "
                "transformation is not possible."
            )
        pix_to_ref = _create_affine_transformation_matrix(
            image_position=image_position_from,
            image_orientation=image_orientation_from,
            pixel_spacing=pixel_spacing_from,
        )
        ref_to_pix = _create_inv_affine_transformation_matrix(
            image_position=image_position_to,
            image_orientation=image_orientation_to,
            pixel_spacing=pixel_spacing_to,
        )
        self._affine = np.dot(ref_to_pix, pix_to_ref)

    @property
    def affine(self) -> np.ndarray:
        """numpy.ndarray: 4x4 affine transformation matrix"""
        return self._affine.copy()

    def __call__(self, indices: np.ndarray) -> np.ndarray:
        """Transform pixel indices between two images.

        Parameters
        ----------
        indices: numpy.ndarray
            Array of (column, row) zero-based pixel indices of the "from" image
            in the range [0, Columns - 1] and [0, Rows - 1], respectively.
            Array of integer values with shape ``(n, 2)``, where *n* is the
            number of indices, the first column represents the `column` index
            and the second column represents the `row` index. The ``(0, 0)``
            coordinate is located at the **center** of the top left pixel in
            the total pixel matrix.

        Returns
        -------
        numpy.ndarray
            Array of (column, row) zero-based pixel indices of the "to" image.

        Raises
        ------
        ValueError
            When `indices` has incorrect shape.
        TypeError
            When `indices` don't have integer data type.

        """
        if indices.shape[1] != 2:
            raise ValueError(
                'Argument "indices" must be a two-dimensional array '
                'with shape [n, 2].'
            )
        if indices.dtype.kind not in ('u', 'i'):
            raise TypeError(
                'Argument "indices" must be a two-dimensional array '
                'of integers.'
            )
        pixel_matrix_coordinates = np.vstack([
            indices.T.astype(float),
            np.zeros((indices.shape[0], ), dtype=float),
            np.ones((indices.shape[0], ), dtype=float),
        ])
        output_coordinates = np.dot(self._affine, pixel_matrix_coordinates)
        output_coordinates = output_coordinates[:2, :].T
        if self._round_output:
            return np.around(output_coordinates).astype(int)
        else:
            return output_coordinates

    @classmethod
    def for_images(
        cls,
        dataset_from: Dataset,
        dataset_to: Dataset,
        frame_number_from: Optional[int] = None,
        frame_number_to: Optional[int] = None,
        for_total_pixel_matrix_from: bool = False,
        for_total_pixel_matrix_to: bool = False,
        round_output: bool = True,
    ) -> 'PixelToPixelTransformer':
        """Construct a transformer for two given images or image frames.

        Parameters
        ----------
        dataset: pydicom.Dataset
            Dataset representing an image.
        frame_number: Union[int, None], optional
            Frame number (using 1-based indexing) of the frame for which to get
            the transformer. This should be provided if and only if the dataset
            is a multi-frame image.
        for_total_pixel_matrix: bool, optional
            If True, use the spatial information for the total pixel matrix of
            a tiled image. The result will be a transformer that maps pixel
            indices of the total pixel matrix to frame of reference
            coordinates. This should only be True if the image is a tiled image
            and is incompatible with specifying a frame number.
        round_output: bool, optional
            If True, outputs are rounded to the nearest integer. Otherwise,
            they are returned as float.

        Returns
        -------
        highdicom.spatial.PixelToPixelTransformer:
            Transformer object for the given image, or image frame.

        """
        if (
            not hasattr(dataset_from, 'FrameOfReferenceUID') or
            not hasattr(dataset_to, 'FrameOfReferenceUID')
        ):
            raise ValueError(
                'Cannot determine spatial relationship because datasets '
                'lack a frame of reference UID.'
            )
        if dataset_from.FrameOfReferenceUID != dataset_to.FrameOfReferenceUID:
            raise ValueError(
                'Datasets do not share a frame of reference, so the spatial '
                'relationship between them is not defined.'
            )

        pos_f, ori_f, spa_f, _ = _get_spatial_information(
            dataset_from,
            frame_number=frame_number_from,
            for_total_pixel_matrix=for_total_pixel_matrix_from,
        )
        pos_t, ori_t, spa_t, _ = _get_spatial_information(
            dataset_to,
            frame_number=frame_number_to,
            for_total_pixel_matrix=for_total_pixel_matrix_to,
        )
        return cls(
            image_position_from=pos_f,
            image_orientation_from=ori_f,
            pixel_spacing_from=spa_f,
            image_position_to=pos_t,
            image_orientation_to=ori_t,
            pixel_spacing_to=spa_t,
            round_output=round_output,
        )


class ImageToReferenceTransformer:

    """Class for transforming coordinates from image to reference space.

    This class facilitates the mapping of image coordinates in the pixel matrix
    of an image or an image frame (tile or plane) into the patient or slide
    coordinate system defined by the frame of reference.
    For example, this class may be used to map spatial coordinates (SCOORD)
    to 3D spatial coordinates (SCOORD3D).

    Image coordinates are (column, row) pairs of floating-point values, where
    the (0.0, 0.0) point is located at the top left corner of the top left hand
    corner pixel of the pixel matrix. Image coordinates have pixel units at
    sub-pixel resolution.

    Reference coordinates are (x, y, z) triplets of floating-point values,
    where the (0.0, 0.0, 0.0) point is located at the origin of the frame of
    reference. Reference coordinates have millimeter units.

    Examples
    --------

    >>> transformer = ImageToReferenceTransformer(
    ...     image_position=[56.0, 34.2, 1.0],
    ...     image_orientation=[1.0, 0.0, 0.0, 0.0, 1.0, 0.0],
    ...     pixel_spacing=[0.5, 0.5]
    ... )
    >>>
    >>> image_coords = np.array([[0.0, 10.0], [5.0, 5.0]])
    >>> ref_coords = transformer(image_coords)
    >>> print(ref_coords)
    [[55.75 38.95  1.  ]
     [58.25 36.45  1.  ]]

    Warning
    -------
    This class shall not be used for pixel indices. Use the
    class:`highdicom.spatial.PixelToReferenceTransformer` class instead.

    """

    def __init__(
        self,
        image_position: Sequence[float],
        image_orientation: Sequence[float],
        pixel_spacing: Sequence[float]
    ):
        """Construct transformation object.

        Parameters
        ----------
        image_position: Sequence[float]
            Position of the slice (image or frame) in the frame of reference,
            i.e., the offset of the top left hand corner pixel in the pixel
            matrix from the origin of the reference coordinate system along the
            X, Y, and Z axis
        image_orientation: Sequence[float]
            Cosines of the row direction (first triplet: horizontal, left to
            right, increasing column index) and the column direction (second
            triplet: vertical, top to bottom, increasing row index) direction
            expressed in the three-dimensional patient or slide coordinate
            system defined by the frame of reference
        pixel_spacing: Sequence[float]
            Spacing between pixels in millimeter unit along the column
            direction (first value: spacing between rows, vertical, top to
            bottom, increasing row index) and the rows direction (second value:
            spacing between columns: horizontal, left to right, increasing
            column index)

        Raises
        ------
        TypeError
            When any of the arguments is not a sequence.
        ValueError
            When any of the arguments has an incorrect length.

        """
        affine = _create_affine_transformation_matrix(
            image_position=image_position,
            image_orientation=image_orientation,
            pixel_spacing=pixel_spacing
        )
        correction_affine = np.array([
            [1.0, 0.0, 0.0, -0.5],
            [0.0, 1.0, 0.0, -0.5],
            [0.0, 0.0, 1.0, 0.0],
            [0.0, 0.0, 0.0, 1.0],
        ])
        self._affine = np.dot(affine, correction_affine)

    @property
    def affine(self) -> np.ndarray:
        """numpy.ndarray: 4x4 affine transformation matrix"""
        return self._affine.copy()

    def __call__(self, coordinates: np.ndarray) -> np.ndarray:
        """Transform image coordinates to frame of reference coordinates.

        Parameters
        ----------
        coordinates: numpy.ndarray
            Array of (column, row) coordinates at sub-pixel resolution in the
            range [0, Columns] and [0, Rows], respectively.
            Array of floating-point values with shape ``(n, 2)``, where *n* is
            the number of coordinates, the first column represents the `column`
            values and the second column represents the `row` values.
            The ``(0.0, 0.0)`` coordinate is located at the top left corner
            of the top left hand corner pixel in the total pixel matrix.

        Returns
        -------
        numpy.ndarray
            Array of (x, y, z) coordinates in the coordinate system defined by
            the frame of reference. Array has shape ``(n, 3)``, where *n* is
            the number of coordinates, the first column represents the *X*
            offsets, the second column represents the *Y* offsets and the third
            column represents the *Z* offsets

        Raises
        ------
        ValueError
            When `coordinates` has incorrect shape.

        """
        if coordinates.shape[1] != 2:
            raise ValueError(
                'Argument "coordinates" must be a two-dimensional array '
                'with shape [n, 2].'
            )
        image_coordinates = np.vstack([
            coordinates.T.astype(float),
            np.zeros((coordinates.shape[0], ), dtype=float),
            np.ones((coordinates.shape[0], ), dtype=float),
        ])
        reference_coordinates = np.dot(self._affine, image_coordinates)
        return reference_coordinates[:3, :].T

    @classmethod
    def for_image(
        cls,
        dataset: Dataset,
        frame_number: Optional[int] = None,
        for_total_pixel_matrix: bool = False,
    ) -> 'ImageToReferenceTransformer':
        """Construct a transformer for a given image or image frame.

        Parameters
        ----------
        dataset: pydicom.Dataset
            Dataset representing an image.
        frame_number: Union[int, None], optional
            Frame number (using 1-based indexing) of the frame for which to get
            the transformer. This should be provided if and only if the dataset
            is a multi-frame image.
        for_total_pixel_matrix: bool, optional
            If True, use the spatial information for the total pixel matrix of
            a tiled image. The result will be a transformer that maps image
            coordinates of the total pixel matrix to frame of reference
            coordinates. This should only be True if the image is a tiled image
            and is incompatible with specifying a frame number.

        Returns
        -------
        highdicom.spatial.ImageToReferenceTransformer:
            Transformer object for the given image, or image frame.

        """
        position, orientation, spacing, _ = _get_spatial_information(
            dataset,
            frame_number=frame_number,
            for_total_pixel_matrix=for_total_pixel_matrix,
        )
        return cls(
            image_position=position,
            image_orientation=orientation,
            pixel_spacing=spacing,
        )


class ReferenceToImageTransformer:

    """Class for transforming coordinates from reference to image space.

    This class facilitates the mapping of coordinates in the patient or slide
    coordinate system defined by the frame of reference into the total pixel
    matrix.
    For example, this class may be used to map 3D spatial coordinates (SCOORD3D)
    to spatial coordinates (SCOORD).

    Reference coordinates are (x, y, z) triplets of floating-point values,
    where the (0.0, 0.0, 0.0) point is located at the origin of the frame of
    reference. Reference coordinates have millimeter units.

    Image coordinates are (column, row) pairs of floating-point values, where
    the (0.0, 0.0) point is located at the top left corner of the top left hand
    corner pixel of the pixel matrix. Image coordinates have pixel units at
    sub-pixel resolution.

    Examples
    --------

    >>> # Create a transformer by specifying the reference space of
    >>> # an image
    >>> transformer = ReferenceToImageTransformer(
    ...     image_position=[56.0, 34.2, 1.0],
    ...     image_orientation=[1.0, 0.0, 0.0, 0.0, 1.0, 0.0],
    ...     pixel_spacing=[0.5, 0.5]
    ... )
    >>>
    >>> # Use the transformer to convert coordinates
    >>> ref_coords = np.array([[56., 39.2,  1. ], [58.5, 36.7, 1.]])
    >>> image_coords = transformer(ref_coords)
    >>> print(image_coords)
    [[ 0.5 10.5  0. ]
     [ 5.5  5.5  0. ]]

    Warning
    -------
    This class shall not be used for pixel indices. Use the
    :class:`highdicom.spatial.ReferenceToPixelTransformer` class instead.

    """

    def __init__(
        self,
        image_position: Sequence[float],
        image_orientation: Sequence[float],
        pixel_spacing: Sequence[float],
        spacing_between_slices: float = 1.0,
        drop_slice_coord: bool = False,
    ):
        """Construct transformation object.

        Builds an inverse of an affine transformation matrix for mapping
        coordinates from the frame of reference into the two
        dimensional pixel matrix.

        Parameters
        ----------
        image_position: Sequence[float]
            Position of the slice (image or frame) in the frame of reference,
            i.e., the offset of the top left hand corner pixel in the pixel
            matrix from the origin of the reference coordinate system along the
            X, Y, and Z axis
        image_orientation: Sequence[float]
            Cosines of the row direction (first triplet: horizontal, left to
            right, increasing column index) and the column direction (second
            triplet: vertical, top to bottom, increasing row index) direction
            expressed in the three-dimensional patient or slide coordinate
            system defined by the frame of reference
        pixel_spacing: Sequence[float]
            Spacing between pixels in millimeter unit along the column
            direction (first value: spacing between rows, vertical, top to
            bottom, increasing row index) and the rows direction (second value:
            spacing between columns: horizontal, left to right, increasing
            column index)
        spacing_between_slices: float, optional
            Distance (in the coordinate defined by the frame of reference)
            between neighboring slices. Default: 1
        drop_slice_coord: bool, optional
            Whether to remove the 3rd column of the output array
            (representing the out-of-plane coordinate) and return a 2D output
            array. If this option is taken, and the resulting coordinates
            do not lie in the range -0.5 to 0.5, a ``RuntimeError`` will be
            triggered.

        Raises
        ------
        TypeError
            When `image_position`, `image_orientation` or `pixel_spacing` is
            not a sequence.
        ValueError
            When `image_position`, `image_orientation` or `pixel_spacing` has
            an incorrect length.

        """
        self._drop_slice_coord = drop_slice_coord
        # Image coordinates are shifted relative to pixel matrix indices by
        # 0.5 pixels and we thus have to correct for this shift.
        correction_affine = np.array([
            [1.0, 0.0, 0.0, 0.5],
            [0.0, 1.0, 0.0, 0.5],
            [0.0, 0.0, 1.0, 0.0],
            [0.0, 0.0, 0.0, 1.0],
        ])
        affine = _create_inv_affine_transformation_matrix(
            image_position=image_position,
            image_orientation=image_orientation,
            pixel_spacing=pixel_spacing,
            spacing_between_slices=spacing_between_slices
        )
        self._affine = np.dot(correction_affine, affine)

    @property
    def affine(self) -> np.ndarray:
        """numpy.ndarray: 4 x 4 affine transformation matrix"""
        return self._affine.copy()

    def __call__(self, coordinates: np.ndarray) -> np.ndarray:
        """Apply the inverse of an affine transformation matrix to a batch of
        coordinates in the frame of reference to obtain the corresponding pixel
        matrix indices.

        Parameters
        ----------
        coordinates: numpy.ndarray
            Array of (x, y, z) coordinates in the coordinate system defined by
            the frame of reference. Array should have shape ``(n, 3)``, where
            *n* is the number of coordinates, the first column represents the
            *X* offsets, the second column represents the *Y* offsets and the
            third column represents the *Z* offsets

        Returns
        -------
        numpy.ndarray
            Array of (column, row, slice) indices, where `column` and `row` are
            zero-based coordinates in the total pixel matrix and the `slice`
            index represents the signed distance of the input coordinate in the
            direction normal to the plane of the total pixel matrix. The `row`
            and `column` coordinates are constrained by the dimension of the
            total pixel matrix. Note, however, that in general, the resulting
            coordinate may not lie within the imaging plane, and consequently
            the `slice` offset may be non-zero.

        Raises
        ------
        ValueError
            When `coordinates` has incorrect shape.

        """
        if coordinates.shape[1] != 3:
            raise ValueError(
                'Argument "coordinates" must be a two-dimensional array '
                'with shape [n, 3].'
            )
        reference_coordinates = np.vstack([
            coordinates.T.astype(float),
            np.ones((coordinates.shape[0], ), dtype=float)
        ])
        image_coordinates = np.dot(self._affine, reference_coordinates)
        image_coordinates = image_coordinates[:3, :].T
        if self._drop_slice_coord:
            if np.abs(image_coordinates[:, 2]).max() > 0.5:
                raise RuntimeError(
                    "Output coordinates do not lie within the given image "
                    "plane."
                )
            image_coordinates = image_coordinates[:, :2]
        return image_coordinates

    @classmethod
    def for_image(
        cls,
        dataset: Dataset,
        frame_number: Optional[int] = None,
        for_total_pixel_matrix: bool = False,
        drop_slice_coord: bool = False,
    ) -> 'ReferenceToImageTransformer':
        """Construct a transformer for a given image or image frame.

        Parameters
        ----------
        dataset: pydicom.Dataset
            Dataset representing an image.
        frame_number: Union[int, None], optional
            Frame number (using 1-based indexing) of the frame for which to get
            the transformer. This should be provided if and only if the dataset
            is a multi-frame image.
        for_total_pixel_matrix: bool, optional
            If True, use the spatial information for the total pixel matrix of
            a tiled image. The result will be a transformer that maps frame of
            reference coordinates to indices of the total pixel matrix. This
            should only be True if the image is a tiled image and is
            incompatible with specifying a frame number.
        drop_slice_coord: bool, optional
            Whether to remove the 3rd column of the output array
            (representing the out-of-plane coordinate) and return a 2D output
            array. If this option is taken, and the resulting coordinates
            do not lie in the range -0.5 to 0.5, a ``RuntimeError`` will be
            triggered.

        Returns
        -------
        highdicom.spatial.ReferenceToImageTransformer:
            Transformer object for the given image, or image frame.

        """
        (
            position,
            orientation,
            spacing,
            slice_spacing,
        ) = _get_spatial_information(
            dataset,
            frame_number=frame_number,
            for_total_pixel_matrix=for_total_pixel_matrix,
        )
        if slice_spacing is None:
            slice_spacing = 1.0
        return cls(
            image_position=position,
            image_orientation=orientation,
            pixel_spacing=spacing,
            spacing_between_slices=slice_spacing,
            drop_slice_coord=drop_slice_coord,
        )


class ImageToImageTransformer:

    """Class for transforming image coordinates between two images.

    This class facilitates the mapping of image coordinates of
    an image or an image frame (tile or plane) into those of another image or
    image frame in the same frame of reference. This can include (but is not
    limited) to mapping between different frames of the same image, or
    different images within the same series (e.g. two levels of a spatial
    pyramid). However, it is required that the two images be coplanar
    within the frame-of-reference coordinate system.

    Image coordinates are (column, row) pairs of floating-point values, where
    the (0.0, 0.0) point is located at the top left corner of the top left hand
    corner pixel of the pixel matrix. Image coordinates have pixel units at
    sub-pixel resolution.

    Examples
    --------

    Create a transformer for two images, where the second image has an axis
    flipped relative to the first.

    >>> transformer = ImageToImageTransformer(
    ...     image_position_from=[0.0, 0.0, 0.0],
    ...     image_orientation_from=[1.0, 0.0, 0.0, 0.0, 1.0, 0.0],
    ...     pixel_spacing_from=[1.0, 1.0],
    ...     image_position_to=[0.0, 100.0, 0.0],
    ...     image_orientation_to=[1.0, 0.0, 0.0, 0.0, -1.0, 0.0],
    ...     pixel_spacing_to=[1.0, 1.0],
    ... )

    >>> coords_in = np.array([[0, 0], [50, 50]])
    >>> coords_out = transformer(coords_in)
    >>> print(coords_out)
    [[  0. 101.]
     [ 50.  51.]]

    Warning
    -------
    This class shall not be used to pixel indices between images. Use the
    :class:`highdicom.spatial.PixelToPixelTransformer` class instead.

    """

    def __init__(
        self,
        image_position_from: Sequence[float],
        image_orientation_from: Sequence[float],
        pixel_spacing_from: Sequence[float],
        image_position_to: Sequence[float],
        image_orientation_to: Sequence[float],
        pixel_spacing_to: Sequence[float],
    ):
        """Construct transformation object.

        The resulting object will map image coordinates of the "from" image to
        image coordinates of the "to" image.

        Parameters
        ----------
        image_position_from: Sequence[float]
            Position of the "from" image in the frame of reference,
            i.e., the offset of the top left hand corner pixel in the pixel
            matrix from the origin of the reference coordinate system along the
            X, Y, and Z axis
        image_orientation_from: Sequence[float]
            Cosines of the row direction (first triplet: horizontal, left to
            right, increasing column index) and the column direction (second
            triplet: vertical, top to bottom, increasing row index) direction
            of the "from" image expressed in the three-dimensional patient or
            slide coordinate system defined by the frame of reference
        pixel_spacing_from: Sequence[float]
            Spacing between pixels of the "from" imagem in millimeter unit
            along the column direction (first value: spacing between rows,
            vertical, top to bottom, increasing row index) and the rows
            direction (second value: spacing between columns: horizontal, left
            to right, increasing column index)
        image_position_to: Sequence[float]
            Position of the "to" image using the same definition as the "from"
            image.
        image_orientation_to: Sequence[float]
            Orientation cosines of the "to" image using the same definition as
            the "from" image.
        pixel_spacing_to: Sequence[float]
            Pixel spacing of the "to" image using the same definition as
            the "from" image.

        Raises
        ------
        TypeError
            When any of the arguments is not a sequence.
        ValueError
            When any of the arguments has an incorrect length, or if the two
            images are not coplanar in the frame of reference coordinate
            system.

        """
        if not _are_images_coplanar(
            image_position_a=image_position_from,
            image_orientation_a=image_orientation_from,
            image_position_b=image_position_to,
            image_orientation_b=image_orientation_to,
        ):
            raise ValueError(
                "To two images do not exist within the same plane "
                "in the frame of reference. and therefore pixel-to-pixel "
                "transformation is not possible."
            )
        # Image coordinates are shifted relative to pixel matrix indices by
        # 0.5 pixels and we thus have to correct for this shift.
        pix_to_im = np.array([
            [1.0, 0.0, 0.0, 0.5],
            [0.0, 1.0, 0.0, 0.5],
            [0.0, 0.0, 1.0, 0.0],
            [0.0, 0.0, 0.0, 1.0],
        ])
        ref_to_pix = _create_inv_affine_transformation_matrix(
            image_position=image_position_to,
            image_orientation=image_orientation_to,
            pixel_spacing=pixel_spacing_to,
        )
        pix_to_ref = _create_affine_transformation_matrix(
            image_position=image_position_from,
            image_orientation=image_orientation_from,
            pixel_spacing=pixel_spacing_from,
        )
        im_to_pix = np.array([
            [1.0, 0.0, 0.0, -0.5],
            [0.0, 1.0, 0.0, -0.5],
            [0.0, 0.0, 1.0, 0.0],
            [0.0, 0.0, 0.0, 1.0],
        ])
        self._affine = pix_to_im @ ref_to_pix @ pix_to_ref @ im_to_pix

    @property
    def affine(self) -> np.ndarray:
        """numpy.ndarray: 4x4 affine transformation matrix"""
        return self._affine.copy()

    def __call__(self, coordinates: np.ndarray) -> np.ndarray:
        """Transform pixel indices between two images.

        Parameters
        ----------
        indices: numpy.ndarray
            Array of (column, row) coordinates at sub-pixel resolution in the
            range [0, Columns] and [0, Rows], respectively.
            Array of floating-point values with shape ``(n, 2)``, where *n* is
            the number of coordinates, the first column represents the `column`
            values and the second column represents the `row` values.
            The ``(0.0, 0.0)`` coordinate is located at the top left corner
            of the top left hand corner pixel in the total pixel matrix.

        Returns
        -------
        numpy.ndarray
            Array of (column, row) image coordinates in the "to" image.

        Raises
        ------
        ValueError
            When `coordinates` has incorrect shape.

        """
        if coordinates.shape[1] != 2:
            raise ValueError(
                'Argument "coordinates" must be a two-dimensional array '
                'with shape [n, 2].'
            )
        image_coordinates = np.vstack([
            coordinates.T.astype(float),
            np.zeros((coordinates.shape[0], ), dtype=float),
            np.ones((coordinates.shape[0], ), dtype=float),
        ])
        output_coordinates = np.dot(self._affine, image_coordinates)
        return output_coordinates[:2, :].T

    @classmethod
    def for_images(
        cls,
        dataset_from: Dataset,
        dataset_to: Dataset,
        frame_number_from: Optional[int] = None,
        frame_number_to: Optional[int] = None,
        for_total_pixel_matrix_from: bool = False,
        for_total_pixel_matrix_to: bool = False,
    ) -> 'ImageToImageTransformer':
        """Construct a transformer for two given images or image frames.

        Parameters
        ----------
        dataset: pydicom.Dataset
            Dataset representing an image.
        frame_number: Union[int, None], optional
            Frame number (using 1-based indexing) of the frame for which to get
            the transformer. This should be provided if and only if the dataset
            is a multi-frame image.
        for_total_pixel_matrix: bool, optional
            If True, use the spatial information for the total pixel matrix of
            a tiled image. The result will be a transformer that maps image
            coordinates of the total pixel matrix to frame of reference
            coordinates. This should only be True if the image is a tiled image
            and is incompatible with specifying a frame number.

        Returns
        -------
        highdicom.spatial.ImageToImageTransformer:
            Transformer object for the given image, or image frame.

        """
        if (
            not hasattr(dataset_from, 'FrameOfReferenceUID') or
            not hasattr(dataset_to, 'FrameOfReferenceUID')
        ):
            raise ValueError(
                'Cannot determine spatial relationship because datasets '
                'lack a frame of reference UID.'
            )
        if dataset_from.FrameOfReferenceUID != dataset_to.FrameOfReferenceUID:
            raise ValueError(
                'Datasets do not share a frame of reference, so the spatial '
                'relationship between them is not defined.'
            )

        pos_f, ori_f, spa_f, _ = _get_spatial_information(
            dataset_from,
            frame_number=frame_number_from,
            for_total_pixel_matrix=for_total_pixel_matrix_from,
        )
        pos_t, ori_t, spa_t, _ = _get_spatial_information(
            dataset_to,
            frame_number=frame_number_to,
            for_total_pixel_matrix=for_total_pixel_matrix_to,
        )
        return cls(
            image_position_from=pos_f,
            image_orientation_from=ori_f,
            pixel_spacing_from=spa_f,
            image_position_to=pos_t,
            image_orientation_to=ori_t,
            pixel_spacing_to=spa_t,
        )


def map_pixel_into_coordinate_system(
    index: Sequence[int],
    image_position: Sequence[float],
    image_orientation: Sequence[float],
    pixel_spacing: Sequence[float],
) -> Tuple[float, float, float]:
    """Map an index to the pixel matrix into the reference coordinate system.

    Parameters
    ----------
    index: Sequence[float]
        (column, row) zero-based index at pixel resolution in the range
        [0, Columns - 1] and [0, Rows - 1], respectively.
    image_position: Sequence[float]
        Position of the slice (image or frame) in the frame of reference, i.e.,
        the offset of the center of top left hand corner pixel in the total
        pixel matrix from the origin of the reference coordinate system along
        the X, Y, and Z axis
    image_orientation: Sequence[float]
        Cosines of the row direction (first triplet: horizontal, left to right,
        increasing column index) and the column direction (second triplet:
        vertical, top to bottom, increasing row index) direction expressed in
        the three-dimensional patient or slide coordinate system defined by the
        frame of reference
    pixel_spacing: Sequence[float]
        Spacing between pixels in millimeter unit along the column direction
        (first value: spacing between rows, vertical, top to bottom,
        increasing row index) and the row direction (second value: spacing
        between columns: horizontal, left to right, increasing column index)

    Returns
    -------
    Tuple[float, float, float]
        (x, y, z) coordinate in the coordinate system defined by the
        frame of reference

    Note
    ----
    This function is a convenient wrapper around
    :class:`highdicom.spatial.PixelToReferenceTransformer` for mapping an
    individual coordinate. When mapping a large number of coordinates, consider
    using this class directly for speedup.

    Raises
    ------
    TypeError
        When `image_position`, `image_orientation`, or `pixel_spacing` is not a
        sequence.
    ValueError
        When `image_position`, `image_orientation`, or `pixel_spacing` has an
        incorrect length.

    """
    transformer = PixelToReferenceTransformer(
        image_position=image_position,
        image_orientation=image_orientation,
        pixel_spacing=pixel_spacing
    )
    transformed_coordinates = transformer(np.array([index], dtype=int))
    reference_coordinates = transformed_coordinates[0, :].tolist()
    return (
        reference_coordinates[0],
        reference_coordinates[1],
        reference_coordinates[2],
    )


def map_coordinate_into_pixel_matrix(
    coordinate: Sequence[float],
    image_position: Sequence[float],
    image_orientation: Sequence[float],
    pixel_spacing: Sequence[float],
    spacing_between_slices: float = 1.0,
) -> Tuple[int, int, int]:
    """Map a reference coordinate into an index to the total pixel matrix.

    Parameters
    ----------
    coordinate: Sequence[float]
        (x, y, z) coordinate in the coordinate system in millimeter unit.
    image_position: Sequence[float]
        Position of the slice (image or frame) in the frame of reference, i.e.,
        the offset of the center of top left hand corner pixel in the total
        pixel matrix from the origin of the reference coordinate system along
        the X, Y, and Z axis
    image_orientation: Sequence[float]
        Cosines of the row direction (first triplet: horizontal, left to right,
        increasing column index) and the column direction (second triplet:
        vertical, top to bottom, increasing row index) direction expressed in
        the three-dimensional patient or slide coordinate system defined by the
        frame of reference
    pixel_spacing: Sequence[float]
        Spacing between pixels in millimeter unit along the column direction
        (first value: spacing between rows, vertical, top to bottom,
        increasing row index) and the rows direction (second value: spacing
        between columns: horizontal, left to right, increasing column index)
    spacing_between_slices: float, optional
        Distance (in the coordinate defined by the frame of reference) between
        neighboring slices. Default: ``1.0``

    Returns
    -------
    Tuple[int, int, int]
        (column, row, slice) index, where `column` and `row` are pixel indices
        in the total pixel matrix, `slice` represents the signed distance of
        the input coordinate in the direction normal to the plane of the total
        pixel matrix.  If the `slice` offset is ``0``, then the input
        coordinate lies in the imaging plane, otherwise it lies off the plane
        of the total pixel matrix and `column` and `row` indices may be
        interpreted as the projections of the input coordinate onto the imaging
        plane.

    Note
    ----
    This function is a convenient wrapper around
    :class:`highdicom.spatial.ReferenceToPixelTransformer`.
    When mapping a large number of coordinates, consider using these underlying
    functions directly for speedup.

    Raises
    ------
    TypeError
        When `image_position`, `image_orientation`, or `pixel_spacing` is not a
        sequence.
    ValueError
        When `image_position`, `image_orientation`, or `pixel_spacing` has an
        incorrect length.

    """
    transformer = ReferenceToPixelTransformer(
        image_position=image_position,
        image_orientation=image_orientation,
        pixel_spacing=pixel_spacing,
        spacing_between_slices=spacing_between_slices
    )
    transformed_coordinates = transformer(np.array([coordinate], dtype=float))
    pixel_matrix_coordinates = transformed_coordinates[0, :].tolist()
    return (
        round(pixel_matrix_coordinates[0]),
        round(pixel_matrix_coordinates[1]),
        round(pixel_matrix_coordinates[2]),
    )


def are_points_coplanar(
    points: np.ndarray,
    tol: float = 1e-5,
) -> bool:
    """Check whether a set of 3D points are coplanar (to within a tolerance).

    Parameters
    ----------
    points: np.ndarray
        Numpy array of shape (n x 3) containing 3D points.
    tol: float
        Tolerance on the distance of the furthest point from the plane of best
        fit.

    Returns
    -------
    bool:
        True if the points are coplanar within a tolerance tol, False
        otherwise. Note that if n < 4, points are always coplanar.

    """
    if points.ndim != 2 or points.shape[1] != 3:
        raise ValueError("Array should have shape (n x 3).")

    n = points.shape[0]
    if n < 4:
        # Any set of three or fewer points is coplanar
        return True

    # Center points by subtracting mean
    c = np.mean(points, axis=0, keepdims=True)
    points_centered = points - c

    # Use a SVD to determine the normal of the plane of best fit, then
    # find maximum deviation from it
    u, _, _ = np.linalg.svd(points_centered.T)
    normal = u[:, -1]
    deviations = normal.T @ points_centered.T
    max_dev = np.abs(deviations).max()
    return max_dev <= tol


def get_series_volume_positions(
    datasets: Sequence[pydicom.Dataset],
    tol: float = _DEFAULT_SPACING_TOLERANCE,
    sort: bool = True,
    allow_missing: bool = False,
    allow_duplicates: bool = False,
    index_convention: Union[
        str,
        Sequence[Union[PixelIndexDirections, str]]
    ] = VOLUME_INDEX_CONVENTION,
    handedness: Union[AxisHandedness, str] = AxisHandedness.RIGHT_HANDED,
    enforce_handedness: bool = False,
) -> Tuple[Optional[float], Optional[List[int]]]:
    """Get volume positions and spacing for a series of single frame images.

    First determines whether the image series represents a 3D volume.
    A 3D volume consists of regularly spaced slices with orthogonal axes, i.e.
    the slices are spaced equally along the direction orthogonal to the
    in-plane image coordinates.

    If the series does represent a volume, returns the absolute value of the
    slice spacing and the slice indices in the volume for each of the input
    datasets. If the series does not represent a volume, returns None for both
    outputs.

    Note that we stipulate that a single image is a 3D volume for the purposes
    of this function. In this case the returned slice spacing will be 1.0.

    Parameters
    ----------
    datasets: Sequence[pydicom.Dataset]
        Set of datasets representing an imaging series.
    tol: float
        Tolerance for determining spacing regularity. If slice spacings vary by
        less that this spacing, they are considered to be regular.
    sort: bool, optional
        Sort the image positions before finding the spacing. If True, this
        makes the function tolerant of unsorted inputs. Set to False to check
        whether the positions represent a 3D volume in the specific order in
        which they are passed.
    allow_missing: bool, optional
        Allow for slices missing from the volume. If True, the smallest
        distance between two consective slices is found and returned as the
        slice spacing, provided all other spacings are an integer multiple of
        this value (within tolerance). Alternatively, if a SpacingBetweenSlices
        value is found in the datasets, that value will be used instead of the
        minimum consecutive spacing. If False, any gaps will result in failure.
    allow_duplicates: bool, optional
        Allow multiple slices to map to the same position within the volume.
        If False, duplicated image positions will result in failure.
    index_convention: Sequence[Union[highdicom.enum.PixelIndexDirections, str]], optional
        Convention used to determine how to order frames. Should be a sequence
        of two :class:`highdicom.enum.PixelIndexDirections` or their string
        representations, giving in order, the indexing conventions used for
        specifying pixel indices. For example ``('R', 'D')`` means that the
        first pixel index indexes the columns from left to right, and the
        second pixel index indexes the rows from top to bottom (this is the
        convention typically used within DICOM). As another example ``('D',
        'R')`` would switch the order of the indices to give the convention
        typically used within NumPy.

        Alternatively, a single shorthand string may be passed that combines
        the string representations of the two directions. So for example,
        passing ``'RD'`` is equivalent to passing ``('R', 'D')``.

        This is used in combination with the ``handedness`` to determine
        the positive direction used to order frames.
    handedness: Union[highdicom.enum.AxisHandedness, str], optional
        Choose the frame order in order such that the frame axis creates a
        coordinate system with this handedness in the when combined with
        the within-frame convention given by ``index_convention``.
    enforce_handedness: bool, optional
        If True and sort is False, require that the images are not only
        regularly spaced but also that they are ordered correctly to give a
        coordinate system with the specified handedness, i.e. frames are
        ordered along the direction of the increasing normal vector, as opposed
        to being ordered regularly along the direction of the decreasing normal
        vector. If sort is True, this has no effect since positions will be
        sorted in the correct direction before finding the spacing.

    Returns
    -------
    Union[float, None]:
        If the image positions are regularly spaced, the (absolute value of)
        the slice spacing. If the image positions do not represent a
        regularly-spaced volume, returns None.
    Union[List[int], None]:
        List with the same length as the number of image positions. Each
        element gives the zero-based index of the corresponding input position
        in the volume. If the image positions do not represent a volume,
        returns None.

    """
    if len(datasets) == 0:
        raise ValueError("List must not be empty.")
    # We stipluate that a single image does represent a volume with spacing 0.0
    if len(datasets) == 1:
        return 1.0, [0]
    for ds in datasets:
        if is_multiframe_image(ds):
            raise ValueError(
                "Datasets should be single-frame images."
            )

    # Check image orientations are consistent
    image_orientation = datasets[0].ImageOrientationPatient
    for ds in datasets[1:]:
        if ds.ImageOrientationPatient != image_orientation:
            return None, None

    positions = [ds.ImagePositionPatient for ds in datasets]

    spacing_hint = datasets[0].get('SpacingBetweenSlices')

    return get_volume_positions(
        image_positions=positions,
        image_orientation=image_orientation,
        tol=tol,
        sort=sort,
        allow_duplicates=allow_duplicates,
        allow_missing=allow_missing,
        spacing_hint=spacing_hint,
        index_convention=index_convention,
        handedness=handedness,
        enforce_handedness=enforce_handedness,
    )


def get_volume_positions(
    image_positions: Sequence[Sequence[float]],
    image_orientation: Sequence[float],
    tol: float = _DEFAULT_SPACING_TOLERANCE,
    sort: bool = True,
    allow_missing: bool = False,
    allow_duplicates: bool = False,
    spacing_hint: Optional[float] = None,
    index_convention: Union[
        str,
        Sequence[Union[PixelIndexDirections, str]]
    ] = VOLUME_INDEX_CONVENTION,
    handedness: Union[AxisHandedness, str] = AxisHandedness.RIGHT_HANDED,
    enforce_handedness: bool = False,
) -> Tuple[Optional[float], Optional[List[int]]]:
    """Get the spacing and positions of images within a 3D volume.

    First determines whether the image positions and orientation represent a 3D
    volume. A 3D volume consists of regularly spaced slices with orthogonal
    axes, i.e. the slices are spaced equally along the direction orthogonal to
    the in-plane image coordinates.

    If the positions represent a volume, returns the absolute value of the
    slice spacing and the volume indices for each of the input positions. If
    the positions do not represent a volume, returns None for both outputs.

    Note that we stipulate that a single plane is a 3D volume for the purposes
    of this function. In this case, and it ``spacing_hint`` is not provied, the
    returned slice spacing will be 1.0.

    Parameters
    ----------
    image_positions: Sequence[Sequence[float]]
        Array of image positions for multiple frames. Should be a 2D array of
        shape (N, 3) where N is the number of frames. Either a numpy array or
        anything convertible to it may be passed.
    image_orientation: Sequence[float]
        Image orientation as direction cosine values taken directly from the
        ImageOrientationPatient attribute. 1D array of length 6. Either a numpy
        array or anything convertible to it may be passed.
    tol: float, optional
        Tolerance for determining spacing regularity. If slice spacings vary by
        less that this spacing, they are considered to be regular.
    sort: bool, optional
        Sort the image positions before finding the spacing. If True, this
        makes the function tolerant of unsorted inputs. Set to False to check
        whether the positions represent a 3D volume in the specific order in
        which they are passed.
    allow_missing: bool, optional
        Allow for slices missing from the volume. If True, the smallest
        distance between two consective slices is found and returned as the
        slice spacing, provided all other spacings are an integer multiple of
        this value (within tolerance). Alternatively, if ``spacing_hint`` is
        used, that value will be used instead of the minimum consecutive
        spacing. If False, any gaps will result in failure.
    allow_duplicates: bool, optional
        Allow multiple slices to map to the same position within the volume.
        If False, duplicated image positions will result in failure.
    spacing_hint: Union[float, None], optional
        Expected spacing between slices. If the calculated value is not equal
        to this, within tolerance, the outputs will be None. The primary use of
        this option is in combination with ``allow_missing``. If
        ``allow_missing`` is ``True`` and a ``spacing_hint`` is given, the hint
        is used to calculate the index positions instead of the smallest
        consecutive spacing.
    index_convention: Sequence[Union[highdicom.enum.PixelIndexDirections, str]], optional
        Convention used to determine how to order frames. Should be a sequence
        of two :class:`highdicom.enum.PixelIndexDirections` or their string
        representations, giving in order, the indexing conventions used for
        specifying pixel indices. For example ``('R', 'D')`` means that the
        first pixel index indexes the columns from left to right, and the
        second pixel index indexes the rows from top to bottom (this is the
        convention typically used within DICOM). As another example ``('D',
        'R')`` would switch the order of the indices to give the convention
        typically used within NumPy.

        Alternatively, a single shorthand string may be passed that combines
        the string representations of the two directions. So for example,
        passing ``'RD'`` is equivalent to passing ``('R', 'D')``.

        This is used in combination with the ``handedness`` to determine
        the positive direction used to order frames.
    handedness: Union[highdicom.enum.AxisHandedness, str], optional
        Choose the frame order in order such that the frame axis creates a
        coordinate system with this handedness in the when combined with
        the within-frame convention given by ``index_convention``.
    enforce_handedness: bool, optional
        If True and sort is False, require that the images are not only
        regularly spaced but also that they are ordered correctly to give a
        coordinate system with the specified handedness, i.e. frames are
        ordered along the direction of the increasing normal vector, as opposed
        to being ordered regularly along the direction of the decreasing normal
        vector. If sort is True, this has no effect since positions will be
        sorted in the correct direction before finding the spacing.

    Returns
    -------
    Union[float, None]:
        If the image positions are regularly spaced, the (absolute value of)
        the slice spacing. If the image positions do not represent a
        regularly-spaced volume, returns None.
    Union[List[int], None]:
        List with the same length as the number of image positions. Each
        element gives the zero-based index of the corresponding input position
        in the volume. If the image positions do not represent a volume,
        returns None.

    """
    if not sort:
        if allow_duplicates:
            raise ValueError(
                "Argument 'allow_duplicates' requires 'sort'."
            )
        if allow_missing:
            raise ValueError(
                "Argument 'allow_missing' requires 'sort'."
            )

    if spacing_hint is not None:
        if spacing_hint < 0.0:
            # There are some edge cases of the standard where this is valid
            spacing_hint = abs(spacing_hint)
        if spacing_hint == 0.0:
            raise ValueError("Argument 'spacing_hint' cannot be 0.")

    image_positions_arr = np.array(image_positions)

    if image_positions_arr.ndim != 2 or image_positions_arr.shape[1] != 3:
        raise ValueError(
            "Argument 'image_positions' should be an (N, 3) array."
        )
    n = image_positions_arr.shape[0]
    if n == 0:
        raise ValueError(
            "Argument 'image_positions' should contain at least 1 position."
        )
    elif n == 1:
        # Special case, we stipulate that this has spacing 1.0
        # if not otherwise specified
        spacing = 1.0 if spacing_hint is None else spacing_hint
        return spacing, [0]

    normal_vector = get_normal_vector(
        image_orientation,
        index_convention=index_convention,
        handedness=handedness,
    )

    if allow_duplicates:
        # Unique index specifies, for each position in the input positions
        # array, the position in the unique_positions array of the
        # de-duplicated position
        unique_positions, unique_index = np.unique(
            image_positions_arr,
            axis=0,
            return_inverse=True,
        )
    else:
        unique_positions = image_positions_arr
        unique_index = np.arange(image_positions_arr.shape[0])

    if len(unique_positions) == 1:
        # Special case, we stipulate that this has spacing 1.0
        # if not otherwise specified
        spacing = 1.0 if spacing_hint is None else spacing_hint
        return spacing, [0] * n

    # Calculate distance of each slice from coordinate system origin along the
    # normal vector
    origin_distances = _get_slice_distances(unique_positions, normal_vector)

    if sort:
        # sort_index index gives, for each position in the sorted unique
        # positions, the initial index of the corresponding unique position
        sort_index = np.argsort(origin_distances)
        origin_distances_sorted = origin_distances[sort_index]
        inverse_sort_index = np.argsort(sort_index)
    else:
        sort_index = np.arange(unique_positions.shape[0])
        origin_distances_sorted = origin_distances
        inverse_sort_index = sort_index

    if allow_missing:
        if spacing_hint is not None:
            spacing = spacing_hint
        else:
            spacings = np.diff(origin_distances_sorted)
            spacing = spacings.min()
            # Check here to prevent divide by zero errors. Positions should
            # have been de-duplicated already, is this is allowed, so there
            # should only be zero spacings if some positions are related by
            # in-plane translations
            if np.isclose(spacing, 0.0, atol=tol):
                return None, None

        origin_distance_multiples = (
            (origin_distances - origin_distances.min()) / spacing
        )

        is_regular = np.allclose(
            origin_distance_multiples,
            origin_distance_multiples.round(),
            atol=tol
        )

        inverse_sort_index = origin_distance_multiples.round().astype(np.int64)

    else:
        spacings = np.diff(origin_distances_sorted)
        spacing = spacings.mean()

        if spacing_hint is not None:
            if not np.isclose(abs(spacing), spacing_hint):
                raise RuntimeError(
                    f"Inferred spacing ({abs(spacing):.3f}) does not match the "
                    f"given 'spacing_hint' ({spacing_hint})."
                )

        is_regular = np.isclose(
            spacing,
            spacings,
            atol=tol
        ).all()

    if is_regular and enforce_handedness:
        if spacing < 0.0:
            return None, None

    # Additionally check that the vector from the first to the last plane lies
    # approximately along the normal vector
    pos1 = unique_positions[sort_index[0], :]
    pos2 = unique_positions[sort_index[-1], :]
    span = (pos2 - pos1)
    span /= np.linalg.norm(span)

    is_perpendicular = abs(normal_vector.T @ span - 1.0) < tol

    if is_regular and is_perpendicular:
        vol_positions = [
            inverse_sort_index[unique_index[i]].item()
            for i in range(len(image_positions_arr))
        ]
        return abs(spacing), vol_positions
    else:
        return None, None


def get_plane_sort_index(
    image_positions: Sequence[Sequence[float]],
    image_orientation: Sequence[float],
    index_convention: Union[
        str,
        Sequence[Union[PixelIndexDirections, str]]
    ] = VOLUME_INDEX_CONVENTION,
    handedness: Union[AxisHandedness, str] = AxisHandedness.RIGHT_HANDED,
) -> List[int]:
    """

    Parameters
    ----------
    image_positions: Sequence[Sequence[float]]
        Array of image positions for multiple frames. Should be a 2D array of
        shape (N, 3) where N is the number of frames. Either a numpy array or
        anything convertible to it may be passed.
    image_orientation: Sequence[float]
        Image orientation as direction cosine values taken directly from the
        ImageOrientationPatient attribute. 1D array of length 6. Either a numpy
        array or anything convertible to it may be passed.
    index_convention: Sequence[Union[highdicom.enum.PixelIndexDirections, str]], optional
        Convention used to determine how to order frames. Should be a sequence
        of two :class:`highdicom.enum.PixelIndexDirections` or their string
        representations, giving in order, the indexing conventions used for
        specifying pixel indices. For example ``('R', 'D')`` means that the
        first pixel index indexes the columns from left to right, and the
        second pixel index indexes the rows from top to bottom (this is the
        convention typically used within DICOM). As another example ``('D',
        'R')`` would switch the order of the indices to give the convention
        typically used within NumPy.

        Alternatively, a single shorthand string may be passed that combines
        the string representations of the two directions. So for example,
        passing ``'RD'`` is equivalent to passing ``('R', 'D')``.

        This is used in combination with the ``handedness`` to determine
        the positive direction used to order frames.
    handedness: Union[highdicom.enum.AxisHandedness, str], optional
        Choose the frame order in order such that the frame axis creates a
        coordinate system with this handedness in the when combined with
        the within-frame convention given by ``index_convention``.

    Returns
    -------
    List[int]
        Sorting index for the input planes. Element i of this list gives the
        index in the original list of the frames such that the output list
        is sorted along the positive direction of the normal vector of the
        imaging plane.

    """
    pos_arr = np.array(image_positions)
    if pos_arr.ndim != 2 or pos_arr.shape[1] != 3:
        raise ValueError("Argument 'image_positions' must have shape (N, 3)")
    ori_arr = np.array(image_orientation)
    if ori_arr.ndim != 1 or ori_arr.shape[0] != 6:
        raise ValueError("Argument 'image_orientation' must have shape (6, )")

    normal_vector = get_normal_vector(
        ori_arr,
        index_convention=index_convention,
        handedness=handedness,
    )

    # Calculate distance of each slice from coordinate system origin along the
    # normal vector
    origin_distances = _get_slice_distances(pos_arr, normal_vector)

    sort_index = np.argsort(origin_distances)

    return sort_index.tolist()


def get_dataset_sort_index(
    datasets: Sequence[Dataset],
    index_convention: Union[
        str,
        Sequence[Union[PixelIndexDirections, str]]
    ] = VOLUME_INDEX_CONVENTION,
    handedness: Union[AxisHandedness, str] = AxisHandedness.RIGHT_HANDED,
) -> List[int]:
    """Get index to sort single frame datasets spatially.

    Parameters
    ----------
    datasets: Sequence[pydicom.Dataset]
        Datasets containing single frame images, with a consistent orientation.
    index_convention: Sequence[Union[highdicom.enum.PixelIndexDirections, str]], optional
        Convention used to determine how to order frames. Should be a sequence
        of two :class:`highdicom.enum.PixelIndexDirections` or their string
        representations, giving in order, the indexing conventions used for
        specifying pixel indices. For example ``('R', 'D')`` means that the
        first pixel index indexes the columns from left to right, and the
        second pixel index indexes the rows from top to bottom (this is the
        convention typically used within DICOM). As another example ``('D',
        'R')`` would switch the order of the indices to give the convention
        typically used within NumPy.

        Alternatively, a single shorthand string may be passed that combines
        the string representations of the two directions. So for example,
        passing ``'RD'`` is equivalent to passing ``('R', 'D')``.

        This is used in combination with the ``handedness`` to determine
        the positive direction used to order frames.
    handedness: Union[highdicom.enum.AxisHandedness, str], optional
        Choose the frame order in order such that the frame axis creates a
        coordinate system with this handedness in the when combined with
        the within-frame convention given by ``index_convention``.

    Returns
    -------
    List[int]
        Sorting index for the input datasets. Element i of this list gives the
        index in the original list of datasets such that the output list is
        sorted along the positive direction of the normal vector of the imaging
        plane.

    """
    if is_multiframe_image(datasets[0]):
        raise ValueError('Datasets should be single frame images.')
    if 'ImageOrientationPatient' not in datasets[0]:
        raise AttributeError(
            'Datasets do not have an orientation.'
        )
    image_orientation = datasets[0].ImageOrientationPatient
    if not all(
        np.allclose(ds.ImageOrientationPatient, image_orientation)
        for ds in datasets
    ):
        raise ValueError('Datasets do not have a consistent orientation.')
    positions = [ds.ImagePositionPatient for ds in datasets]
    return get_plane_sort_index(
        positions,
        image_orientation,
        index_convention=index_convention,
        handedness=handedness,
    )


def sort_datasets(
    datasets: Sequence[Dataset],
    index_convention: Union[
        str,
        Sequence[Union[PixelIndexDirections, str]]
    ] = VOLUME_INDEX_CONVENTION,
    handedness: Union[AxisHandedness, str] = AxisHandedness.RIGHT_HANDED,
) -> List[Dataset]:
    """Sort single frame datasets spatially.

    Parameters
    ----------
    datasets: Sequence[pydicom.Dataset]
        Datasets containing single frame images, with a consistent orientation.
    index_convention: Sequence[Union[highdicom.enum.PixelIndexDirections, str]], optional
        Convention used to determine how to order frames. Should be a sequence
        of two :class:`highdicom.enum.PixelIndexDirections` or their string
        representations, giving in order, the indexing conventions used for
        specifying pixel indices. For example ``('R', 'D')`` means that the
        first pixel index indexes the columns from left to right, and the
        second pixel index indexes the rows from top to bottom (this is the
        convention typically used within DICOM). As another example ``('D',
        'R')`` would switch the order of the indices to give the convention
        typically used within NumPy.

        Alternatively, a single shorthand string may be passed that combines
        the string representations of the two directions. So for example,
        passing ``'RD'`` is equivalent to passing ``('R', 'D')``.

        This is used in combination with the ``handedness`` to determine
        the positive direction used to order frames.
    handedness: Union[highdicom.enum.AxisHandedness, str], optional
        Choose the frame order in order such that the frame axis creates a
        coordinate system with this handedness in the when combined with
        the within-frame convention given by ``index_convention``.


    Returns
    -------
    List[Dataset]
        Sorting index for the input datasets. Element i of this list gives the
        index in the original list of datasets such that the output list is
        sorted along the positive direction of the normal vector of the imaging
        plane.

    """
    sort_index = get_dataset_sort_index(
        datasets,
        index_convention=index_convention,
        handedness=handedness,
    )
    return [datasets[i] for i in sort_index]


def _get_slice_distances(
    image_positions: np.ndarray,
    normal_vector: np.ndarray,
) -> np.ndarray:
    """Get distances of a set of planes from the origin.

    For each plane position, find (signed) distance from origin along the vector normal
    to the imaging plane.

    Parameters
    ----------
    image_positions: np.ndarray
        Image positions array. 2D array of shape (N, 3) where N is the number of
        planes and each row gives the (x, y, z) image position of a plane.
    normal_vector: np.ndarray
        Unit normal vector (perpendicular to the imaging plane).

    Returns
    -------
    np.ndarray:
        1D array of shape (N, ) giving signed distance from the origin of each
        plane position.

    """
    origin_distances = normal_vector[None] @ image_positions.T
    origin_distances = origin_distances.squeeze(0)

    return origin_distances<|MERGE_RESOLUTION|>--- conflicted
+++ resolved
@@ -1064,7 +1064,7 @@
             "Argument 'translation' must have 3 elements."
         )
 
-    return np.row_stack(
+    return np.vstack(
         [
             np.column_stack([rotation, translation.reshape(3, 1)]),
             [0.0, 0.0, 0.0, 1.0]
@@ -1169,7 +1169,6 @@
         )
     translation = np.array([float(x) for x in image_position], dtype=float)
 
-<<<<<<< HEAD
     rotation = create_rotation_matrix(
         image_orientation=image_orientation,
         pixel_spacing=pixel_spacing,
@@ -1177,17 +1176,6 @@
         index_convention=index_convention_,
         handedness=handedness,
         slices_first=slices_first,
-=======
-    # 4x4 transformation matrix
-    return np.vstack(
-        [
-            np.column_stack([
-                rotation,
-                translation,
-            ]),
-            [0.0, 0.0, 0.0, 1.0]
-        ]
->>>>>>> cb62737d
     )
 
     # 4x4 transformation matrix
@@ -1274,7 +1262,6 @@
     inv_rotation = np.linalg.inv(rotation)
 
     # 4x4 transformation matrix
-<<<<<<< HEAD
     return _stack_affine_matrix(
         rotation=inv_rotation,
         translation=-np.dot(inv_rotation, translation)
@@ -1323,9 +1310,6 @@
         spacing = [spacing] * 3
 
     return np.column_stack(
-=======
-    return np.vstack(
->>>>>>> cb62737d
         [
             s * direction_to_vector_mapping[d]
             for d, s in zip(norm_orientation, spacing)
