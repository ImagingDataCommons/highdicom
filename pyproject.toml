[build-system]
requires = ["setuptools>=64"]
build-backend = "setuptools.build_meta"

[project]
name = "highdicom"
dynamic = ["version"]
description = "High-level DICOM abstractions."
readme = "README.md"
requires-python = ">=3.10"
authors = [
    { name = "Markus D. Herrmann" },
]
maintainers = [
    { name = "Markus D. Herrmann" },
    { name = "Christopher P. Bridge" },
]
license = { text = "LICENSE" }
classifiers = [
    "Development Status :: 4 - Beta",
    "Intended Audience :: Science/Research",
    "License :: OSI Approved :: MIT License",
    "Operating System :: MacOS",
    "Operating System :: Microsoft :: Windows",
    "Operating System :: POSIX :: Linux",
    "Programming Language :: Python :: 3",
    "Programming Language :: Python :: 3.10",
    "Programming Language :: Python :: 3.11",
    "Programming Language :: Python :: 3.12",
    "Topic :: Multimedia :: Graphics",
    "Topic :: Scientific/Engineering :: Information Analysis",
]
dependencies = [
    "numpy>=1.19",
    "pillow>=8.3",
<<<<<<< HEAD
    "pydicom>=3.0.1",
=======
    "pydicom>=3.0.0",
    "pyjpegls>=1.0.0",
>>>>>>> a9a5706a
]

[project.optional-dependencies]
libjpeg = [
    "pylibjpeg-libjpeg>=2.1",
    "pylibjpeg-openjpeg>=2.0.0",
    "pylibjpeg>=2.0",
]
test = [
    "mypy==0.971",
    "pytest==7.4.4",
    "pytest-cov==4.1.0",
    "pytest-flake8==1.1.1",
    "numpy-stubs @ git+https://github.com/numpy/numpy-stubs@201115370a0c011d879d69068b60509accc7f750",
]
docs = [
    "sphinx-autodoc-typehints==1.17.0",
    "sphinx-pyreverse==0.0.17",
    "sphinx-rtd-theme==1.0.0",
    "sphinxcontrib-autoprogram==0.1.7",
    "sphinxcontrib-websupport==1.2.4",
]

[project.urls]
homepage = "https://github.com/imagingdatacommons/highdicom"
documentation = "https://highdicom.readthedocs.io/"
repository = "https://github.com/ImagingDataCommons/highdicom.git"

[tool.pytest.ini_options]
minversion = "7"
addopts = ["--doctest-modules", "-ra", "--strict-config", "--strict-markers"]
testpaths = ["tests"]
log_cli_level = "INFO"
xfail_strict = true

[tool.mypy]
warn_unreachable = true
enable_error_code = ["ignore-without-code", "redundant-expr", "truthy-bool"]

[[tool.mypy.overrides]]
module = "mypy-pydicom.*"
ignore_missing_imports = true

[[tool.mypy.overrides]]
module = "mypy-PIL.*"
ignore_missing_imports = true<|MERGE_RESOLUTION|>--- conflicted
+++ resolved
@@ -33,12 +33,8 @@
 dependencies = [
     "numpy>=1.19",
     "pillow>=8.3",
-<<<<<<< HEAD
     "pydicom>=3.0.1",
-=======
-    "pydicom>=3.0.0",
     "pyjpegls>=1.0.0",
->>>>>>> a9a5706a
 ]
 
 [project.optional-dependencies]
