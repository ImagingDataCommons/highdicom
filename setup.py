--- conflicted
+++ resolved
@@ -38,14 +38,8 @@
     package_dir={'': 'src'},
     python_requires='>=3.6',
     install_requires=[
-<<<<<<< HEAD
-        'pydicom>2.1',
+        'pydicom>=2.2.0',
         'numpy>=1.20',
         'pillow>=8.3'
-=======
-        'pydicom>=2.2.0',
-        'numpy>=1.19',
-        'pillow>=6.0'
->>>>>>> b597135f
     ],
 )