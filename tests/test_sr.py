import unittest
from copy import deepcopy
from datetime import datetime
from pathlib import Path

import numpy as np
import pytest

from pydicom.data import get_testdata_file
from pydicom.dataset import Dataset
from pydicom.filereader import dcmread
from pydicom.sr.codedict import codes
from pydicom.sr.coding import Code
from pydicom.uid import generate_uid, UID
from pydicom.valuerep import DA, DS, DT, TM, PersonName

from highdicom.sr import CodedConcept
from highdicom.sr import (
    AlgorithmIdentification,
    CodeContentItem,
    CompositeContentItem,
    Comprehensive3DSR,
    ComprehensiveSR,
    ContainerContentItem,
    ContentSequence,
    DateContentItem,
    DateTimeContentItem,
    DeviceObserverIdentifyingAttributes,
    EnhancedSR,
    FindingSite,
    GraphicTypeValues,
    GraphicTypeValues3D,
    ImageContentItem,
    ImageLibrary,
    ImageLibraryEntryDescriptors,
    ImageRegion,
    ImageRegion3D,
    LongitudinalTemporalOffsetFromEvent,
    Measurement,
    MeasurementProperties,
    MeasurementReport,
    MeasurementStatisticalProperties,
    NumContentItem,
    ObservationContext,
    ObserverContext,
    PersonObserverIdentifyingAttributes,
    PixelOriginInterpretationValues,
    PlanarROIMeasurementsAndQualitativeEvaluations,
    PnameContentItem,
    QualitativeEvaluation,
    RealWorldValueMap,
    ReferencedSegment,
    ReferencedSegmentationFrame,
    RelationshipTypeValues,
    Scoord3DContentItem,
    ScoordContentItem,
    SourceImageForMeasurement,
    SourceImageForRegion,
    SourceImageForSegmentation,
    SourceSeriesForSegmentation,
    SubjectContext,
    SubjectContextDevice,
    SubjectContextSpecimen,
    TextContentItem,
    TimeContentItem,
    TimePointContext,
    TrackingIdentifier,
    UIDRefContentItem,
    ValueTypeValues,
    VolumeSurface,
    VolumetricROIMeasurementsAndQualitativeEvaluations,
)
from highdicom.sr.utils import find_content_items


def _build_coded_concept_dataset(code: Code) -> Dataset:
    ds = Dataset()
    ds.CodeValue = code[0]
    ds.CodingSchemeDesignator = code[1]
    ds.CodeMeaning = code[2]
    return ds


class TestImageRegion(unittest.TestCase):

    def setUp(self):
        super().setUp()

    def test_construction_ct_image(self):
        source_image = SourceImageForRegion(
            referenced_sop_class_uid='1.2.840.10008.5.1.4.1.1.2',
            referenced_sop_instance_uid=generate_uid()
        )
        graphic_type = GraphicTypeValues.POINT
        graphic_data = np.array([[1.0, 1.0]])
        region = ImageRegion(
            graphic_type=graphic_type,
            graphic_data=graphic_data,
            source_image=source_image
        )
        assert region.graphic_type == graphic_type
        assert region.GraphicType == graphic_type.value
        np.testing.assert_array_equal(region.value, graphic_data)
        assert region.GraphicData[0] == graphic_data[0][0]
        assert region.GraphicData[1] == graphic_data[0][1]
        with pytest.raises(AttributeError):
            region.PixelOriginInterpretation

    def test_construction_sm_image_without_pixel_origin_interpretation(self):
        source_image = SourceImageForRegion(
            referenced_sop_class_uid='1.2.840.10008.5.1.4.1.1.77.1.6',
            referenced_sop_instance_uid=generate_uid()
        )
        graphic_type = GraphicTypeValues.POINT
        graphic_data = np.array([[1.0, 1.0]])
        region = ImageRegion(
            graphic_type=graphic_type,
            graphic_data=graphic_data,
            source_image=source_image
        )
        assert region.PixelOriginInterpretation == \
            PixelOriginInterpretationValues.VOLUME.value

    def test_construction_sm_image_with_pixel_origin_interpretation(self):
        source_image = SourceImageForRegion(
            referenced_sop_class_uid='1.2.840.10008.5.1.4.1.1.77.1.6',
            referenced_sop_instance_uid=generate_uid(),
            referenced_frame_numbers=[1, 2]
        )
        graphic_type = GraphicTypeValues.POINT
        graphic_data = np.array([[1.0, 1.0]])
        pixel_origin_interpretation = PixelOriginInterpretationValues.FRAME
        region = ImageRegion(
            graphic_type=graphic_type,
            graphic_data=graphic_data,
            source_image=source_image,
            pixel_origin_interpretation=pixel_origin_interpretation
        )
        region.PixelOriginInterpretation == pixel_origin_interpretation.value

    def test_construction_sm_image_with_wrong_pixel_origin_interpretation(self):
        source_image = SourceImageForRegion(
            referenced_sop_class_uid='1.2.840.10008.5.1.4.1.1.77.1.6',
            referenced_sop_instance_uid=generate_uid(),
        )
        graphic_type = GraphicTypeValues.POINT
        graphic_data = np.array([[1.0, 1.0]])
        pixel_origin_interpretation = PixelOriginInterpretationValues.FRAME
        with pytest.raises(ValueError):
            ImageRegion(
                graphic_type=graphic_type,
                graphic_data=graphic_data,
                source_image=source_image,
                pixel_origin_interpretation=pixel_origin_interpretation
            )


class TestAlgorithmIdentification(unittest.TestCase):

    def setUp(self):
        super().setUp()
        self._name = "Foo's Method"
        self._version = '1.0'
        self._parameters = ['spam=True', 'eggs=False']

    def test_construction_basic(self):
        algo_id = AlgorithmIdentification(
            name=self._name,
            version=self._version,
        )
        assert len(algo_id) == 2
        assert algo_id[0].ConceptNameCodeSequence[0].CodeValue == \
            codes.DCM.AlgorithmName.value
        assert algo_id[0].TextValue == self._name
        assert algo_id[1].ConceptNameCodeSequence[0].CodeValue == \
            codes.DCM.AlgorithmVersion.value
        assert algo_id[1].TextValue == self._version

    def test_construction_parameters(self):
        algo_id = AlgorithmIdentification(
            name=self._name,
            version=self._version,
            parameters=self._parameters,
        )
        assert len(algo_id) == 2 + len(self._parameters)
        assert algo_id[0].ConceptNameCodeSequence[0].CodeValue == \
            codes.DCM.AlgorithmName.value
        assert algo_id[0].TextValue == self._name
        assert algo_id[1].ConceptNameCodeSequence[0].CodeValue == \
            codes.DCM.AlgorithmVersion.value
        assert algo_id[1].TextValue == self._version
        for i, param in enumerate(self._parameters, start=2):
            assert algo_id[i].ConceptNameCodeSequence[0].CodeValue == \
                codes.DCM.AlgorithmParameters.value
            assert algo_id[i].TextValue == param


class TestMeasurementStatisticalProperties(unittest.TestCase):

    def setUp(self):
        super().setUp()
        self._value_name = codes.SCT.Volume
        self._value_unit = codes.UCUM.CubicMillimeter
        self._value_number = 0.12345
        self._values = [
            NumContentItem(
                name=self._value_name,
                value=self._value_number,
                unit=self._value_unit,
                relationship_type=RelationshipTypeValues.HAS_PROPERTIES
            )
        ]
        self._description = 'Population of Foo'
        self._authority = "World Foo Organization"

    def test_construction_basic(self):
        stat_props = MeasurementStatisticalProperties(
            values=self._values,
        )
        assert len(stat_props) == 1
        assert stat_props[0].ConceptNameCodeSequence[0].CodeValue == \
            self._value_name.value
        assert str(stat_props[0].MeasuredValueSequence[0].NumericValue) == \
            str(self._value_number)

    def test_construction_description(self):
        stat_props = MeasurementStatisticalProperties(
            values=self._values,
            description=self._description,
        )
        assert len(stat_props) == 2
        assert stat_props[0].ConceptNameCodeSequence[0].CodeValue == \
            self._value_name.value
        assert str(stat_props[0].MeasuredValueSequence[0].NumericValue) == \
            str(self._value_number)
        assert stat_props[1].ConceptNameCodeSequence[0].CodeValue == \
            codes.DCM.PopulationDescription.value


class TestCodedConcept(unittest.TestCase):

    def setUp(self):
        super().setUp()
        self._value = '373098007'
        self._meaning = 'Mean Value of population'
        self._scheme_designator = 'SCT'

    def test_construction_kwargs(self):
        c = CodedConcept(
            value=self._value,
            scheme_designator=self._scheme_designator,
            meaning=self._meaning
        )
        assert c.value == self._value
        assert c.scheme_designator == self._scheme_designator
        assert c.meaning == self._meaning
        assert c.scheme_version is None
        assert c.CodeValue == self._value
        assert c.CodingSchemeDesignator == self._scheme_designator
        assert c.CodeMeaning == self._meaning
        with pytest.raises(AttributeError):
            assert c.CodingSchemeVersion

    def test_construction_kwargs_optional(self):
        version = 'v1.0'
        c = CodedConcept(
            value=self._value,
            scheme_designator=self._scheme_designator,
            meaning=self._meaning,
            scheme_version=version
        )
        assert c.value == self._value
        assert c.scheme_designator == self._scheme_designator
        assert c.meaning == self._meaning
        assert c.scheme_version == version
        assert c.CodeValue == self._value
        assert c.CodingSchemeDesignator == self._scheme_designator
        assert c.CodeMeaning == self._meaning
        assert c.CodingSchemeVersion == version

    def test_construction_args(self):
        c = CodedConcept(self._value, self._scheme_designator, self._meaning)
        assert c.value == self._value
        assert c.scheme_designator == self._scheme_designator
        assert c.meaning == self._meaning
        assert c.scheme_version is None
        assert c.CodeValue == self._value
        assert c.CodingSchemeDesignator == self._scheme_designator
        assert c.CodeMeaning == self._meaning
        with pytest.raises(AttributeError):
            assert c.CodingSchemeVersion

    def test_construction_args_optional(self):
        version = 'v1.0'
        c = CodedConcept(
            self._value, self._scheme_designator, self._meaning, version
        )
        assert c.value == self._value
        assert c.scheme_designator == self._scheme_designator
        assert c.meaning == self._meaning
        assert c.scheme_version == version
        assert c.CodeValue == self._value
        assert c.CodingSchemeDesignator == self._scheme_designator
        assert c.CodeMeaning == self._meaning
        assert c.CodingSchemeVersion == version

    def test_equal(self):
        c1 = CodedConcept(self._value, self._scheme_designator, self._meaning)
        c2 = CodedConcept(self._value, self._scheme_designator, self._meaning)
        assert c1 == c2

    def test_not_equal(self):
        c1 = CodedConcept(self._value, self._scheme_designator, self._meaning)
        c2 = CodedConcept('373099004', 'SCT', 'Median Value of population')
        assert c1 != c2

    def test_equal_ignore_meaning(self):
        c1 = CodedConcept(self._value, self._scheme_designator, self._meaning)
        c2 = CodedConcept(self._value, self._scheme_designator, 'bla bla bla')
        assert c1 == c2

    def test_equal_equivalent_coding(self):
        c1 = CodedConcept(self._value, self._scheme_designator, self._meaning)
        c2 = CodedConcept('R-00317', 'SRT', self._meaning)
        assert c1 == c2


class TestContentItem(unittest.TestCase):

    def setUp(self):
        super().setUp()

    def test_code_item_construction(self):
        name = codes.SCT.FindingSite
        value = codes.SCT.Abdomen
        rel_type = RelationshipTypeValues.HAS_PROPERTIES
        i = CodeContentItem(
            name=name,
            value=value,
            relationship_type=rel_type,
        )
        assert i.ValueType == 'CODE'
        assert i.ConceptNameCodeSequence[0] == name
        assert i.ConceptCodeSequence[0] == value
        assert i.name == CodedConcept(*name)
        assert i.value == value
        assert i.RelationshipType == rel_type.value

    def test_text_item_construction(self):
        name = codes.DCM.TrackingIdentifier
        value = '1234'
        rel_type = RelationshipTypeValues.HAS_PROPERTIES
        i = TextContentItem(
            name=name,
            value=value,
            relationship_type=rel_type,
        )
        assert i.ValueType == 'TEXT'
        assert i.ConceptNameCodeSequence[0] == name
        assert i.TextValue == value
        assert i.name == CodedConcept(*name)
        assert i.value == value
        assert i.RelationshipType == rel_type.value

    def test_text_item_from_dataset(self):
        name = codes.DCM.TrackingIdentifier
        text_name_ds = _build_coded_concept_dataset(name)
        dataset = Dataset()
        dataset.ValueType = 'TEXT'
        dataset.ConceptNameCodeSequence = [text_name_ds]
        dataset.TextValue = 'foo'
        dataset.RelationshipType = 'HAS PROPERTIES'

        item = TextContentItem.from_dataset(dataset)
        assert isinstance(item, TextContentItem)
        assert isinstance(item.name, CodedConcept)
        assert item.name == name
        assert item.TextValue == dataset.TextValue

    def test_text_item_from_dataset_with_missing_name(self):
        dataset = Dataset()
        dataset.ValueType = 'TEXT'
        dataset.TextValue = 'foo'
        dataset.RelationshipType = 'HAS PROPERTIES'
        with pytest.raises(AttributeError):
            TextContentItem.from_dataset(dataset)

    def test_text_item_from_dataset_with_missing_value(self):
        text_name_ds = _build_coded_concept_dataset(
            codes.DCM.SpecimenIdentifier
        )
        dataset = Dataset()
        dataset.ValueType = 'TEXT'
        dataset.ConceptNameCodeSequence = [text_name_ds]
        dataset.RelationshipType = RelationshipTypeValues.HAS_PROPERTIES.value
        with pytest.raises(AttributeError):
            TextContentItem.from_dataset(dataset)

    def test_time_item_construction_from_string(self):
        name = codes.DCM.StudyTime
        value = '153000'
        rel_type = RelationshipTypeValues.HAS_OBS_CONTEXT
        i = TimeContentItem(
            name=name,
            value=value,
            relationship_type=rel_type,
        )
        assert i.ValueType == 'TIME'
        assert i.ConceptNameCodeSequence[0] == name
        assert i.Time == TM(value)
        assert i.name == CodedConcept(*name)
        assert i.value == datetime.strptime(value, '%H%M%S').time()
        assert i.RelationshipType == rel_type.value

    def test_time_item_construction_from_string_malformatted(self):
        name = codes.DCM.StudyTime
        value = 'abc'
        with pytest.raises(ValueError):
            TimeContentItem(
                name=name,
                value=value,
                relationship_type=RelationshipTypeValues.HAS_OBS_CONTEXT,
            )

    def test_time_item_construction_from_time(self):
        name = codes.DCM.StudyTime
        value = datetime.now().time()
        rel_type = RelationshipTypeValues.HAS_OBS_CONTEXT
        i = TimeContentItem(
            name=name,
            value=value,
            relationship_type=rel_type
        )
        assert i.ValueType == 'TIME'
        assert i.ConceptNameCodeSequence[0] == name
        assert i.Time == TM(value)
        assert i.name == CodedConcept(*name)
        assert i.value == value
        assert i.RelationshipType == rel_type.value

    def test_date_item_construction_from_string(self):
        name = codes.DCM.StudyDate
        value = '20190821'
        rel_type = RelationshipTypeValues.HAS_OBS_CONTEXT
        i = DateContentItem(
            name=name,
            value=value,
            relationship_type=rel_type
        )
        assert i.ValueType == 'DATE'
        assert i.ConceptNameCodeSequence[0] == name
        assert i.Date == DA(value)
        assert i.name == CodedConcept(*name)
        assert i.value == datetime.strptime(value, '%Y%m%d').date()
        assert i.RelationshipType == rel_type.value

    def test_date_item_construction_from_string_malformatted(self):
        name = codes.DCM.StudyDate
        value = 'abcd'
        rel_type = RelationshipTypeValues.HAS_OBS_CONTEXT
        with pytest.raises(ValueError):
            DateContentItem(
                name=name,
                value=value,
                relationship_type=rel_type
            )

    def test_date_item_construction_from_time(self):
        name = codes.DCM.StudyTime
        value = datetime.now().date()
        rel_type = RelationshipTypeValues.HAS_OBS_CONTEXT
        i = DateContentItem(
            name=name,
            value=value,
            relationship_type=rel_type
        )
        assert i.ValueType == 'DATE'
        assert i.ConceptNameCodeSequence[0] == name
        assert i.Date == DA(value)
        assert i.name == CodedConcept(*name)
        assert i.value == value
        assert i.RelationshipType == rel_type.value

    def test_datetime_item_construction_from_string(self):
        name = codes.DCM.ImagingStartDatetime
        value = '20190821153000'
        rel_type = RelationshipTypeValues.HAS_OBS_CONTEXT
        i = DateTimeContentItem(
            name=name,
            value=value,
            relationship_type=rel_type
        )
        assert i.ValueType == 'DATETIME'
        assert i.ConceptNameCodeSequence[0] == name
        assert i.DateTime == DT(value)
        assert i.name == CodedConcept(*name)
        assert i.value == datetime.strptime(value, '%Y%m%d%H%M%S')
        assert i.RelationshipType == rel_type.value

    def test_datetime_item_construction_from_string_malformatted(self):
        name = codes.DCM.ImagingStartDatetime
        value = 'abcd'
        with pytest.raises(ValueError):
            DateTimeContentItem(
                name=name,
                value=value,
                relationship_type=RelationshipTypeValues.HAS_OBS_CONTEXT
            )

    def test_datetime_item_construction_from_datetime(self):
        name = codes.DCM.ImagingStartDatetime
        value = datetime.now()
        rel_type = RelationshipTypeValues.HAS_OBS_CONTEXT
        i = DateTimeContentItem(
            name=name,
            value=value,
            relationship_type=rel_type
        )
        assert i.ValueType == 'DATETIME'
        assert i.ConceptNameCodeSequence[0] == name
        assert i.DateTime == DT(value)
        assert i.name == CodedConcept(*name)
        assert i.value == value
        assert i.RelationshipType == rel_type.value

    def test_uidref_item_construction_from_string(self):
        name = codes.DCM.SeriesInstanceUID
        value = '1.2.3.4.5.6'
        rel_type = RelationshipTypeValues.INFERRED_FROM
        i = UIDRefContentItem(
            name=name,
            value=value,
            relationship_type=rel_type
        )
        assert i.ValueType == 'UIDREF'
        assert i.ConceptNameCodeSequence[0] == name
        assert i.UID == UID(value)
        assert i.name == CodedConcept(*name)
        assert i.value == value
        assert i.RelationshipType == rel_type.value

    def test_uidref_item_construction_wrong_value_type(self):
        name = codes.DCM.SeriesInstanceUID
        value = 123456
        with pytest.raises(TypeError):
            UIDRefContentItem(
                name=name,
                value=value,
                relationship_type=RelationshipTypeValues.INFERRED_FROM
            )

    def test_uidref_item_construction_from_uid(self):
        name = codes.DCM.SeriesInstanceUID
        value = UID('1.2.3.4.5.6')
        rel_type = RelationshipTypeValues.INFERRED_FROM
        i = UIDRefContentItem(
            name=name,
            value=value,
            relationship_type=rel_type
        )
        assert i.ValueType == 'UIDREF'
        assert i.ConceptNameCodeSequence[0] == name
        assert i.UID == UID(value)
        assert i.RelationshipType == rel_type.value

    def test_num_item_construction_from_integer(self):
        name = codes.SCT.Area
        value = 100
        unit = Code('um2', 'UCUM', 'Square Micrometer')
        rel_type = RelationshipTypeValues.HAS_PROPERTIES
        i = NumContentItem(
            name=name,
            value=value,
            unit=unit,
            relationship_type=rel_type
        )
        assert i.ValueType == 'NUM'
        assert i.ConceptNameCodeSequence[0] == name
        value_item = i.MeasuredValueSequence[0]
        unit_code_item = value_item.MeasurementUnitsCodeSequence[0]
        assert value_item.NumericValue == value
        assert i.name == CodedConcept(*name)
        assert i.value == value
        assert i.unit == CodedConcept(*unit)
        with pytest.raises(AttributeError):
            assert value_item.FloatingPointValue
        assert unit_code_item.CodeValue == unit.value
        assert unit_code_item.CodingSchemeDesignator == unit.scheme_designator
        assert i.RelationshipType == rel_type.value
        with pytest.raises(AttributeError):
            assert i.NumericValueQualifierCodeSequence

    def test_num_item_construction_from_float(self):
        name = codes.SCT.Area
        value = 100.0
        unit = Code('um2', 'UCUM', 'Square Micrometer')
        rel_type = RelationshipTypeValues.HAS_PROPERTIES
        i = NumContentItem(
            name=name,
            value=value,
            unit=unit,
            relationship_type=rel_type
        )
        assert i.value == value
        assert i.unit == unit
        assert i.qualifier is None
        assert i.ValueType == 'NUM'
        assert i.ConceptNameCodeSequence[0] == name
        value_item = i.MeasuredValueSequence[0]
        unit_code_item = value_item.MeasurementUnitsCodeSequence[0]
        assert value_item.NumericValue == value
        assert value_item.FloatingPointValue == value
        assert unit_code_item.CodeValue == unit.value
        assert unit_code_item.CodingSchemeDesignator == unit.scheme_designator
        assert i.RelationshipType == rel_type.value
        with pytest.raises(AttributeError):
            assert i.NumericValueQualifierCodeSequence

    def test_num_item_construction_from_qualifier_code(self):
        name = codes.SCT.Area
        value = 100.0
        unit = Code('um2', 'UCUM', 'Square Micrometer')
        qualifier = Code('114000', 'SCT', 'Not a number')
        rel_type = RelationshipTypeValues.HAS_PROPERTIES
        i = NumContentItem(
            name=name,
            value=value,
            unit=unit,
            qualifier=qualifier,
            relationship_type=rel_type
        )
        assert i.value == value
        assert i.unit == unit
        assert i.qualifier == qualifier
        assert i.ValueType == 'NUM'
        assert i.ConceptNameCodeSequence[0] == name
        assert i.RelationshipType == rel_type.value
        qualifier_code_item = i.NumericValueQualifierCodeSequence[0]
        assert qualifier_code_item.CodeValue == qualifier.value

    def test_pname_content_item(self):
        name = codes.DCM.PersonObserverName
        value = 'Doe^John'
        i = PnameContentItem(
            name=name,
            value=value,
            relationship_type=RelationshipTypeValues.HAS_OBS_CONTEXT
        )
        assert i.PersonName == 'Doe^John'

    def test_pname_content_item_from_person_name(self):
        name = codes.DCM.PersonObserverName
        value = PersonName('Doe^John')
        i = PnameContentItem(
            name=name,
            value=value,
            relationship_type=RelationshipTypeValues.HAS_OBS_CONTEXT
        )
        assert i.PersonName == 'Doe^John'

    def test_pname_content_item_invalid_name(self):
        name = codes.DCM.PersonObserverName
        value = 'John Doe'  # invalid name format
        with pytest.raises(ValueError):
            PnameContentItem(
                name=name,
                value=value,
                relationship_type=RelationshipTypeValues.HAS_OBS_CONTEXT
            )

    def test_container_item_construction(self):
        name = codes.DCM.ImagingMeasurementReport
        tid = '1500'
        i = ContainerContentItem(
            name=name,
            template_id=tid,
            relationship_type=RelationshipTypeValues.CONTAINS
        )
        assert i.ValueType == 'CONTAINER'
        assert i.ConceptNameCodeSequence[0] == name
        template_item = i.ContentTemplateSequence[0]
        assert template_item.TemplateIdentifier == tid
        assert template_item.MappingResource == 'DCMR'
        assert i.ContinuityOfContent == 'CONTINUOUS'
        assert i.name == CodedConcept(*name)
        with pytest.raises(AttributeError):
            assert i.value

    def test_composite_item_construction(self):
        name = codes.DCM.RealWorldValueMapUsedForMeasurement
        sop_class_uid = '1.2.840.10008.5.1.4.1.1.2'
        sop_instance_uid = '1.2.3.4'
        i = CompositeContentItem(
            name=name,
            referenced_sop_class_uid=sop_class_uid,
            referenced_sop_instance_uid=sop_instance_uid,
            relationship_type=RelationshipTypeValues.INFERRED_FROM
        )
        assert i.ValueType == 'COMPOSITE'
        assert i.ConceptNameCodeSequence[0] == name
        ref_sop_item = i.ReferencedSOPSequence[0]
        assert ref_sop_item.ReferencedSOPClassUID == sop_class_uid
        assert ref_sop_item.ReferencedSOPInstanceUID == sop_instance_uid
        assert i.name == CodedConcept(*name)
        assert i.value == (sop_class_uid, sop_instance_uid)

    def test_image_item_construction(self):
        name = codes.DCM.SourceImageForSegmentation
        sop_class_uid = '1.2.840.10008.5.1.4.1.1.2'
        sop_instance_uid = '1.2.3.4'
        i = ImageContentItem(
            name=name,
            referenced_sop_class_uid=sop_class_uid,
            referenced_sop_instance_uid=sop_instance_uid,
            relationship_type=RelationshipTypeValues.INFERRED_FROM
        )
        assert i.ValueType == 'IMAGE'
        assert i.ConceptNameCodeSequence[0] == name
        ref_sop_item = i.ReferencedSOPSequence[0]
        assert ref_sop_item.ReferencedSOPClassUID == sop_class_uid
        assert ref_sop_item.ReferencedSOPInstanceUID == sop_instance_uid
        assert i.name == CodedConcept(*name)
        assert i.value == (sop_class_uid, sop_instance_uid)
        with pytest.raises(AttributeError):
            ref_sop_item.ReferencedFrameNumber
        with pytest.raises(AttributeError):
            ref_sop_item.ReferencedSegmentNumber

    def test_image_item_construction_with_multiple_frame_numbers(self):
        name = codes.DCM.SourceImageForSegmentation
        sop_class_uid = '1.2.840.10008.5.1.4.1.1.2.2'
        sop_instance_uid = '1.2.3.4'
        frame_numbers = [1, 2, 3]
        i = ImageContentItem(
            name=name,
            referenced_sop_class_uid=sop_class_uid,
            referenced_sop_instance_uid=sop_instance_uid,
            referenced_frame_numbers=frame_numbers,
            relationship_type=RelationshipTypeValues.INFERRED_FROM
        )
        ref_sop_item = i.ReferencedSOPSequence[0]
        assert ref_sop_item.ReferencedSOPClassUID == sop_class_uid
        assert ref_sop_item.ReferencedSOPInstanceUID == sop_instance_uid
        assert ref_sop_item.ReferencedFrameNumber == frame_numbers
        with pytest.raises(AttributeError):
            ref_sop_item.ReferencedSegmentNumber

    def test_image_item_construction_with_single_frame_number(self):
        name = codes.DCM.SourceImageForSegmentation
        sop_class_uid = '1.2.840.10008.5.1.4.1.1.2.2'
        sop_instance_uid = '1.2.3.4'
        frame_number = 1
        i = ImageContentItem(
            name=name,
            referenced_sop_class_uid=sop_class_uid,
            referenced_sop_instance_uid=sop_instance_uid,
            referenced_frame_numbers=frame_number,
            relationship_type=RelationshipTypeValues.INFERRED_FROM
        )
        ref_sop_item = i.ReferencedSOPSequence[0]
        assert ref_sop_item.ReferencedSOPClassUID == sop_class_uid
        assert ref_sop_item.ReferencedSOPInstanceUID == sop_instance_uid
        assert ref_sop_item.ReferencedFrameNumber == frame_number
        with pytest.raises(AttributeError):
            ref_sop_item.ReferencedSegmentNumber

    def test_image_item_construction_single_segment_number(self):
        name = codes.DCM.SourceImageForSegmentation
        sop_class_uid = '1.2.840.10008.5.1.4.1.1.66.4'
        sop_instance_uid = '1.2.3.4'
        segment_number = 1
        i = ImageContentItem(
            name=name,
            referenced_sop_class_uid=sop_class_uid,
            referenced_sop_instance_uid=sop_instance_uid,
            referenced_segment_numbers=segment_number,
            relationship_type=RelationshipTypeValues.INFERRED_FROM
        )
        ref_sop_item = i.ReferencedSOPSequence[0]
        assert ref_sop_item.ReferencedSOPClassUID == sop_class_uid
        assert ref_sop_item.ReferencedSOPInstanceUID == sop_instance_uid
        assert ref_sop_item.ReferencedSegmentNumber == segment_number
        with pytest.raises(AttributeError):
            ref_sop_item.ReferencedFrameNumber

    def test_scoord_item_construction_point(self):
        name = codes.DCM.ImageRegion
        graphic_type = GraphicTypeValues.POINT
        graphic_data = np.array([[1.0, 1.0]])
        pixel_origin_interpretation = 'FRAME'
        i = ScoordContentItem(
            name=name,
            graphic_type=graphic_type,
            graphic_data=graphic_data,
            pixel_origin_interpretation=pixel_origin_interpretation,
            relationship_type=RelationshipTypeValues.INFERRED_FROM
        )
        assert i.ValueType == 'SCOORD'
        assert i.ConceptNameCodeSequence[0] == name
        assert i.GraphicType == graphic_type.value
        assert i.GraphicData == graphic_data.flatten().tolist()
        assert i.PixelOriginInterpretation == pixel_origin_interpretation
        with pytest.raises(AttributeError):
            i.FiducialUID

    def test_scoord_item_construction_circle(self):
        name = codes.DCM.ImageRegion
        graphic_type = GraphicTypeValues.CIRCLE
        graphic_data = np.array([[1.0, 1.0], [2.0, 2.0]])
        pixel_origin_interpretation = 'VOLUME'
        i = ScoordContentItem(
            name=name,
            graphic_type=graphic_type,
            graphic_data=graphic_data,
            pixel_origin_interpretation=pixel_origin_interpretation,
            relationship_type=RelationshipTypeValues.INFERRED_FROM
        )
        assert i.ValueType == 'SCOORD'
        assert i.ConceptNameCodeSequence[0] == name
        assert i.graphic_type == graphic_type
        assert np.all(i.GraphicData[:2] == graphic_data[0, :])
        assert np.all(i.GraphicData[2:4] == graphic_data[1, :])
        assert i.PixelOriginInterpretation == pixel_origin_interpretation
        with pytest.raises(AttributeError):
            i.FiducialUID

    def test_scoord3d_item_construction_point(self):
        name = codes.DCM.ImageRegion
        graphic_type = GraphicTypeValues3D.POINT
        graphic_data = np.array([[1.0, 1.0, 1.0]])
        frame_of_reference_uid = '1.2.3'
        i = Scoord3DContentItem(
            name=name,
            graphic_type=graphic_type,
            graphic_data=graphic_data,
            frame_of_reference_uid=frame_of_reference_uid,
            relationship_type=RelationshipTypeValues.INFERRED_FROM
        )
        assert i.ValueType == 'SCOORD3D'
        assert i.ConceptNameCodeSequence[0] == name
        assert i.GraphicType == graphic_type.value
        assert np.all(i.GraphicData == graphic_data[0, :])
        assert i.ReferencedFrameOfReferenceUID == frame_of_reference_uid
        with pytest.raises(AttributeError):
            i.FiducialUID

    def test_scoord3d_item_construction_polygon(self):
        name = codes.DCM.ImageRegion
        graphic_type = GraphicTypeValues3D.POLYGON
        graphic_data = np.array([
            [1.0, 1.0, 1.0], [2.0, 2.0, 1.0], [1.0, 1.0, 1.0]
        ])
        frame_of_reference_uid = '1.2.3'
        i = Scoord3DContentItem(
            name=name,
            graphic_type=graphic_type,
            graphic_data=graphic_data,
            frame_of_reference_uid=frame_of_reference_uid,
            relationship_type=RelationshipTypeValues.INFERRED_FROM
        )
        assert i.ValueType == 'SCOORD3D'
        assert i.ConceptNameCodeSequence[0] == name
        assert i.graphic_type == graphic_type
        assert np.all(i.GraphicData[:3] == graphic_data[0, :])
        assert np.all(i.GraphicData[3:6] == graphic_data[1, :])
        assert np.all(i.GraphicData[6:9] == graphic_data[2, :])
        assert i.ReferencedFrameOfReferenceUID == frame_of_reference_uid
        with pytest.raises(AttributeError):
            i.FiducialUID

    def test_container_item_from_dataset(self):
        code_name_ds = _build_coded_concept_dataset(codes.DCM.Finding)
        code_value_ds = _build_coded_concept_dataset(codes.SCT.Neoplasm)
        code_ds = Dataset()
        code_ds.ValueType = 'CODE'
        code_ds.ConceptNameCodeSequence = [code_name_ds]
        code_ds.ConceptCodeSequence = [code_value_ds]
        code_ds.RelationshipType = 'CONTAINS'

        num_name_ds = _build_coded_concept_dataset(codes.SCT.Length)
        num_unit_ds = _build_coded_concept_dataset(codes.UCUM.Millimeter)
        num_value_ds = Dataset()
        num_value_ds.NumericValue = 1.
        num_value_ds.MeasurementUnitsCodeSequence = [num_unit_ds]
        num_ds = Dataset()
        num_ds.ValueType = 'NUM'
        num_ds.ConceptNameCodeSequence = [num_name_ds]
        num_ds.MeasuredValueSequence = [num_value_ds]
        num_ds.RelationshipType = 'CONTAINS'

        container_name_ds = _build_coded_concept_dataset(
            codes.DCM.MeasurementGroup
        )
        container_ds = Dataset()
        container_ds.ContinuityOfContent = 'CONTINUOUS'
        container_ds.ValueType = 'CONTAINER'
        container_ds.ConceptNameCodeSequence = [container_name_ds]
        container_ds.RelationshipType = 'CONTAINS'
        container_ds.ContentSequence = [code_ds, num_ds]

        container_item = ContainerContentItem.from_dataset(container_ds)
        assert isinstance(container_item, ContainerContentItem)
        assert isinstance(container_item.name, CodedConcept)
        assert isinstance(container_item.ContentSequence, ContentSequence)
        code_item = container_item.ContentSequence[0]
        assert isinstance(code_item, CodeContentItem)
        assert isinstance(code_item.name, CodedConcept)
        assert isinstance(code_item.value, CodedConcept)


class TestContentSequence(unittest.TestCase):

    def setUp(self):
        super().setUp()
        self._item = CodeContentItem(
            name=codes.SCT.FindingSite,
            value=codes.SCT.Abdomen,
            relationship_type=RelationshipTypeValues.HAS_PROPERTIES
        )
        self._item_no_rel = CodeContentItem(
            name=codes.SCT.FindingSite,
            value=codes.SCT.Abdomen
        )
        self._root_item = ContainerContentItem(
            name=codes.DCM.ImagingMeasurementReport,
            template_id='1500'
        )
        self._root_item_with_rel = ContainerContentItem(
            name=codes.DCM.ImagingMeasurementReport,
            template_id='1500',
            relationship_type=RelationshipTypeValues.CONTAINS
        )

    def test_append(self):
        seq = ContentSequence()
        seq.append(self._item)

    def test_extend(self):
        seq = ContentSequence()
        seq.extend([self._item])

    def test_insert(self):
        seq = ContentSequence()
        seq.insert(0, self._item)

    def test_construct(self):
        ContentSequence([self._item])

    def test_append_with_no_relationship(self):
        seq = ContentSequence()
        with pytest.raises(AttributeError):
            seq.append(self._item_no_rel)

    def test_extend_with_no_relationship(self):
        seq = ContentSequence()
        with pytest.raises(AttributeError):
            seq.extend([self._item_no_rel])

    def test_insert_with_no_relationship(self):
        seq = ContentSequence()
        with pytest.raises(AttributeError):
            seq.insert(0, self._item_no_rel)

    def test_construct_with_no_relationship(self):
        with pytest.raises(AttributeError):
            ContentSequence([self._item_no_rel])

    def test_append_root_item(self):
        seq = ContentSequence([], is_root=True)
        seq.append(self._root_item)

    def test_extend_root_item(self):
        seq = ContentSequence([], is_root=True)
        seq.extend([self._root_item])

    def test_insert_root_item(self):
        seq = ContentSequence([], is_root=True)
        seq.insert(0, self._root_item)

    def test_construct_root_item(self):
        ContentSequence([self._root_item], is_root=True)

    def test_append_root_item_with_relationship(self):
        seq = ContentSequence([], is_root=True)
        with pytest.raises(AttributeError):
            seq.append(self._root_item_with_rel)

    def test_extend_root_item_with_relationship(self):
        seq = ContentSequence([], is_root=True)
        with pytest.raises(AttributeError):
            seq.extend([self._root_item_with_rel])

    def test_insert_root_item_with_relationship(self):
        seq = ContentSequence([], is_root=True)
        with pytest.raises(AttributeError):
            seq.insert(0, self._root_item_with_rel)

    def test_construct_root_with_relationship(self):
        with pytest.raises(AttributeError):
            ContentSequence([self._root_item_with_rel], is_root=True)

    def test_content_item_setattr(self):
        # Integration test that setting a ContentItem's content sequence
        # should be possible if the items have relationships
        self._root_item.ContentSequence = [self._item]

    def test_content_item_setattr_with_no_relationship(self):
        # Integration test that setting a ContentItem's content sequence
        # triggers the relevant relationship_type checks
        with pytest.raises(AttributeError):
            self._root_item.ContentSequence = [self._item_no_rel]


class TestSubjectContextDevice(unittest.TestCase):

    def setUp(self):
        super().setUp()
        self._name = 'Foo Device'
        self._uid = generate_uid()
        self._manufacturer = 'Foomakers Inc.'
        self._model_name = 'Foo Mark II'
        self._serial_number = '987654321'
        self._physical_location = 'Planet Foo'

    def test_construction_basic(self):
        context = SubjectContextDevice(name=self._name)
        assert len(context) == 1
        assert context[0].ConceptNameCodeSequence[0].CodeValue == \
            codes.DCM.DeviceSubjectName.value
        assert context[0].TextValue == self._name

    def test_construction_all(self):
        context = SubjectContextDevice(
            name=self._name,
            uid=self._uid,
            manufacturer_name=self._manufacturer,
            model_name=self._model_name,
            serial_number=self._serial_number,
            physical_location=self._physical_location
        )
        assert len(context) == 6
        assert context[0].ConceptNameCodeSequence[0].CodeValue == \
            codes.DCM.DeviceSubjectName.value
        assert context[0].TextValue == self._name
        assert context[1].ConceptNameCodeSequence[0].CodeValue == \
            codes.DCM.DeviceSubjectUID.value
        assert context[1].UID == self._uid
        assert context[2].ConceptNameCodeSequence[0].CodeValue == \
            codes.DCM.DeviceSubjectManufacturer.value
        assert context[2].TextValue == self._manufacturer
        assert context[3].ConceptNameCodeSequence[0].CodeValue == \
            codes.DCM.DeviceSubjectModelName.value
        assert context[3].TextValue == self._model_name
        assert context[4].ConceptNameCodeSequence[0].CodeValue == \
            codes.DCM.DeviceSubjectSerialNumber.value
        assert context[4].TextValue == self._serial_number
        assert context[5].ConceptNameCodeSequence[0].CodeValue == \
            codes.DCM.DeviceSubjectPhysicalLocationDuringObservation.value
        assert context[5].TextValue == self._physical_location


class TestObservationContext(unittest.TestCase):

    def setUp(self):
        super().setUp()
        self._person_name = 'Bar^Foo'
        self._device_uid = generate_uid()
        self._specimen_uid = generate_uid()
        self._observer_person_context = ObserverContext(
            observer_type=codes.cid270.Person,
            observer_identifying_attributes=PersonObserverIdentifyingAttributes(
                name=self._person_name
            )
        )
        self._observer_device_context = ObserverContext(
            observer_type=codes.cid270.Device,
            observer_identifying_attributes=DeviceObserverIdentifyingAttributes(
                uid=self._device_uid
            )
        )
        self._subject_context = SubjectContext(
            subject_class=codes.cid271.Specimen,
            subject_class_specific_context=SubjectContextSpecimen(
                uid=self._specimen_uid
            )
        )
        self._observation_context = ObservationContext(
            observer_person_context=self._observer_person_context,
            observer_device_context=self._observer_device_context,
            subject_context=self._subject_context
        )

    def test_observer_context(self):
        # person
        assert len(self._observer_person_context) == 2
        item = self._observer_person_context[0]
        assert item.ConceptNameCodeSequence[0].CodeValue == '121005'
        assert item.ConceptCodeSequence[0] == codes.cid270.Person
        item = self._observer_person_context[1]
        assert item.ConceptNameCodeSequence[0].CodeValue == '121008'
        assert item.PersonName == self._person_name
        # device
        assert len(self._observer_device_context) == 2
        item = self._observer_device_context[0]
        assert item.ConceptNameCodeSequence[0].CodeValue == '121005'
        assert item.ConceptCodeSequence[0] == codes.cid270.Device
        item = self._observer_device_context[1]
        assert item.ConceptNameCodeSequence[0].CodeValue == '121012'
        assert item.UID == self._device_uid

    def test_subject_context(self):
        assert len(self._subject_context) == 2
        item = self._subject_context[0]
        assert item.ConceptNameCodeSequence[0].CodeValue == '121024'
        assert item.ConceptCodeSequence[0] == codes.cid271.Specimen
        item = self._subject_context[1]
        assert item.ConceptNameCodeSequence[0].CodeValue == '121039'
        assert item.UID == self._specimen_uid

    def test_content_length(self):
        assert len(self._observation_context) == 6


class TestPersonObserverIdentifyingAttributes(unittest.TestCase):

    def setUp(self):
        super().setUp()
        self._person_name = 'Doe^John'
        self._invalid_name = 'John Doe'
        self._login_name = 'jd123'
        self._organization_name = 'The General Hospital'
        self._role_in_organization = codes.DCM.Surgeon
        self._role_in_procedure = codes.DCM.PerformingPhysician

    def test_construction(self):
        observer = PersonObserverIdentifyingAttributes(
            name=self._person_name
        )
        assert observer[0].PersonName == self._person_name

    def test_construction_all(self):
        seq = PersonObserverIdentifyingAttributes(
            name=self._person_name,
            login_name=self._login_name,
            organization_name=self._organization_name,
            role_in_organization=self._role_in_organization,
            role_in_procedure=self._role_in_procedure
        )
        assert len(seq) == 5
        assert seq[0].PersonName == self._person_name
        assert seq[1].TextValue == self._login_name
        assert seq[2].TextValue == self._organization_name
        assert seq[3].ConceptCodeSequence[0] == self._role_in_organization
        assert seq[4].ConceptCodeSequence[0] == self._role_in_procedure

    def test_construction_invalid(self):
        with pytest.raises(ValueError):
            PersonObserverIdentifyingAttributes(
                name=self._invalid_name
            )


class TestFindingSiteOptional(unittest.TestCase):

    def setUp(self):
        super().setUp()
        self._location = codes.cid7151.LobeOfLung
        self._laterality = codes.cid244.Right
        self._modifier = codes.cid2.Apical
        self._finding_site = FindingSite(
            anatomic_location=self._location,
            laterality=self._laterality,
            topographical_modifier=self._modifier
        )

    def test_finding_site(self):
        item = self._finding_site
        assert item.ConceptNameCodeSequence[0].CodeValue == '363698007'
        assert item.ConceptCodeSequence[0] == self._location
        assert len(item.ContentSequence) == 2

    def test_laterality(self):
        item = self._finding_site.ContentSequence[0]
        assert item.ConceptNameCodeSequence[0].CodeValue == '272741003'
        assert item.ConceptCodeSequence[0] == self._laterality

    def test_topographical_modifier(self):
        item = self._finding_site.ContentSequence[1]
        assert item.ConceptNameCodeSequence[0].CodeValue == '106233006'
        assert item.ConceptCodeSequence[0] == self._modifier


class TestFindingSite(unittest.TestCase):

    def setUp(self):
        super().setUp()
        self._location = \
            codes.cid6300.RightAnteriorMiddlePeripheralZoneOfProstate
        self._finding_site = FindingSite(
            anatomic_location=self._location
        )

    def test_finding_site(self):
        item = self._finding_site
        assert item.ConceptNameCodeSequence[0].CodeValue == '363698007'
        assert item.ConceptCodeSequence[0] == self._location
        assert not hasattr(item, 'ContentSequence')


class TestSourceImageForSegmentation(unittest.TestCase):

    def setUp(self):
        super().setUp()
        file_path = Path(__file__)
        data_dir = file_path.parent.parent.joinpath('data')
        self._src_dataset = dcmread(
            str(data_dir.joinpath('test_files', 'ct_image.dcm'))
        )
        self._src_dataset_multiframe = dcmread(
            get_testdata_file('eCT_Supplemental.dcm')
        )
        self._invalid_src_dataset_sr = dcmread(
            get_testdata_file('reportsi.dcm')
        )
        self._invalid_src_dataset_seg = dcmread(
            str(data_dir.joinpath('test_files', 'seg_image_sm_dots.dcm'))
        )
        self._ref_frames = [1, 2]
        self._ref_frames_invalid = [
            self._src_dataset_multiframe.NumberOfFrames + 1
        ]

    def test_construction(self):
        src_image = SourceImageForSegmentation(
            self._src_dataset.SOPClassUID,
            self._src_dataset.SOPInstanceUID
        )
        assert len(src_image.ReferencedSOPSequence) == 1
        assert (
            src_image.ReferencedSOPSequence[0].ReferencedSOPClassUID ==
            self._src_dataset.SOPClassUID
        )
        assert (
            src_image.ReferencedSOPSequence[0].ReferencedSOPInstanceUID ==
            self._src_dataset.SOPInstanceUID
        )

    def test_construction_with_frame_reference(self):
        src_image = SourceImageForSegmentation(
            self._src_dataset_multiframe.SOPClassUID,
            self._src_dataset_multiframe.SOPInstanceUID,
            self._ref_frames
        )
        assert len(src_image.ReferencedSOPSequence) == 1
        assert (
            src_image.ReferencedSOPSequence[0].ReferencedSOPClassUID ==
            self._src_dataset_multiframe.SOPClassUID
        )
        assert (
            src_image.ReferencedSOPSequence[0].ReferencedSOPInstanceUID ==
            self._src_dataset_multiframe.SOPInstanceUID
        )
        assert (
            src_image.ReferencedSOPSequence[0].ReferencedFrameNumber ==
            self._ref_frames
        )

    def test_from_source_image(self):
        src_image = SourceImageForSegmentation.from_source_image(
            self._src_dataset
        )
        assert len(src_image.ReferencedSOPSequence) == 1
        assert (
            src_image.ReferencedSOPSequence[0].ReferencedSOPClassUID ==
            self._src_dataset.SOPClassUID
        )
        assert (
            src_image.ReferencedSOPSequence[0].ReferencedSOPInstanceUID ==
            self._src_dataset.SOPInstanceUID
        )

    def test_from_source_image_with_referenced_frames(self):
        src_image = SourceImageForSegmentation.from_source_image(
            self._src_dataset_multiframe,
            self._ref_frames
        )
        assert len(src_image.ReferencedSOPSequence) == 1
        assert (
            src_image.ReferencedSOPSequence[0].ReferencedSOPClassUID ==
            self._src_dataset_multiframe.SOPClassUID
        )
        assert (
            src_image.ReferencedSOPSequence[0].ReferencedSOPInstanceUID ==
            self._src_dataset_multiframe.SOPInstanceUID
        )
        assert (
            src_image.ReferencedSOPSequence[0].ReferencedFrameNumber ==
            self._ref_frames
        )

    def test_from_source_image_with_invalid_referenced_frames(self):
        with pytest.raises(ValueError):
            SourceImageForSegmentation.from_source_image(
                self._src_dataset_multiframe,
                self._ref_frames_invalid
            )

    def test_from_invalid_source_image_sr(self):
        with pytest.raises(ValueError):
            SourceImageForSegmentation.from_source_image(
                self._invalid_src_dataset_sr
            )

    def test_from_invalid_source_image_seg(self):
        with pytest.raises(ValueError):
            SourceImageForSegmentation.from_source_image(
                self._invalid_src_dataset_seg
            )


class TestSourceSeriesForSegmentation(unittest.TestCase):

    def setUp(self):
        super().setUp()
        file_path = Path(__file__)
        data_dir = file_path.parent.parent.joinpath('data')
        self._src_dataset = dcmread(
            str(data_dir.joinpath('test_files', 'ct_image.dcm'))
        )
        self._invalid_src_dataset_sr = dcmread(
            get_testdata_file('reportsi.dcm')
        )
        self._invalid_src_dataset_seg = dcmread(
            str(data_dir.joinpath('test_files', 'seg_image_sm_dots.dcm'))
        )

    def test_construction(self):
        src_series = SourceSeriesForSegmentation(
            self._src_dataset.SeriesInstanceUID,
        )
        assert src_series.UID == self._src_dataset.SeriesInstanceUID

    def test_from_source_image(self):
        src_series = SourceSeriesForSegmentation.from_source_image(
            self._src_dataset
        )
        assert src_series.UID == self._src_dataset.SeriesInstanceUID

    def test_from_invalid_source_image_sr(self):
        with pytest.raises(ValueError):
            SourceSeriesForSegmentation.from_source_image(
                self._invalid_src_dataset_sr
            )

    def test_from_invalid_source_image_seg(self):
        with pytest.raises(ValueError):
            SourceSeriesForSegmentation.from_source_image(
                self._invalid_src_dataset_seg
            )


class TestSourceImageForRegion(unittest.TestCase):

    def setUp(self):
        super().setUp()
        file_path = Path(__file__)
        data_dir = file_path.parent.parent.joinpath('data')
        self._src_dataset = dcmread(
            str(data_dir.joinpath('test_files', 'ct_image.dcm'))
        )
        self._src_dataset_multiframe = dcmread(
            get_testdata_file('eCT_Supplemental.dcm')
        )
        self._invalid_src_dataset_sr = dcmread(
            get_testdata_file('reportsi.dcm')
        )
        self._invalid_src_dataset_seg = dcmread(
            str(data_dir.joinpath('test_files', 'seg_image_sm_dots.dcm'))
        )
        self._ref_frames = [1, 2]
        self._ref_frames_invalid = [
            self._src_dataset_multiframe.NumberOfFrames + 1
        ]

    def test_construction(self):
        src_image = SourceImageForRegion(
            self._src_dataset.SOPClassUID,
            self._src_dataset.SOPInstanceUID
        )
        assert len(src_image.ReferencedSOPSequence) == 1
        assert (
            src_image.ReferencedSOPSequence[0].ReferencedSOPClassUID ==
            self._src_dataset.SOPClassUID
        )
        assert (
            src_image.ReferencedSOPSequence[0].ReferencedSOPInstanceUID ==
            self._src_dataset.SOPInstanceUID
        )

    def test_construction_with_frame_reference_frames(self):
        src_image = SourceImageForRegion(
            self._src_dataset_multiframe.SOPClassUID,
            self._src_dataset_multiframe.SOPInstanceUID,
            self._ref_frames
        )
        assert len(src_image.ReferencedSOPSequence) == 1
        assert (
            src_image.ReferencedSOPSequence[0].ReferencedSOPClassUID ==
            self._src_dataset_multiframe.SOPClassUID
        )
        assert (
            src_image.ReferencedSOPSequence[0].ReferencedSOPInstanceUID ==
            self._src_dataset_multiframe.SOPInstanceUID
        )
        assert (
            src_image.ReferencedSOPSequence[0].ReferencedFrameNumber ==
            self._ref_frames
        )

    def test_from_source_image(self):
        src_image = SourceImageForRegion.from_source_image(
            self._src_dataset
        )
        assert len(src_image.ReferencedSOPSequence) == 1
        assert (
            src_image.ReferencedSOPSequence[0].ReferencedSOPClassUID ==
            self._src_dataset.SOPClassUID
        )
        assert (
            src_image.ReferencedSOPSequence[0].ReferencedSOPInstanceUID ==
            self._src_dataset.SOPInstanceUID
        )

    def test_from_source_image_with_referenced_frames(self):
        src_image = SourceImageForRegion.from_source_image(
            self._src_dataset_multiframe,
            self._ref_frames
        )
        assert len(src_image.ReferencedSOPSequence) == 1
        assert (
            src_image.ReferencedSOPSequence[0].ReferencedSOPClassUID ==
            self._src_dataset_multiframe.SOPClassUID
        )
        assert (
            src_image.ReferencedSOPSequence[0].ReferencedSOPInstanceUID ==
            self._src_dataset_multiframe.SOPInstanceUID
        )
        assert (
            src_image.ReferencedSOPSequence[0].ReferencedFrameNumber ==
            self._ref_frames
        )

    def test_from_source_image_with_invalid_referenced_frames(self):
        with pytest.raises(ValueError):
            SourceImageForRegion.from_source_image(
                self._src_dataset_multiframe,
                self._ref_frames_invalid
            )

    def test_from_invalid_source_image_sr(self):
        with pytest.raises(ValueError):
            SourceImageForRegion.from_source_image(
                self._invalid_src_dataset_sr
            )

    def test_from_invalid_source_image_seg(self):
        with pytest.raises(ValueError):
            SourceImageForRegion.from_source_image(
                self._invalid_src_dataset_seg
            )


class TestSourceImageForMeasurement(unittest.TestCase):

    def setUp(self):
        super().setUp()
        file_path = Path(__file__)
        data_dir = file_path.parent.parent.joinpath('data')
        self._src_dataset = dcmread(
            str(data_dir.joinpath('test_files', 'ct_image.dcm'))
        )
        self._src_dataset_multiframe = dcmread(
            get_testdata_file('eCT_Supplemental.dcm')
        )
        self._invalid_src_dataset_sr = dcmread(
            get_testdata_file('reportsi.dcm')
        )
        self._invalid_src_dataset_seg = dcmread(
            str(data_dir.joinpath('test_files', 'seg_image_sm_dots.dcm'))
        )
        self._ref_frames = [1, 2]
        self._ref_frames_invalid = [
            self._src_dataset_multiframe.NumberOfFrames + 1
        ]

    def test_construction(self):
        src_image = SourceImageForMeasurement(
            self._src_dataset.SOPClassUID,
            self._src_dataset.SOPInstanceUID
        )
        assert len(src_image.ReferencedSOPSequence) == 1
        assert (
            src_image.ReferencedSOPSequence[0].ReferencedSOPClassUID ==
            self._src_dataset.SOPClassUID
        )
        assert (
            src_image.ReferencedSOPSequence[0].ReferencedSOPInstanceUID ==
            self._src_dataset.SOPInstanceUID
        )

    def test_construction_with_frame_reference(self):
        src_image = SourceImageForMeasurement(
            self._src_dataset_multiframe.SOPClassUID,
            self._src_dataset_multiframe.SOPInstanceUID,
            self._ref_frames
        )
        assert len(src_image.ReferencedSOPSequence) == 1
        assert (
            src_image.ReferencedSOPSequence[0].ReferencedSOPClassUID ==
            self._src_dataset_multiframe.SOPClassUID
        )
        assert (
            src_image.ReferencedSOPSequence[0].ReferencedSOPInstanceUID ==
            self._src_dataset_multiframe.SOPInstanceUID
        )
        assert (
            src_image.ReferencedSOPSequence[0].ReferencedFrameNumber ==
            self._ref_frames
        )

    def test_from_source_image(self):
        src_image = SourceImageForMeasurement.from_source_image(
            self._src_dataset
        )
        assert len(src_image.ReferencedSOPSequence) == 1
        assert (
            src_image.ReferencedSOPSequence[0].ReferencedSOPClassUID ==
            self._src_dataset.SOPClassUID
        )
        assert (
            src_image.ReferencedSOPSequence[0].ReferencedSOPInstanceUID ==
            self._src_dataset.SOPInstanceUID
        )

    def test_from_source_image_with_referenced_frames(self):
        src_image = SourceImageForMeasurement.from_source_image(
            self._src_dataset_multiframe,
            self._ref_frames
        )
        assert len(src_image.ReferencedSOPSequence) == 1
        assert (
            src_image.ReferencedSOPSequence[0].ReferencedSOPClassUID ==
            self._src_dataset_multiframe.SOPClassUID
        )
        assert (
            src_image.ReferencedSOPSequence[0].ReferencedSOPInstanceUID ==
            self._src_dataset_multiframe.SOPInstanceUID
        )
        assert (
            src_image.ReferencedSOPSequence[0].ReferencedFrameNumber ==
            self._ref_frames
        )

    def test_from_source_image_with_invalid_referenced_frames(self):
        with pytest.raises(ValueError):
            SourceImageForMeasurement.from_source_image(
                self._src_dataset_multiframe,
                self._ref_frames_invalid
            )

    def test_from_invalid_source_image_sr(self):
        with pytest.raises(ValueError):
            SourceImageForMeasurement.from_source_image(
                self._invalid_src_dataset_sr
            )

    def test_from_invalid_source_image_seg(self):
        with pytest.raises(ValueError):
            SourceImageForMeasurement.from_source_image(
                self._invalid_src_dataset_seg
            )


class TestReferencedSegment(unittest.TestCase):

    def setUp(self):
        file_path = Path(__file__)
        data_dir = file_path.parent.parent.joinpath('data')
        self._filepath = str(
            data_dir.joinpath('test_files', 'seg_image_sm_dots.dcm')
        )
        self._seg_dataset = dcmread(self._filepath)
        self._src_sop_class_uid = self._seg_dataset.ReferencedSeriesSequence[0]\
            .ReferencedInstanceSequence[0].ReferencedSOPClassUID
        self._src_sop_ins_uid = self._seg_dataset.ReferencedSeriesSequence[0]\
            .ReferencedInstanceSequence[0].ReferencedSOPInstanceUID
        self._src_series_ins_uid = self._seg_dataset.\
            ReferencedSeriesSequence[0].SeriesInstanceUID
        self._ref_frame_number = 38
        self._wrong_ref_frame_number = 13  # does not match the segment
        self._invalid_ref_frame_number = 0
        self._ref_segment_number = 35
        self._invalid_ref_segment_number = 8  # does not exist in this dataset
        self._src_images = [
            SourceImageForSegmentation(
                self._src_sop_class_uid,
                self._src_sop_ins_uid
            )
        ]
        self._src_series = SourceSeriesForSegmentation(
            self._src_series_ins_uid
        )

    def test_construction(self):
        ref_seg = ReferencedSegment(
            sop_class_uid=self._seg_dataset.SOPClassUID,
            sop_instance_uid=self._seg_dataset.SOPInstanceUID,
            segment_number=self._ref_segment_number,
            source_images=self._src_images
        )
        assert len(ref_seg) == 2
        assert (
            ref_seg[0].ReferencedSOPSequence[0].ReferencedSOPClassUID ==
            self._seg_dataset.SOPClassUID
        )
        assert (
            ref_seg[0].ReferencedSOPSequence[0].ReferencedSOPInstanceUID ==
            self._seg_dataset.SOPInstanceUID
        )
        assert (
            ref_seg[0].ReferencedSOPSequence[0].ReferencedSegmentNumber ==
            self._ref_segment_number
        )
        assert (
            ref_seg[1].ReferencedSOPSequence[0].ReferencedSOPClassUID ==
            self._src_sop_class_uid
        )
        assert (
            ref_seg[1].ReferencedSOPSequence[0].ReferencedSOPInstanceUID ==
            self._src_sop_ins_uid
        )

    def test_construction_with_frame_reference(self):
        ref_seg = ReferencedSegment(
            sop_class_uid=self._seg_dataset.SOPClassUID,
            sop_instance_uid=self._seg_dataset.SOPInstanceUID,
            segment_number=self._ref_segment_number,
            frame_numbers=[self._ref_frame_number],
            source_images=self._src_images
        )
        assert len(ref_seg) == 2
        assert (
            ref_seg[0].ReferencedSOPSequence[0].ReferencedSOPClassUID ==
            self._seg_dataset.SOPClassUID
        )
        assert (
            ref_seg[0].ReferencedSOPSequence[0].ReferencedSOPInstanceUID ==
            self._seg_dataset.SOPInstanceUID
        )
        assert (
            ref_seg[0].ReferencedSOPSequence[0].ReferencedSegmentNumber ==
            self._ref_segment_number
        )
        assert (
            ref_seg[0].ReferencedSOPSequence[0].ReferencedFrameNumber ==
            [self._ref_frame_number]
        )
        assert (
            ref_seg[1].ReferencedSOPSequence[0].ReferencedSOPClassUID ==
            self._src_sop_class_uid
        )
        assert (
            ref_seg[1].ReferencedSOPSequence[0].ReferencedSOPInstanceUID ==
            self._src_sop_ins_uid
        )

    def test_construction_series(self):
        ref_seg = ReferencedSegment(
            sop_class_uid=self._seg_dataset.SOPClassUID,
            sop_instance_uid=self._seg_dataset.SOPInstanceUID,
            segment_number=self._ref_segment_number,
            frame_numbers=[self._ref_frame_number],
            source_series=self._src_series
        )
        assert (ref_seg[1].UID == self._src_series_ins_uid)

    def test_from_segmenation(self):
        ref_seg = ReferencedSegment.from_segmentation(
            segmentation=self._seg_dataset,
            segment_number=self._ref_segment_number
        )
        assert len(ref_seg) == 2
        assert (
            ref_seg[0].ReferencedSOPSequence[0].ReferencedSOPClassUID ==
            self._seg_dataset.SOPClassUID
        )
        assert (
            ref_seg[0].ReferencedSOPSequence[0].ReferencedSOPInstanceUID ==
            self._seg_dataset.SOPInstanceUID
        )
        assert (
            ref_seg[0].ReferencedSOPSequence[0].ReferencedSegmentNumber ==
            self._ref_segment_number
        )
        assert (
            ref_seg[1].ReferencedSOPSequence[0].ReferencedSOPClassUID ==
            self._src_sop_class_uid
        )
        assert (
            ref_seg[1].ReferencedSOPSequence[0].ReferencedSOPInstanceUID ==
            self._src_sop_ins_uid
        )

    def test_from_segmentation_with_frames(self):
        ref_seg = ReferencedSegment.from_segmentation(
            segmentation=self._seg_dataset,
            segment_number=self._ref_segment_number,
            frame_numbers=[self._ref_frame_number]
        )
        assert len(ref_seg) == 2
        assert (
            ref_seg[0].ReferencedSOPSequence[0].ReferencedSOPClassUID ==
            self._seg_dataset.SOPClassUID
        )
        assert (
            ref_seg[0].ReferencedSOPSequence[0].ReferencedSOPInstanceUID ==
            self._seg_dataset.SOPInstanceUID
        )
        assert (
            ref_seg[0].ReferencedSOPSequence[0].ReferencedSegmentNumber ==
            self._ref_segment_number
        )
        assert (
            ref_seg[0].ReferencedSOPSequence[0].ReferencedFrameNumber ==
            [self._ref_frame_number]
        )
        assert (
            ref_seg[1].ReferencedSOPSequence[0].ReferencedSOPClassUID ==
            self._src_sop_class_uid
        )
        assert (
            ref_seg[1].ReferencedSOPSequence[0].ReferencedSOPInstanceUID ==
            self._src_sop_ins_uid
        )

    def test_from_segmentation_wrong_frame(self):
        # Test with a frame that doesn't match the segment
        with pytest.raises(ValueError):
            ReferencedSegment.from_segmentation(
                segmentation=self._seg_dataset,
                segment_number=self._ref_segment_number,
                frame_numbers=[self._wrong_ref_frame_number]
            )

    def test_from_segmentation_invalid_frame(self):
        # Test with an invalid frame number
        with pytest.raises(ValueError):
            ReferencedSegment.from_segmentation(
                segmentation=self._seg_dataset,
                segment_number=self._ref_segment_number,
                frame_numbers=[self._invalid_ref_frame_number]
            )

    def test_from_segmentation_invalid_segment(self):
        # Test with a non-existent segment
        with pytest.raises(ValueError):
            ReferencedSegment.from_segmentation(
                segmentation=self._seg_dataset,
                segment_number=self._invalid_ref_segment_number,
            )

    def test_from_segmentation_no_derivation_image(self):
        # Delete the derivation image information
        temp_dataset = deepcopy(self._seg_dataset)
        for frame_info in temp_dataset.PerFrameFunctionalGroupsSequence:
            del frame_info.DerivationImageSequence
        ref_seg = ReferencedSegment.from_segmentation(
            segmentation=temp_dataset,
            segment_number=self._ref_segment_number,
        )
        assert (
            ref_seg[1].ReferencedSOPSequence[0].ReferencedSOPClassUID ==
            self._src_sop_class_uid
        )
        assert (
            ref_seg[1].ReferencedSOPSequence[0].ReferencedSOPInstanceUID ==
            self._src_sop_ins_uid
        )

    def test_from_segmentation_no_derivation_image_no_instance_info(self):
        # Delete the derivation image information and the referenced instance
        # information such that the method is forced to look for series level
        # information
        temp_dataset = deepcopy(self._seg_dataset)
        for frame_info in temp_dataset.PerFrameFunctionalGroupsSequence:
            del frame_info.DerivationImageSequence
        del temp_dataset.ReferencedSeriesSequence[0].ReferencedInstanceSequence
        ref_seg = ReferencedSegment.from_segmentation(
            segmentation=temp_dataset,
            segment_number=self._ref_segment_number,
        )
        assert (ref_seg[1].UID == self._src_series_ins_uid)

    def test_from_segmentation_no_referenced_series_uid(self):
        # Delete the derivation image information and the referenced instance
        # and series information. This should give an error
        temp_dataset = deepcopy(self._seg_dataset)
        for frame_info in temp_dataset.PerFrameFunctionalGroupsSequence:
            del frame_info.DerivationImageSequence
        del temp_dataset.ReferencedSeriesSequence[0].ReferencedInstanceSequence
        del temp_dataset.ReferencedSeriesSequence[0].SeriesInstanceUID
        with pytest.raises(AttributeError):
            ReferencedSegment.from_segmentation(
                segmentation=temp_dataset,
                segment_number=self._ref_segment_number,
            )

    def test_from_segmentation_no_referenced_series_sequence(self):
        # Delete the derivation image information and the referenced instance
        # information such that the method is forced to look for series level
        # information
        temp_dataset = deepcopy(self._seg_dataset)
        for frame_info in temp_dataset.PerFrameFunctionalGroupsSequence:
            del frame_info.DerivationImageSequence
        del temp_dataset.ReferencedSeriesSequence
        with pytest.raises(AttributeError):
            ReferencedSegment.from_segmentation(
                segmentation=temp_dataset,
                segment_number=self._ref_segment_number,
            )


class TestReferencedSegmentationFrame(unittest.TestCase):

    def setUp(self):
        file_path = Path(__file__)
        data_dir = file_path.parent.parent.joinpath('data')
        self._filepath = str(
            data_dir.joinpath('test_files', 'seg_image_sm_dots.dcm')
        )
        self._seg_dataset = dcmread(self._filepath)
        self._src_sop_class_uid = self._seg_dataset.ReferencedSeriesSequence[0]\
            .ReferencedInstanceSequence[0].ReferencedSOPClassUID
        self._src_sop_ins_uid = self._seg_dataset.ReferencedSeriesSequence[0]\
            .ReferencedInstanceSequence[0].ReferencedSOPInstanceUID
        self._src_series_ins_uid = self._seg_dataset.\
            ReferencedSeriesSequence[0].SeriesInstanceUID
        self._ref_segment_number = 35
        self._ref_frame_number = 38
        self._invalid_ref_frame_number = 0
        self._src_image = SourceImageForSegmentation(
            self._src_sop_class_uid,
            self._src_sop_ins_uid
        )

    def test_construction(self):
        ref_seg = ReferencedSegmentationFrame(
            sop_class_uid=self._seg_dataset.SOPClassUID,
            sop_instance_uid=self._seg_dataset.SOPInstanceUID,
            segment_number=self._ref_segment_number,
            frame_number=self._ref_frame_number,
            source_image=self._src_image
        )
        assert len(ref_seg) == 2
        assert (
            ref_seg[0].ReferencedSOPSequence[0].ReferencedSOPClassUID ==
            self._seg_dataset.SOPClassUID
        )
        assert (
            ref_seg[0].ReferencedSOPSequence[0].ReferencedSOPInstanceUID ==
            self._seg_dataset.SOPInstanceUID
        )
        assert (
            ref_seg[0].ReferencedSOPSequence[0].ReferencedSegmentNumber ==
            self._ref_segment_number
        )
        assert (
            ref_seg[0].ReferencedSOPSequence[0].ReferencedFrameNumber ==
            self._ref_frame_number
        )
        assert (
            ref_seg[1].ReferencedSOPSequence[0].ReferencedSOPClassUID ==
            self._src_sop_class_uid
        )
        assert (
            ref_seg[1].ReferencedSOPSequence[0].ReferencedSOPInstanceUID ==
            self._src_sop_ins_uid
        )

    def test_from_segmentation(self):
        ref_seg = ReferencedSegmentationFrame.from_segmentation(
            self._seg_dataset,
            frame_number=self._ref_frame_number,
        )
        assert len(ref_seg) == 2
        assert (
            ref_seg[0].ReferencedSOPSequence[0].ReferencedSOPClassUID ==
            self._seg_dataset.SOPClassUID
        )
        assert (
            ref_seg[0].ReferencedSOPSequence[0].ReferencedSOPInstanceUID ==
            self._seg_dataset.SOPInstanceUID
        )
        assert (
            ref_seg[0].ReferencedSOPSequence[0].ReferencedSegmentNumber ==
            self._ref_segment_number
        )
        assert (
            ref_seg[0].ReferencedSOPSequence[0].ReferencedFrameNumber ==
            self._ref_frame_number
        )
        assert (
            ref_seg[1].ReferencedSOPSequence[0].ReferencedSOPClassUID ==
            self._src_sop_class_uid
        )
        assert (
            ref_seg[1].ReferencedSOPSequence[0].ReferencedSOPInstanceUID ==
            self._src_sop_ins_uid
        )

    def test_from_segmentation_invalid_frame(self):
        with pytest.raises(ValueError):
            ReferencedSegmentationFrame.from_segmentation(
                self._seg_dataset,
                frame_number=self._invalid_ref_frame_number,
            )

    def test_from_segmentation_no_derivation_image(self):
        # Delete the derivation image information
        temp_dataset = deepcopy(self._seg_dataset)
        for frame_info in temp_dataset.PerFrameFunctionalGroupsSequence:
            del frame_info.DerivationImageSequence
        ref_seg = ReferencedSegmentationFrame.from_segmentation(
            segmentation=temp_dataset,
            frame_number=self._ref_frame_number,
        )
        assert (
            ref_seg[1].ReferencedSOPSequence[0].ReferencedSOPClassUID ==
            self._src_sop_class_uid
        )
        assert (
            ref_seg[1].ReferencedSOPSequence[0].ReferencedSOPInstanceUID ==
            self._src_sop_ins_uid
        )

    def test_from_segmentation_no_referenced_series_uid(self):
        # Delete the derivation image information and the referenced instance
        # and series information. This should give an error
        temp_dataset = deepcopy(self._seg_dataset)
        for frame_info in temp_dataset.PerFrameFunctionalGroupsSequence:
            del frame_info.DerivationImageSequence
        del temp_dataset.ReferencedSeriesSequence[0].ReferencedInstanceSequence
        del temp_dataset.ReferencedSeriesSequence[0].SeriesInstanceUID
        with pytest.raises(AttributeError):
            ReferencedSegmentationFrame.from_segmentation(
                segmentation=temp_dataset,
                frame_number=self._ref_frame_number,
            )

    def test_from_segmentation_no_referenced_series_sequence(self):
        # Delete the derivation image information and the referenced instance
        # information such that the method is forced to look for series level
        # information
        temp_dataset = deepcopy(self._seg_dataset)
        for frame_info in temp_dataset.PerFrameFunctionalGroupsSequence:
            del frame_info.DerivationImageSequence
        del temp_dataset.ReferencedSeriesSequence
        with pytest.raises(AttributeError):
            ReferencedSegmentationFrame.from_segmentation(
                segmentation=temp_dataset,
                frame_number=self._ref_frame_number,
            )


class TestTrackingIdentifierOptional(unittest.TestCase):

    def setUp(self):
        super().setUp()
        self._uid = generate_uid()
        self._identifier = 'prostate zone size measurements'
        self._tracking_identifier = TrackingIdentifier(
            uid=self._uid,
            identifier=self._identifier
        )

    def test_identifier(self):
        item = self._tracking_identifier[0]
        assert item.ConceptNameCodeSequence[0].CodeValue == '112039'
        assert item.TextValue == self._identifier

    def test_uid(self):
        item = self._tracking_identifier[1]
        assert item.ConceptNameCodeSequence[0].CodeValue == '112040'
        assert item.UID == self._uid


class TestTrackingIdentifier(unittest.TestCase):

    def setUp(self):
        super().setUp()
        self._uid = generate_uid()
        self._tracking_identifier = TrackingIdentifier(
            uid=self._uid
        )

    def test_uid(self):
        item = self._tracking_identifier[0]
        assert item.ConceptNameCodeSequence[0].CodeValue == '112040'
        assert item.UID == self._uid


class TestTrackingIdentifierDefault(unittest.TestCase):

    def setUp(self):
        super().setUp()
        self._tracking_identifier = TrackingIdentifier()

    def test_uid(self):
        item = self._tracking_identifier[0]
        assert item.ConceptNameCodeSequence[0].CodeValue == '112040'


class TestTimePointContext(unittest.TestCase):

    def setUp(self):
        super().setUp()
        self._time_point = 'first'
        self._time_point_context = TimePointContext(
            time_point=self._time_point
        )

    def test_time_point(self):
        item = self._time_point_context[0]
        assert item.ConceptNameCodeSequence[0].CodeValue == 'C2348792'
        assert item.ConceptNameCodeSequence[0].CodingSchemeDesignator == 'UMLS'
        assert item.TextValue == self._time_point


class TestTimePointContextOptional(unittest.TestCase):

    def setUp(self):
        super().setUp()
        self._time_point = 'first'
        self._time_point_type = codes.DCM.Posttreatment
        self._time_point_order = 1
        self._subject_time_point_identifier = 'subject'
        self._protocol_time_point_identifier = 'protocol'
        self._temporal_offset_from_event = LongitudinalTemporalOffsetFromEvent(
            value=5,
            unit=Code('d', 'UCUM', 'days'),
            event_type=codes.DCM.Baseline
        )
        self._time_point_context = TimePointContext(
            time_point=self._time_point,
            time_point_type=self._time_point_type,
            time_point_order=self._time_point_order,
            subject_time_point_identifier=self._subject_time_point_identifier,
            protocol_time_point_identifier=self._protocol_time_point_identifier,
            temporal_offset_from_event=self._temporal_offset_from_event
        )

    def test_time_point_type(self):
        item = self._time_point_context[1]
        assert item.ConceptNameCodeSequence[0].CodeValue == '126072'
        assert item.ConceptNameCodeSequence[0].CodingSchemeDesignator == 'DCM'
        value = self._time_point_type.value
        assert item.ConceptCodeSequence[0].CodeValue == value

    def test_time_point_order(self):
        item = self._time_point_context[2]
        assert item.ConceptNameCodeSequence[0].CodeValue == '126073'
        assert item.ConceptNameCodeSequence[0].CodingSchemeDesignator == 'DCM'
        value = self._time_point_order
        assert item.MeasuredValueSequence[0].NumericValue == value

    def test_subject_time_point_identifier(self):
        item = self._time_point_context[3]
        assert item.ConceptNameCodeSequence[0].CodeValue == '126070'
        assert item.ConceptNameCodeSequence[0].CodingSchemeDesignator == 'DCM'
        value = self._subject_time_point_identifier
        assert item.TextValue == value

    def test_protocol_time_point_identifier(self):
        item = self._time_point_context[4]
        assert item.ConceptNameCodeSequence[0].CodeValue == '126071'
        assert item.ConceptNameCodeSequence[0].CodingSchemeDesignator == 'DCM'
        value = self._protocol_time_point_identifier
        assert item.TextValue == value

    def test_temporal_offset_from_event(self):
        item = self._time_point_context[5]
        ref_item = self._temporal_offset_from_event
        assert item == ref_item
        assert item.ContentSequence[0] == ref_item.ContentSequence[0]


class TestMeasurement(unittest.TestCase):

    def setUp(self):
        super().setUp()
        self._name = codes.cid7469.Area
        self._value = 10.0
        self._unit = codes.cid7181.SquareMillimeter
        self._tracking_identifier = TrackingIdentifier(
            uid=generate_uid(),
            identifier='prostate zone size measurement'
        )
        self._derivation = codes.cid7464.Total
        self._method = codes.cid7473.AreaOfClosedIrregularPolygon
        self._location = \
            codes.cid6300.RightAnteriorMiddlePeripheralZoneOfProstate
        self._finding_site = FindingSite(
            anatomic_location=self._location
        )
        self._image = SourceImageForRegion(
            referenced_sop_class_uid='1.2.840.10008.5.1.4.1.1.2.2',
            referenced_sop_instance_uid=generate_uid()
        )
        self._region = ImageRegion(
            graphic_type=GraphicTypeValues.POINT,
            graphic_data=np.array([[1.0, 1.0]]),
            source_image=self._image
        )

    def test_construction_with_required_parameters(self):
        measurement = Measurement(
            name=self._name,
            value=self._value,
            unit=self._unit,
        )
        item = measurement[0]
        assert item.ConceptNameCodeSequence[0] == self._name
        assert len(item.MeasuredValueSequence) == 1
        assert len(item.MeasuredValueSequence[0]) == 3
        assert item.MeasuredValueSequence[0].NumericValue == DS(self._value)
        value_item = item.MeasuredValueSequence[0]
        unit_item = value_item.MeasurementUnitsCodeSequence[0]
        assert unit_item == self._unit
        with pytest.raises(AttributeError):
            item.NumericValueQualifierCodeSequence

    def test_construction_with_missing_required_parameters(self):
        with pytest.raises(TypeError):
            Measurement(
                value=self._value,
                unit=self._unit
            )
        with pytest.raises(TypeError):
            Measurement(
                name=self._name,
                value=self._value
            )
        with pytest.raises(TypeError):
            Measurement(
                name=self._name,
                unit=self._unit
            )

    def test_construction_with_optional_parameters(self):
        measurement = Measurement(
            name=self._name,
            value=self._value,
            unit=self._unit,
            tracking_identifier=self._tracking_identifier,
            method=self._method,
            derivation=self._derivation,
            finding_sites=[self._finding_site, ]
        )

        subitem = measurement[0].ContentSequence[0]
        assert subitem.ConceptNameCodeSequence[0].CodeValue == '112039'
        assert subitem == self._tracking_identifier[0]

        subitem = measurement[0].ContentSequence[1]
        assert subitem.ConceptNameCodeSequence[0].CodeValue == '112040'
        assert subitem == self._tracking_identifier[1]

        subitem = measurement[0].ContentSequence[2]
        assert subitem.ConceptNameCodeSequence[0].CodeValue == '370129005'
        assert subitem.ConceptCodeSequence[0] == self._method

        subitem = measurement[0].ContentSequence[3]
        assert subitem.ConceptNameCodeSequence[0].CodeValue == '121401'
        assert subitem.ConceptCodeSequence[0] == self._derivation

        subitem = measurement[0].ContentSequence[4]
        assert subitem.ConceptNameCodeSequence[0].CodeValue == '363698007'
        assert subitem.ConceptCodeSequence[0] == self._location
        # Laterality and topological modifier were not specified
        assert not hasattr(subitem, 'ContentSequence')


class TestPlanarROIMeasurementsAndQualitativeEvaluations(unittest.TestCase):

    def setUp(self):
        super().setUp()
        self._tracking_identifier = TrackingIdentifier(
            uid=generate_uid(),
            identifier='planar roi measurements'
        )
        self._image_for_region = SourceImageForRegion(
            referenced_sop_class_uid='1.2.840.10008.5.1.4.1.1.2.2',
            referenced_sop_instance_uid=generate_uid()
        )
        self._image_for_segment = SourceImageForSegmentation(
            referenced_sop_class_uid='1.2.840.10008.5.1.4.1.1.2.2',
            referenced_sop_instance_uid=generate_uid()
        )
        self._region = ImageRegion(
            graphic_type=GraphicTypeValues.CIRCLE,
            graphic_data=np.array([[1.0, 1.0], [2.0, 2.0]]),
            source_image=self._image_for_region
        )
        self._segment = ReferencedSegmentationFrame(
            sop_class_uid='1.2.840.10008.5.1.4.1.1.66.4',
            sop_instance_uid=generate_uid(),
            segment_number=1,
            frame_number=1,
            source_image=self._image_for_segment
        )
        self._real_world_value_map = RealWorldValueMap(
            referenced_sop_instance_uid=generate_uid()
        )
        self._finding_type = codes.SCT.Nodule
        self._method = codes.DCM.RECIST1Point1
        self._algo_id = AlgorithmIdentification(
            name='Foo Method',
            version='1.0.1',
        )
        self._finding_sites = [
            FindingSite(
                anatomic_location=codes.cid7151.LobeOfLung,
                laterality=codes.cid244.Right,
                topographical_modifier=codes.cid2.Apical
            )
        ]
        self._session = 'Session 1'
        self._geometric_purpose = codes.DCM.Center
        self._measurements = [
            Measurement(
                name=codes.SCT.Area,
                value=5,
                unit=codes.UCUM.SquareCentimeter
            ),
        ]
        self._qualitative_evaluations = [
            QualitativeEvaluation(
                name=CodedConcept(
                    value="RID49502",
                    meaning="clinically significant prostate cancer",
                    scheme_designator="RADLEX"
                ),
                value=codes.SCT.Yes
            )
        ]
        self._evaluations_wrong_rel_type = [
            CodeContentItem(
                name=CodedConcept(
                    value="RID49502",
                    meaning="clinically significant prostate cancer",
                    scheme_designator="RADLEX"
                ),
                value=codes.SCT.Yes,
                relationship_type=RelationshipTypeValues.HAS_PROPERTIES
            )
        ]

    def test_construction_with_region(self):
        template = PlanarROIMeasurementsAndQualitativeEvaluations(
            tracking_identifier=self._tracking_identifier,
            referenced_region=self._region
        )
        root_item = template[0]
        assert root_item.ContentTemplateSequence[0].TemplateIdentifier == '1410'

    def test_from_sequence_with_region(self):
        name = codes.DCM.MeasurementGroup
        container_name_ds = _build_coded_concept_dataset(name)
        container_ds = Dataset()
        container_ds.ValueType = 'CONTAINER'
        container_ds.ContinuityOfContent = 'CONTINUOUS'
        container_ds.RelationshipType = 'CONTAINS'
        container_ds.ConceptNameCodeSequence = [container_name_ds]
        container_ds.ContentSequence = [self._region]
        seq = PlanarROIMeasurementsAndQualitativeEvaluations.from_sequence(
            [container_ds]
        )
        assert len(seq) == 1
        assert isinstance(seq[0], ContainerContentItem)
        assert seq[0].name == name

    def test_construction_with_segment(self):
        PlanarROIMeasurementsAndQualitativeEvaluations(
            tracking_identifier=self._tracking_identifier,
            referenced_segment=self._segment
        )

    def test_construction_all_parameters(self):
        PlanarROIMeasurementsAndQualitativeEvaluations(
            tracking_identifier=self._tracking_identifier,
            referenced_region=self._region,
            referenced_real_world_value_map=self._real_world_value_map,
            finding_type=self._finding_type,
            method=self._method,
            algorithm_id=self._algo_id,
            finding_sites=self._finding_sites,
            session=self._session,
            measurements=self._measurements,
            qualitative_evaluations=self._qualitative_evaluations,
            geometric_purpose=self._geometric_purpose
        )

    def test_constructed_without_human_readable_tracking_identifier(self):
        tracking_identifier = TrackingIdentifier(
            uid=generate_uid()
        )
        with pytest.raises(ValueError):
            PlanarROIMeasurementsAndQualitativeEvaluations(
                tracking_identifier=tracking_identifier,
                referenced_region=self._region
            )

    def test_constructed_without_reference(self):
        with pytest.raises(ValueError):
            PlanarROIMeasurementsAndQualitativeEvaluations(
                tracking_identifier=self._tracking_identifier
            )

    def test_constructed_with_multiple_references(self):
        with pytest.raises(ValueError):
            PlanarROIMeasurementsAndQualitativeEvaluations(
                tracking_identifier=self._tracking_identifier,
                referenced_region=self._region,
                referenced_segment=self._segment
            )


class TestVolumetricROIMeasurementsAndQualitativeEvaluations(unittest.TestCase):

    def setUp(self):
        super().setUp()
        self._tracking_identifier = TrackingIdentifier(
            uid=generate_uid(),
            identifier='volumetric roi measurements'
        )
        self._images_for_region = [
            SourceImageForRegion(
                referenced_sop_class_uid='1.2.840.10008.5.1.4.1.1.2.2',
                referenced_sop_instance_uid=generate_uid()
            )
            for i in range(3)
        ]
        self._images_for_segment = [
            SourceImageForSegmentation(
                referenced_sop_class_uid='1.2.840.10008.5.1.4.1.1.2.2',
                referenced_sop_instance_uid=generate_uid()
            )
        ]
        self._regions = [
            ImageRegion(
                graphic_type=GraphicTypeValues.POLYLINE,
                graphic_data=np.array([
                    [1.0, 1.0], [2.0, 2.0], [3.0, 3.0], [1.0, 1.0]
                ]),
                source_image=self._images_for_region[i]
            )
            for i in range(3)
        ]
        self._segment = ReferencedSegment(
            sop_class_uid='1.2.840.10008.5.1.4.1.1.66.4',
            sop_instance_uid=generate_uid(),
            segment_number=1,
            source_images=self._images_for_segment
        )
        self._real_world_value_map = RealWorldValueMap(
            referenced_sop_instance_uid=generate_uid()
        )
        self._finding_type = codes.SCT.Nodule
        self._method = codes.DCM.RECIST1Point1
        self._algo_id = AlgorithmIdentification(
            name='Foo Method',
            version='1.0.1',
        )
        self._finding_sites = [
            FindingSite(
                anatomic_location=codes.cid7151.LobeOfLung,
                laterality=codes.cid244.Right,
                topographical_modifier=codes.cid2.Apical
            )
        ]
        self._session = 'Session 1'
        self._geometric_purpose = codes.DCM.Center
        self._qualitative_evaluations = [
            QualitativeEvaluation(
                CodedConcept(
                    value="RID49502",
                    meaning="clinically significant prostate cancer",
                    scheme_designator="RADLEX"
                ),
                codes.SCT.Yes
            )
        ]
        self._evaluations_wrong_rel_type = [
            CodeContentItem(
                CodedConcept(
                    value="RID49502",
                    meaning="clinically significant prostate cancer",
                    scheme_designator="RADLEX"
                ),
                codes.SCT.Yes,
                RelationshipTypeValues.HAS_PROPERTIES
            )
        ]

    def test_constructed_with_regions(self):
        template = VolumetricROIMeasurementsAndQualitativeEvaluations(
            tracking_identifier=self._tracking_identifier,
            referenced_regions=self._regions
        )
        root_item = template[0]
        assert root_item.ContentTemplateSequence[0].TemplateIdentifier == '1411'

    def test_from_sequence_with_region(self):
        name = codes.DCM.MeasurementGroup
        container_name_ds = _build_coded_concept_dataset(name)
        container_ds = Dataset()
        container_ds.ValueType = 'CONTAINER'
        container_ds.ContinuityOfContent = 'CONTINUOUS'
        container_ds.RelationshipType = 'CONTAINS'
        container_ds.ConceptNameCodeSequence = [container_name_ds]
        container_ds.ContentSequence = self._regions
        seq = PlanarROIMeasurementsAndQualitativeEvaluations.from_sequence(
            [container_ds]
        )
        assert len(seq) == 1
        assert isinstance(seq, PlanarROIMeasurementsAndQualitativeEvaluations)
        assert isinstance(seq[0], ContainerContentItem)
        assert seq[0].name == name

    def test_constructed_with_segment(self):
        VolumetricROIMeasurementsAndQualitativeEvaluations(
            tracking_identifier=self._tracking_identifier,
            referenced_segment=self._segment
        )

    def test_construction_all_parameters(self):
        VolumetricROIMeasurementsAndQualitativeEvaluations(
            tracking_identifier=self._tracking_identifier,
            referenced_regions=self._regions,
            referenced_real_world_value_map=self._real_world_value_map,
            finding_type=self._finding_type,
            method=self._method,
            algorithm_id=self._algo_id,
            finding_sites=self._finding_sites,
            session=self._session,
            qualitative_evaluations=self._qualitative_evaluations,
            geometric_purpose=self._geometric_purpose
        )

    def test_constructed_with_volume(self):
        image = SourceImageForSegmentation(
            referenced_sop_class_uid='1.2.840.10008.5.1.4.1.1.2.2',
            referenced_sop_instance_uid=generate_uid()
        )
        volume = VolumeSurface(
            graphic_type=GraphicTypeValues3D.ELLIPSOID,
            graphic_data=np.array([
                [1.0, 2.0, 2.0], [3.0, 2.0, 2.0],
                [2.0, 1.0, 2.0], [2.0, 3.0, 2.0],
                [2.0, 2.0, 1.0], [2.0, 2.0, 3.0],
            ]),
            source_images=[image],
            frame_of_reference_uid=generate_uid()
        )
        measurements = VolumetricROIMeasurementsAndQualitativeEvaluations(
            tracking_identifier=self._tracking_identifier,
            referenced_volume_surface=volume
        )
        assert len(measurements) == 1
        assert len(measurements[0].ContentSequence) == 3

    def test_constructed_without_reference(self):
        with pytest.raises(ValueError):
            VolumetricROIMeasurementsAndQualitativeEvaluations(
                tracking_identifier=self._tracking_identifier
            )

    def test_constructed_with_multiple_references(self):
        with pytest.raises(ValueError):
            VolumetricROIMeasurementsAndQualitativeEvaluations(
                tracking_identifier=self._tracking_identifier,
                referenced_regions=self._regions,
                referenced_volume_surface=self._regions
            )


class TestMeasurementReport(unittest.TestCase):

    def setUp(self):
        super().setUp()
        self._person_observer_name = 'Bar^Foo'
        self._observer_person_context = ObserverContext(
            observer_type=codes.cid270.Person,
            observer_identifying_attributes=PersonObserverIdentifyingAttributes(
                name=self._person_observer_name
            )
        )
        self._device_observer_uid = generate_uid()
        self._observer_device_context = ObserverContext(
            observer_type=codes.cid270.Device,
            observer_identifying_attributes=DeviceObserverIdentifyingAttributes(
                uid=self._device_observer_uid
            )
        )
        self._specimen_uid = '1.2.3.4'
        self._specimen_id = 'Specimen-XY'
        self._container_id = 'Container-XY'
        self._specimen_type = codes.SCT.TissueSection
        self._subject_context = SubjectContext(
            subject_class=codes.DCM.Specimen,
            subject_class_specific_context=SubjectContextSpecimen(
                uid=self._specimen_uid,
                identifier=self._specimen_id,
                container_identifier=self._container_id,
                specimen_type=self._specimen_type
            )
        )
        self._observation_context = ObservationContext(
            observer_person_context=self._observer_person_context,
            observer_device_context=self._observer_device_context,
            subject_context=self._subject_context
        )
        self._procedure_reported = codes.cid100.CTPerfusionHeadWithContrastIV
        self._tracking_identifier = TrackingIdentifier(
            uid=generate_uid(),
            identifier='planar roi measurements'
        )
        self._image = SourceImageForRegion(
            referenced_sop_class_uid='1.2.840.10008.5.1.4.1.1.2.2',
            referenced_sop_instance_uid=generate_uid()
        )
        self._region = ImageRegion(
            graphic_type=GraphicTypeValues.CIRCLE,
            graphic_data=np.array([[1.0, 1.0], [2.0, 2.0]]),
            source_image=self._image
        )
        self._finding_type = codes.SCT.Neoplasm
        self._finding_site = FindingSite(codes.SCT.Lung)
        self._measurements = [
            Measurement(
                name=codes.cid7469.Area,
                value=10.0,
                unit=codes.cid7181.SquareMillimeter
            ),
            Measurement(
                name=codes.cid7469.Length,
                value=5.0,
                unit=codes.cid7181.Millimeter
            ),
        ]
        self._qualitative_evaluations = [
            QualitativeEvaluation(
                name=codes.SCT.AssociatedMorphology,
                value=Code('35917007', 'SCT', 'Adenocarcinoma')
            ),
            QualitativeEvaluation(
                name=Code('116677004', 'SCT', 'AssociatedTopography'),
                value=codes.SCT.Lung
            ),
        ]
        self._roi_group = PlanarROIMeasurementsAndQualitativeEvaluations(
            tracking_identifier=self._tracking_identifier,
            referenced_region=self._region,
            finding_type=self._finding_type,
            finding_sites=[self._finding_site],
            measurements=self._measurements,
            qualitative_evaluations=self._qualitative_evaluations,
        )

    def test_construction(self):
        measurement_report = MeasurementReport(
            observation_context=self._observation_context,
            procedure_reported=self._procedure_reported,
            imaging_measurements=[self._roi_group]
        )
        item = measurement_report[0]
        assert len(item.ContentSequence) == 13

        template_item = item.ContentTemplateSequence[0]
        assert template_item.TemplateIdentifier == '1500'

        content_item_expectations = [
            # Observation context
            (0, '121049'),
            # Observer context - Person
            (1, '121005'),
            (2, '121008'),
            # Observer context - Device
            (3, '121005'),
            (4, '121012'),
            # Subject context - Specimen
            (5, '121024'),
            (6, '121039'),
            (7, '121041'),
            (8, '371439000'),
            (9, '111700'),
            # Procedure reported
            (10, '121058'),
            # Image library
            (11, '111028'),
            # Imaging measurements
            (12, '126010'),
        ]
        for index, value in content_item_expectations:
            content_item = item.ContentSequence[index]
            assert content_item.ConceptNameCodeSequence[0].CodeValue == value

        matches = measurement_report.get_planar_roi_measurement_groups(
            finding_type=self._finding_type
        )
        assert len(matches) == 1

        matches = measurement_report.get_planar_roi_measurement_groups(
            finding_type=codes.SCT.Tissue
        )
        assert len(matches) == 0

        matches = measurement_report.get_planar_roi_measurement_groups(
            finding_site=self._finding_site.value
        )
        assert len(matches) == 1

        matches = measurement_report.get_planar_roi_measurement_groups(
            finding_site=codes.SCT.Colon
        )
        assert len(matches) == 0

        matches = measurement_report.get_planar_roi_measurement_groups(
            tracking_uid=self._tracking_identifier[1].value
        )
        assert len(matches) == 1

        matches = measurement_report.get_planar_roi_measurement_groups(
            tracking_uid=generate_uid()
        )
        assert len(matches) == 0

    def test_from_sequence(self):
        measurement_report = MeasurementReport(
            observation_context=self._observation_context,
            procedure_reported=self._procedure_reported,
            imaging_measurements=[self._roi_group]
        )
        template = MeasurementReport.from_sequence(measurement_report)
        assert isinstance(template, MeasurementReport)
        assert len(template) == 1
        root_item = template[0]
        assert isinstance(root_item, ContainerContentItem)

        # Observer contexts
        observer_contexts = template.get_observer_contexts()
        assert len(observer_contexts) == 2
        assert isinstance(observer_contexts[0], ObserverContext)
        person_observer_contexts = template.get_observer_contexts(
            observer_type=codes.DCM.Person
        )
        assert len(person_observer_contexts) == 1
        person_observer = person_observer_contexts[0]
        assert isinstance(person_observer, ObserverContext)
        assert person_observer.observer_type == codes.DCM.Person
        person_observer_attrs = person_observer.observer_identifying_attributes
        assert person_observer_attrs.name == self._person_observer_name
        device_observer_contexts = template.get_observer_contexts(
            observer_type=codes.DCM.Device
        )
        assert len(device_observer_contexts) == 1
        device_observer = device_observer_contexts[0]
        assert isinstance(device_observer, ObserverContext)
        assert device_observer.observer_type == codes.DCM.Device
        device_observer_attrs = device_observer.observer_identifying_attributes
        assert device_observer_attrs.uid == self._device_observer_uid

        # Subject contexts
        subject_contexts = template.get_subject_contexts()
        assert len(subject_contexts) == 1
        assert isinstance(subject_contexts[0], SubjectContext)
        specimen_subject_contexts = template.get_subject_contexts(
            subject_class=codes.DCM.Specimen
        )
        assert len(specimen_subject_contexts) == 1
        specimen_subject = specimen_subject_contexts[0]
        assert isinstance(specimen_subject, SubjectContext)
        assert specimen_subject.subject_class == codes.DCM.Specimen
        specimen_attrs = specimen_subject.subject_class_specific_context
        assert specimen_attrs.specimen_uid == self._specimen_uid
        assert specimen_attrs.specimen_identifier == self._specimen_id
        assert specimen_attrs.specimen_type == self._specimen_type
        assert specimen_attrs.container_identifier == self._container_id
        device_subject_contexts = template.get_subject_contexts(
            subject_class=codes.DCM.Device
        )
        assert len(device_subject_contexts) == 0

        # Imaging Measurements
        planar_rois = template.get_planar_roi_measurement_groups()
        assert len(planar_rois) == 1
        group = planar_rois[0]
        assert isinstance(
            group,
            PlanarROIMeasurementsAndQualitativeEvaluations
        )
        assert isinstance(group[0], ContainerContentItem)
        assert group[0].name == codes.DCM.MeasurementGroup
        # Finding Type
        assert isinstance(group.finding_type, CodedConcept)
        assert group.finding_type == self._finding_type
        # Finding Site
        assert len(group.finding_sites) == 1
        assert isinstance(group.finding_sites[0], FindingSite)
        # Tracking Identifier
        assert group.finding_sites[0].value == self._finding_site.value
        assert group.tracking_uid == self._tracking_identifier[1].value
        # Image Region
        assert isinstance(group.roi, ImageRegion)
        assert group.roi.graphic_type == GraphicTypeValues.CIRCLE
        assert isinstance(group.roi.value, np.ndarray)
        assert group.roi.value.shape == (2, 2)
        # Measurements and Qualitative Evaluations
        measurements = group.get_measurements()
        assert len(measurements) == 2
        qualitative_evaluations = group.get_qualitative_evaluations()
        assert len(qualitative_evaluations) == 2
        measurements = group.get_measurements(
            name=codes.SCT.Area
        )
        assert len(measurements) == 1
        assert isinstance(measurements[0], Measurement)
        qualitative_evaluations = group.get_qualitative_evaluations(
            name=codes.SCT.AssociatedMorphology
        )
        assert len(qualitative_evaluations) == 1
        assert isinstance(qualitative_evaluations[0], QualitativeEvaluation)


class TestEnhancedSR(unittest.TestCase):

    def setUp(self):
        super().setUp()
        self._ref_dataset = Dataset()
        self._ref_dataset.PatientID = '1'
<<<<<<< HEAD
        self._ref_dataset.PatientName = 'Doe^John'
        self._ref_dataset.PatientBirthDate = '2000101'
        self._ref_dataset.PatientSex = 'O'
=======
        self._ref_dataset.PatientName = 'patient'
        self._ref_dataset.PatientBirthDate = '20000101'
        self._ref_dataset.PatientSex = 'o'
>>>>>>> f26656bf
        self._ref_dataset.SOPClassUID = '1.2.840.10008.5.1.4.1.1.2.2'
        self._ref_dataset.SOPInstanceUID = generate_uid()
        self._ref_dataset.SeriesInstanceUID = generate_uid()
        self._ref_dataset.StudyInstanceUID = generate_uid()
        self._ref_dataset.AccessionNumber = '2'
        self._ref_dataset.StudyID = '3'
        self._ref_dataset.StudyDate = datetime.now().date()
        self._ref_dataset.StudyTime = datetime.now().time()
        self._ref_dataset.ReferringPhysicianName = 'doctor'

        self._series_instance_uid = generate_uid()
        self._series_number = 3
        self._sop_instance_uid = generate_uid()
        self._instance_number = 4
        self._institution_name = 'institute'
        self._department_name = 'department'
        self._manufacturer = 'manufacturer'

        observer_person_context = ObserverContext(
            observer_type=codes.DCM.Person,
            observer_identifying_attributes=PersonObserverIdentifyingAttributes(
                name='Bar^Foo'
            )
        )
        observer_device_context = ObserverContext(
            observer_type=codes.DCM.Device,
            observer_identifying_attributes=DeviceObserverIdentifyingAttributes(
                uid=generate_uid()
            )
        )
        observation_context = ObservationContext(
            observer_person_context=observer_person_context,
            observer_device_context=observer_device_context,
        )
        referenced_region = ImageRegion(
            graphic_type=GraphicTypeValues.POLYLINE,
            graphic_data=np.array([
                (165.0, 200.0),
                (170.0, 200.0),
                (170.0, 220.0),
                (165.0, 220.0),
                (165.0, 200.0),
            ]),
            source_image=SourceImageForRegion(
                referenced_sop_class_uid=self._ref_dataset.SOPClassUID,
                referenced_sop_instance_uid=self._ref_dataset.SOPInstanceUID
            )
        )
        finding_sites = [
            FindingSite(
                anatomic_location=codes.SCT.CervicoThoracicSpine,
                topographical_modifier=codes.SCT.VertebralForamen
            ),
        ]
        measurements = [
            Measurement(
                name=codes.SCT.AreaOfDefinedRegion,
                value=1.7,
                unit=codes.UCUM.SquareMillimeter,
                tracking_identifier=TrackingIdentifier(uid=generate_uid()),
                properties=MeasurementProperties(
                    normality=CodedConcept(
                        value="17621005",
                        meaning="Normal",
                        scheme_designator="SCT"
                    ),
                    level_of_significance=codes.SCT.NotSignificant
                )
            )
        ]
        imaging_measurements = [
            PlanarROIMeasurementsAndQualitativeEvaluations(
                tracking_identifier=TrackingIdentifier(
                    uid=generate_uid(),
                    identifier='Planar ROI Measurements'
                ),
                referenced_region=referenced_region,
                finding_type=codes.SCT.SpinalCord,
                measurements=measurements,
                finding_sites=finding_sites
            )
        ]
        self._content = MeasurementReport(
            observation_context=observation_context,
            procedure_reported=codes.LN.CTUnspecifiedBodyRegion,
            imaging_measurements=imaging_measurements
        )[0]

    def test_construction(self):
        report = EnhancedSR(
            evidence=[self._ref_dataset],
            content=self._content,
            series_instance_uid=self._series_instance_uid,
            series_number=self._series_number,
            sop_instance_uid=self._sop_instance_uid,
            instance_number=self._instance_number,
            institution_name=self._institution_name,
            institutional_department_name=self._department_name,
            manufacturer=self._manufacturer
        )
        assert report.SOPClassUID == '1.2.840.10008.5.1.4.1.1.88.22'

    def test_evidence_missing(self):
        with pytest.raises(ValueError):
            EnhancedSR(
                evidence=[],
                content=self._content,
                series_instance_uid=self._series_instance_uid,
                series_number=self._series_number,
                sop_instance_uid=self._sop_instance_uid,
                instance_number=self._instance_number,
                institution_name=self._institution_name,
                institutional_department_name=self._department_name,
                manufacturer=self._manufacturer
            )


class TestComprehensiveSR(unittest.TestCase):

    def setUp(self):
        super().setUp()
        file_path = Path(__file__)
        data_dir = file_path.parent.parent.joinpath('data')
        self._ref_dataset = dcmread(
            str(data_dir.joinpath('test_files', 'ct_image.dcm'))
        )

        self._series_instance_uid = generate_uid()
        self._series_number = 3
        self._sop_instance_uid = generate_uid()
        self._instance_number = 4
        self._institution_name = 'institute'
        self._department_name = 'department'
        self._manufacturer = 'manufacturer'
        self._procedure_reported = codes.LN.CTUnspecifiedBodyRegion

        observer_person_context = ObserverContext(
            observer_type=codes.DCM.Person,
            observer_identifying_attributes=PersonObserverIdentifyingAttributes(
                name='Bar^Foo'
            )
        )
        observer_device_context = ObserverContext(
            observer_type=codes.DCM.Device,
            observer_identifying_attributes=DeviceObserverIdentifyingAttributes(
                uid=generate_uid()
            )
        )
        self._observation_context = ObservationContext(
            observer_person_context=observer_person_context,
            observer_device_context=observer_device_context,
        )

        referenced_region = ImageRegion(
            graphic_type=GraphicTypeValues.POLYLINE,
            graphic_data=np.array([
                (165.0, 200.0),
                (170.0, 200.0),
                (170.0, 220.0),
                (165.0, 220.0),
                (165.0, 200.0),
            ]),
            source_image=SourceImageForRegion(
                referenced_sop_class_uid=self._ref_dataset.SOPClassUID,
                referenced_sop_instance_uid=self._ref_dataset.SOPInstanceUID
            )
        )
        finding_sites = [
            FindingSite(
                anatomic_location=codes.SCT.CervicoThoracicSpine,
                topographical_modifier=codes.SCT.VertebralForamen
            ),
        ]
        measurements = [
            Measurement(
                name=codes.SCT.AreaOfDefinedRegion,
                value=1.7,
                unit=codes.UCUM.SquareMillimeter,
                tracking_identifier=TrackingIdentifier(uid=generate_uid()),
                properties=MeasurementProperties(
                    normality=CodedConcept(
                        value="17621005",
                        meaning="Normal",
                        scheme_designator="SCT"
                    ),
                    level_of_significance=codes.SCT.NotSignificant
                )
            )
        ]
        measurement_group = PlanarROIMeasurementsAndQualitativeEvaluations(
            tracking_identifier=TrackingIdentifier(
                uid=generate_uid(),
                identifier='Planar ROI Measurements'
            ),
            referenced_region=referenced_region,
            finding_type=codes.SCT.SpinalCord,
            measurements=measurements,
            finding_sites=finding_sites
        )
        self._imaging_measurements = [measurement_group]
        self._content = MeasurementReport(
            observation_context=self._observation_context,
            procedure_reported=self._procedure_reported,
            imaging_measurements=self._imaging_measurements
        )[0]

    def test_construction(self):
        report = ComprehensiveSR(
            evidence=[self._ref_dataset],
            content=self._content,
            series_instance_uid=self._series_instance_uid,
            series_number=self._series_number,
            sop_instance_uid=self._sop_instance_uid,
            instance_number=self._instance_number,
            institution_name=self._institution_name,
            institutional_department_name=self._department_name,
            manufacturer=self._manufacturer
        )
        assert report.SOPClassUID == '1.2.840.10008.5.1.4.1.1.88.33'

        ref_evd_items = report.CurrentRequestedProcedureEvidenceSequence
        assert len(ref_evd_items) == 1
        with pytest.raises(AttributeError):
            assert report.PertinentOtherEvidenceSequence

    def test_evidence_duplication(self):
        report = Comprehensive3DSR(
            evidence=[self._ref_dataset, self._ref_dataset],
            content=self._content,
            series_instance_uid=self._series_instance_uid,
            series_number=self._series_number,
            sop_instance_uid=self._sop_instance_uid,
            instance_number=self._instance_number,
            institution_name=self._institution_name,
            institutional_department_name=self._department_name,
            manufacturer=self._manufacturer
        )
        ref_evd_items = report.CurrentRequestedProcedureEvidenceSequence
        assert len(ref_evd_items) == 1
        with pytest.raises(AttributeError):
            assert report.PertinentOtherEvidenceSequence

    def test_evidence_missing(self):
        ref_dataset = deepcopy(self._ref_dataset)
        ref_dataset.SOPInstanceUID = '1.2.3.4'
        with pytest.raises(ValueError):
            Comprehensive3DSR(
                evidence=[ref_dataset],
                content=self._content,
                series_instance_uid=self._series_instance_uid,
                series_number=self._series_number,
                sop_instance_uid=self._sop_instance_uid,
                instance_number=self._instance_number,
                institution_name=self._institution_name,
                institutional_department_name=self._department_name,
                manufacturer=self._manufacturer
            )

    def test_evidence_multiple_studies(self):
        ref_dataset = deepcopy(self._ref_dataset)
        ref_dataset.StudyInstanceUID = '1.2.6'
        ref_dataset.SeriesInstanceUID = '1.2.7'
        ref_dataset.SOPInstanceUID = '1.2.9'
        referenced_region = ImageRegion(
            graphic_type=GraphicTypeValues.POLYLINE,
            graphic_data=np.array([
                (65.0, 100.0),
                (70.0, 100.0),
                (70.0, 120.0),
                (65.0, 120.0),
                (65.0, 100.0),
            ]),
            source_image=SourceImageForRegion(
                referenced_sop_class_uid=ref_dataset.SOPClassUID,
                referenced_sop_instance_uid=ref_dataset.SOPInstanceUID
            )
        )
        finding_sites = [
            FindingSite(anatomic_location=codes.SCT.CervicoThoracicSpine),
        ]
        measurements = [
            Measurement(
                name=codes.SCT.AreaOfDefinedRegion,
                value=0.7,
                unit=codes.UCUM.SquareMillimeter,
                tracking_identifier=TrackingIdentifier(uid=generate_uid()),
            )
        ]
        measurement_group = PlanarROIMeasurementsAndQualitativeEvaluations(
            tracking_identifier=TrackingIdentifier(
                uid=generate_uid(),
                identifier='Planar ROI Measurements'
            ),
            referenced_region=referenced_region,
            finding_type=codes.SCT.SpinalCord,
            measurements=measurements,
            finding_sites=finding_sites
        )
        imaging_measurements = deepcopy(self._imaging_measurements)
        imaging_measurements.append(measurement_group)
        content = MeasurementReport(
            observation_context=self._observation_context,
            procedure_reported=self._procedure_reported,
            imaging_measurements=imaging_measurements
        )[0]
        report = Comprehensive3DSR(
            evidence=[self._ref_dataset, ref_dataset],
            content=content,
            series_instance_uid=self._series_instance_uid,
            series_number=self._series_number,
            sop_instance_uid=self._sop_instance_uid,
            instance_number=self._instance_number,
            institution_name=self._institution_name,
            institutional_department_name=self._department_name,
            manufacturer=self._manufacturer
        )
        ref_evd_items = report.CurrentRequestedProcedureEvidenceSequence
        assert len(ref_evd_items) == 2
        with pytest.raises(AttributeError):
            assert report.PertinentOtherEvidenceSequence


class TestComprehensive3DSR(unittest.TestCase):

    def setUp(self):
        super().setUp()
        file_path = Path(__file__)
        data_dir = file_path.parent.parent.joinpath('data')
        self._ref_dataset = dcmread(
            str(data_dir.joinpath('test_files', 'ct_image.dcm'))
        )
        self._sr_document = dcmread(
            str(data_dir.joinpath('test_files', 'sr_document.dcm'))
        )

        self._series_instance_uid = generate_uid()
        self._series_number = 3
        self._sop_instance_uid = generate_uid()
        self._instance_number = 4
        self._institution_name = 'institute'
        self._department_name = 'department'
        self._manufacturer = 'manufacturer'

        observer_person_context = ObserverContext(
            observer_type=codes.DCM.Person,
            observer_identifying_attributes=PersonObserverIdentifyingAttributes(
                name='Bar^Foo'
            )
        )
        observer_device_context = ObserverContext(
            observer_type=codes.DCM.Device,
            observer_identifying_attributes=DeviceObserverIdentifyingAttributes(
                uid=generate_uid()
            )
        )
        observation_context = ObservationContext(
            observer_person_context=observer_person_context,
            observer_device_context=observer_device_context,
        )
        referenced_region = ImageRegion3D(
            graphic_type=GraphicTypeValues3D.POLYGON,
            graphic_data=np.array([
                (165.0, 200.0, 134.0),
                (170.0, 200.0, 134.0),
                (170.0, 220.0, 134.0),
                (165.0, 220.0, 134.0),
                (165.0, 200.0, 134.0),
            ]),
            frame_of_reference_uid=self._ref_dataset.FrameOfReferenceUID
        )
        finding_sites = [
            FindingSite(
                anatomic_location=codes.SCT.CervicoThoracicSpine,
                topographical_modifier=codes.SCT.VertebralForamen
            ),
        ]
        measurements = [
            Measurement(
                name=codes.SCT.AreaOfDefinedRegion,
                value=1.7,
                unit=codes.UCUM.SquareMillimeter,
                tracking_identifier=TrackingIdentifier(uid=generate_uid()),
                properties=MeasurementProperties(
                    normality=CodedConcept(
                        value="17621005",
                        meaning="Normal",
                        scheme_designator="SCT"
                    ),
                    level_of_significance=codes.SCT.NotSignificant
                )
            )
        ]
        imaging_measurements = [
            PlanarROIMeasurementsAndQualitativeEvaluations(
                tracking_identifier=TrackingIdentifier(
                    uid=generate_uid(),
                    identifier='Planar ROI Measurements'
                ),
                referenced_region=referenced_region,
                finding_type=codes.SCT.SpinalCord,
                measurements=measurements,
                finding_sites=finding_sites
            )
        ]
        self._content = MeasurementReport(
            observation_context=observation_context,
            procedure_reported=codes.LN.CTUnspecifiedBodyRegion,
            imaging_measurements=imaging_measurements
        )[0]

    def test_construction(self):
        report = Comprehensive3DSR(
            evidence=[self._ref_dataset],
            content=self._content,
            series_instance_uid=self._series_instance_uid,
            series_number=self._series_number,
            sop_instance_uid=self._sop_instance_uid,
            instance_number=self._instance_number,
            institution_name=self._institution_name,
            institutional_department_name=self._department_name,
            manufacturer=self._manufacturer
        )
        assert report.SOPClassUID == '1.2.840.10008.5.1.4.1.1.88.34'
        assert report.PatientID == self._ref_dataset.PatientID
        assert report.PatientName == self._ref_dataset.PatientName
        assert report.StudyInstanceUID == self._ref_dataset.StudyInstanceUID
        assert report.AccessionNumber == self._ref_dataset.AccessionNumber
        assert report.SeriesInstanceUID == self._series_instance_uid
        assert report.SeriesNumber == self._series_number
        assert report.SOPInstanceUID == self._sop_instance_uid
        assert report.InstanceNumber == self._instance_number
        assert report.SOPClassUID == '1.2.840.10008.5.1.4.1.1.88.34'
        assert report.InstitutionName == self._institution_name
        assert report.Manufacturer == self._manufacturer
        assert report.Modality == 'SR'

        with pytest.raises(AttributeError):
            assert report.CurrentRequestedProcedureEvidenceSequence
        unref_evd_items = report.PertinentOtherEvidenceSequence
        assert len(unref_evd_items) == 1

    def test_from_dataset(self):
        report = Comprehensive3DSR.from_dataset(self._sr_document)
        assert isinstance(report, Comprehensive3DSR)
        assert isinstance(report.content, ContentSequence)
        assert isinstance(report.content, MeasurementReport)

    def test_evidence_duplication(self):
        report = Comprehensive3DSR(
            evidence=[self._ref_dataset, self._ref_dataset],
            content=self._content,
            series_instance_uid=self._series_instance_uid,
            series_number=self._series_number,
            sop_instance_uid=self._sop_instance_uid,
            instance_number=self._instance_number,
            institution_name=self._institution_name,
            institutional_department_name=self._department_name,
            manufacturer=self._manufacturer
        )
        unref_evd_items = report.PertinentOtherEvidenceSequence
        assert len(unref_evd_items) == 1


class TestSRUtilities(unittest.TestCase):

    def setUp(self):
        super().setUp()
        file_path = Path(__file__)
        data_dir = file_path.parent.parent.joinpath('data')
        self._sr_document = dcmread(
            str(data_dir.joinpath('test_files', 'sr_document.dcm'))
        )

    def test_find_content_items(self):
        items = find_content_items(self._sr_document)
        assert len(items) == 8

    def test_find_content_items_filtered_by_name(self):
        items = find_content_items(
            self._sr_document,
            name=codes.DCM.ProcedureReported
        )
        assert len(items) == 1
        name_code_value = items[0].ConceptNameCodeSequence[0].CodeValue
        assert name_code_value == codes.DCM.ProcedureReported.value

    def test_find_content_items_filtered_by_relationship_type(self):
        items = find_content_items(
            self._sr_document,
            relationship_type=RelationshipTypeValues.HAS_OBS_CONTEXT
        )
        assert len(items) == 4
        name_code_value_1 = items[0].ConceptNameCodeSequence[0].CodeValue
        assert name_code_value_1 == codes.DCM.ObserverType.value
        name_code_value_2 = items[1].ConceptNameCodeSequence[0].CodeValue
        assert name_code_value_2 == codes.DCM.PersonObserverName.value
        name_code_value_3 = items[2].ConceptNameCodeSequence[0].CodeValue
        assert name_code_value_3 == codes.DCM.ObserverType.value
        name_code_value_4 = items[3].ConceptNameCodeSequence[0].CodeValue
        assert name_code_value_4 == codes.DCM.DeviceObserverUID.value

    def test_find_content_items_filtered_by_value_type(self):
        items = find_content_items(
            self._sr_document,
            value_type=ValueTypeValues.UIDREF
        )
        assert len(items) == 1
        name_code_value = items[0].ConceptNameCodeSequence[0].CodeValue
        assert name_code_value == codes.DCM.DeviceObserverUID.value

    def test_find_content_items_filtered_by_value_type_relationship_type(self):
        items = find_content_items(
            self._sr_document,
            value_type=ValueTypeValues.CODE,
            relationship_type=RelationshipTypeValues.HAS_OBS_CONTEXT
        )
        assert len(items) == 2
        name_code_value_1 = items[0].ConceptNameCodeSequence[0].CodeValue
        assert name_code_value_1 == codes.DCM.ObserverType.value
        name_code_value_2 = items[1].ConceptNameCodeSequence[0].CodeValue
        assert name_code_value_2 == codes.DCM.ObserverType.value

    def test_find_content_items_recursively(self):
        items = find_content_items(self._sr_document, recursive=True)
        assert len(items) == 20

    def test_find_content_items_filter_by_name_recursively(self):
        items = find_content_items(
            self._sr_document,
            name=codes.DCM.TrackingUniqueIdentifier,
            recursive=True
        )
        assert len(items) == 2

    def test_find_content_items_filter_by_value_type_recursively(self):
        items = find_content_items(
            self._sr_document,
            value_type=ValueTypeValues.SCOORD,
            recursive=True
        )
        assert len(items) == 1

    def test_find_content_items_filter_by_value_type_recursively_1(self):
        items = find_content_items(
            self._sr_document,
            value_type=ValueTypeValues.CODE,
            recursive=True
        )
        assert len(items) == 9

    def test_find_content_items_filter_by_relationship_type_recursively(self):
        items = find_content_items(
            self._sr_document,
            relationship_type=RelationshipTypeValues.CONTAINS,
            recursive=True
        )
        assert len(items) == 6


class TestImageLibraryEntryDescriptors(unittest.TestCase):

    def setUp(self):
        super().setUp()

    def test_construction(self):
        modality = codes.cid29.SlideMicroscopy
        frame_of_reference_uid = '1.2.3'
        pixel_data_rows = 10
        pixel_data_columns = 20
        content_date = datetime.now().date()
        content_time = datetime.now().time()
        content_date_item = DateContentItem(
            name=codes.DCM.ContentDate,
            value=content_date,
            relationship_type=RelationshipTypeValues.HAS_ACQ_CONTEXT
        )
        content_time_item = TimeContentItem(
            name=codes.DCM.ContentTime,
            value=content_time,
            relationship_type=RelationshipTypeValues.HAS_ACQ_CONTEXT
        )
        group = ImageLibraryEntryDescriptors(
            modality=modality,
            frame_of_reference_uid=frame_of_reference_uid,
            pixel_data_rows=pixel_data_rows,
            pixel_data_columns=pixel_data_columns,
            additional_descriptors=[content_date_item, content_time_item]
        )
        assert len(group) == 6
        assert isinstance(group[0], CodeContentItem)
        assert group[0].name == codes.DCM.Modality
        assert group[0].value == modality
        assert isinstance(group[1], UIDRefContentItem)
        assert group[1].name == codes.DCM.FrameOfReferenceUID
        assert group[1].value == frame_of_reference_uid
        assert isinstance(group[2], NumContentItem)
        assert group[2].name == codes.DCM.PixelDataRows
        assert group[2].value == pixel_data_rows
        assert isinstance(group[3], NumContentItem)
        assert group[3].name == codes.DCM.PixelDataColumns
        assert group[3].value == pixel_data_columns
        assert isinstance(group[4], DateContentItem)
        assert group[4].name == codes.DCM.ContentDate
        assert group[4].value == content_date
        assert isinstance(group[5], TimeContentItem)
        assert group[5].name == codes.DCM.ContentTime
        assert group[5].value == content_time


class TestImageLibrary(unittest.TestCase):

    def setUp(self):
        super().setUp()

    def test_construction(self):
        modality = codes.cid29.SlideMicroscopy
        frame_of_reference_uid = '1.2.3'
        pixel_data_rows = 10
        pixel_data_columns = 20
        descriptor_items = ImageLibraryEntryDescriptors(
            modality=modality,
            frame_of_reference_uid=frame_of_reference_uid,
            pixel_data_rows=pixel_data_rows,
            pixel_data_columns=pixel_data_columns,
        )
        library_items = ImageLibrary(groups=[descriptor_items])
        assert len(library_items) == 1
        library_group_item = library_items[0].ContentSequence[0]
        assert len(library_group_item.ContentSequence) == len(descriptor_items)
        assert library_group_item.name == codes.DCM.ImageLibraryGroup<|MERGE_RESOLUTION|>--- conflicted
+++ resolved
@@ -2748,15 +2748,9 @@
         super().setUp()
         self._ref_dataset = Dataset()
         self._ref_dataset.PatientID = '1'
-<<<<<<< HEAD
         self._ref_dataset.PatientName = 'Doe^John'
-        self._ref_dataset.PatientBirthDate = '2000101'
+        self._ref_dataset.PatientBirthDate = '20000101'
         self._ref_dataset.PatientSex = 'O'
-=======
-        self._ref_dataset.PatientName = 'patient'
-        self._ref_dataset.PatientBirthDate = '20000101'
-        self._ref_dataset.PatientSex = 'o'
->>>>>>> f26656bf
         self._ref_dataset.SOPClassUID = '1.2.840.10008.5.1.4.1.1.2.2'
         self._ref_dataset.SOPInstanceUID = generate_uid()
         self._ref_dataset.SeriesInstanceUID = generate_uid()
