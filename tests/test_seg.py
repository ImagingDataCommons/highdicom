from collections import defaultdict
import unittest
from pathlib import Path

import numpy as np
import pytest

from pydicom.data import get_testdata_file, get_testdata_files
from pydicom.datadict import tag_for_keyword
from pydicom.filereader import dcmread
from pydicom.sr.codedict import codes
from pydicom.uid import (
    ExplicitVRLittleEndian,
    ImplicitVRLittleEndian,
    RLELossless,
    JPEG2000Lossless,
    JPEGLSLossless,
)

from highdicom.content import (
    AlgorithmIdentificationSequence,
    PlanePositionSequence,
    PixelMeasuresSequence,
    PlaneOrientationSequence,
)
from highdicom.enum import CoordinateSystemNames
from highdicom.seg import (
    segread,
    DimensionIndexSequence,
    SegmentationTypeValues,
    SegmentAlgorithmTypeValues,
    Segmentation,
    SegmentDescription,
    SegmentsOverlapValues,
    SegmentationFractionalTypeValues,
)
from highdicom.seg.utils import iter_segments
from highdicom.sr.coding import CodedConcept
from highdicom.uid import UID

from .utils import write_and_read_dataset


class TestAlgorithmIdentificationSequence(unittest.TestCase):

    def setUp(self):
        super().setUp()
        self._name = 'verydeepneuralnetwork'
        self._version = '1.0'
        self._family = codes.DCM.ArtificialIntelligence
        self._source = 'me'
        self._parameters = {'one': '1', 'two': '2'}

    def test_construction(self):
        seq = AlgorithmIdentificationSequence(
            self._name,
            self._family,
            self._version
        )
        assert len(seq) == 1
        item = seq[0]
        assert item.AlgorithmName == self._name
        assert item.AlgorithmVersion == self._version
        assert len(item.AlgorithmFamilyCodeSequence) == 1
        assert item.AlgorithmFamilyCodeSequence[0] == self._family
        with pytest.raises(AttributeError):
            item.AlgorithmSource
        with pytest.raises(AttributeError):
            item.AlgorithmParameters

        assert seq.name == self._name
        assert seq.version == self._version
        assert seq.family == self._family
        assert seq.source is None
        assert seq.parameters is None

    def test_construction_missing_required_argument(self):
        with pytest.raises(TypeError):
            AlgorithmIdentificationSequence(
                name=self._name,
                family=self._family
            )

    def test_construction_missing_required_argument_2(self):
        with pytest.raises(TypeError):
            AlgorithmIdentificationSequence(
                name=self._name,
                source=self._source
            )

    def test_construction_missing_required_argument_3(self):
        with pytest.raises(TypeError):
            AlgorithmIdentificationSequence(
                family=self._family,
                source=self._source
            )

    def test_construction_optional_argument(self):
        seq = AlgorithmIdentificationSequence(
            name=self._name,
            family=self._family,
            version=self._version,
            source=self._source
        )
        assert len(seq) == 1
        item = seq[0]
        assert item.AlgorithmSource == self._source
        with pytest.raises(AttributeError):
            item.AlgorithmParameters

        assert seq.source == self._source

    def test_construction_optional_argument_2(self):
        seq = AlgorithmIdentificationSequence(
            name=self._name,
            family=self._family,
            version=self._version,
            parameters=self._parameters
        )
        assert len(seq) == 1
        item = seq[0]
        parsed_params = ','.join([
            '='.join([key, value])
            for key, value in self._parameters.items()
        ])
        assert item.AlgorithmParameters == parsed_params
        assert seq.parameters == self._parameters
        with pytest.raises(AttributeError):
            item.AlgorithmSource

    def test_malformed_params(self):
        seq = AlgorithmIdentificationSequence(
            self._name,
            self._family,
            self._version
        )
        seq[0].AlgorithmParameters = 'some invalid parameters'
        with pytest.raises(ValueError):
            seq.parameters


class TestSegmentDescription(unittest.TestCase):

    def setUp(self):
        super().setUp()
        self._segment_number = 1
        self._invalid_segment_number = 0
        self._segment_label = 'segment #1'
        self._segmented_property_category = \
            codes.SCT.MorphologicallyAbnormalStructure
        self._segmented_property_type = codes.SCT.Neoplasm
        self._segment_algorithm_type = \
            SegmentAlgorithmTypeValues.AUTOMATIC
        self._algorithm_identification = AlgorithmIdentificationSequence(
            name='bla',
            family=codes.DCM.ArtificialIntelligence,
            version='v1'
        )
        self._tracking_id = 'segment #1'
        self._tracking_uid = UID()
        self._anatomic_region = codes.SCT.Thorax
        self._anatomic_structure = codes.SCT.Lung

    def test_construction(self):
        item = SegmentDescription(
            self._segment_number,
            self._segment_label,
            self._segmented_property_category,
            self._segmented_property_type,
            self._segment_algorithm_type,
            self._algorithm_identification
        )
        assert item.SegmentNumber == self._segment_number
        assert item.SegmentLabel == self._segment_label
        assert item.SegmentedPropertyCategoryCodeSequence[0] == \
            self._segmented_property_category
        assert item.SegmentedPropertyTypeCodeSequence[0] == \
            self._segmented_property_type
        assert item.SegmentAlgorithmType == self._segment_algorithm_type.value
        assert item.SegmentAlgorithmName == \
            self._algorithm_identification[0].AlgorithmName
        assert len(item.SegmentationAlgorithmIdentificationSequence) == 1
        with pytest.raises(AttributeError):
            item.TrackingID
            item.TrackingUID
            item.AnatomicRegionSequence
            item.PrimaryAnatomicStructureSequence

        assert item.segment_number == self._segment_number
        assert item.segment_label == self._segment_label
        assert isinstance(item.segmented_property_category, CodedConcept)
        property_category = item.segmented_property_category
        assert property_category == self._segmented_property_category
        assert isinstance(item.segmented_property_type, CodedConcept)
        assert item.segmented_property_type == self._segmented_property_type
        assert isinstance(item.algorithm_type, SegmentAlgorithmTypeValues)
        algo_type = item.algorithm_type
        assert algo_type == SegmentAlgorithmTypeValues(
            self._segment_algorithm_type
        )
        algo_id = item.algorithm_identification
        assert isinstance(algo_id, AlgorithmIdentificationSequence)

        assert item.tracking_id is None
        assert item.tracking_uid is None
        assert len(item.anatomic_regions) == 0
        assert len(item.primary_anatomic_structures) == 0

    def test_construction_invalid_segment_number(self):
        with pytest.raises(ValueError):
            SegmentDescription(
                self._invalid_segment_number,
                self._segment_label,
                self._segmented_property_category,
                self._segmented_property_type,
                self._segment_algorithm_type,
                self._algorithm_identification
            )

    def test_construction_missing_required_argument(self):
        with pytest.raises(TypeError):
            SegmentDescription(
                segmented_property_category=self._segmented_property_category,
                segmented_property_type=self._segmented_property_type,
                algorithm_type=self._segment_algorithm_type,
                algorithm_identification=self._algorithm_identification
            )

    def test_construction_missing_required_argument_2(self):
        with pytest.raises(TypeError):
            SegmentDescription(
                segment_number=self._segment_number,
                segmented_property_category=self._segmented_property_category,
                segmented_property_type=self._segmented_property_type,
                algorithm_type=self._segment_algorithm_type,
                algorithm_identification=self._algorithm_identification
            )

    def test_construction_missing_required_argument_3(self):
        with pytest.raises(TypeError):
            SegmentDescription(
                segment_number=self._segment_number,
                segment_label=self._segment_label,
                segmented_property_type=self._segmented_property_type,
                algorithm_type=self._segment_algorithm_type,
                algorithm_identification=self._algorithm_identification
            )

    def test_construction_missing_required_argument_4(self):
        with pytest.raises(TypeError):
            SegmentDescription(
                segment_number=self._segment_number,
                segment_label=self._segment_label,
                segmented_property_category=self._segmented_property_category,
                algorithm_type=self._segment_algorithm_type,
                algorithm_identification=self._algorithm_identification
            )

    def test_construction_missing_required_argument_5(self):
        with pytest.raises(TypeError):
            SegmentDescription(
                segment_number=self._segment_number,
                segment_label=self._segment_label,
                segmented_property_category=self._segmented_property_category,
                segmented_property_type=self._segmented_property_type,
                algorithm_identification=self._algorithm_identification
            )

    def test_construction_missing_required_argument_6(self):
        with pytest.raises(TypeError):
            SegmentDescription(
                segment_number=self._segment_number,
                segment_label=self._segment_label,
                segmented_property_category=self._segmented_property_category,
                segmented_property_type=self._segmented_property_type,
                algorithm_type=self._segment_algorithm_type
            )

    def test_construction_no_algo_id_manual_seg(self):
        # Omitting the algo id should not give an error if the segmentation
        # type is MANUAL
        item = SegmentDescription(
            segment_number=self._segment_number,
            segment_label=self._segment_label,
            segmented_property_category=self._segmented_property_category,
            segmented_property_type=self._segmented_property_type,
            algorithm_type=SegmentAlgorithmTypeValues.MANUAL
        )
        assert item.algorithm_identification is None

    def test_construction_optional_argument(self):
        item = SegmentDescription(
            segment_number=self._segment_number,
            segment_label=self._segment_label,
            segmented_property_category=self._segmented_property_category,
            segmented_property_type=self._segmented_property_type,
            algorithm_type=self._segment_algorithm_type,
            algorithm_identification=self._algorithm_identification,
            tracking_id=self._tracking_id,
            tracking_uid=self._tracking_uid,
        )
        assert item.TrackingID == self._tracking_id
        assert item.TrackingUID == self._tracking_uid
        assert item.tracking_id == self._tracking_id
        assert item.tracking_uid == self._tracking_uid
        with pytest.raises(AttributeError):
            item.AnatomicRegionSequence
        with pytest.raises(AttributeError):
            item.PrimaryAnatomicStructureSequence

    def test_construction_optional_argument_2(self):
        item = SegmentDescription(
            segment_number=self._segment_number,
            segment_label=self._segment_label,
            segmented_property_category=self._segmented_property_category,
            segmented_property_type=self._segmented_property_type,
            algorithm_type=self._segment_algorithm_type,
            algorithm_identification=self._algorithm_identification,
            anatomic_regions=[self._anatomic_region],
            primary_anatomic_structures=[self._anatomic_structure]
        )
        assert len(item.AnatomicRegionSequence) == 1
        assert item.AnatomicRegionSequence[0] == self._anatomic_region
        assert len(item.anatomic_regions) == 1
        assert all(
            isinstance(el, CodedConcept) for el in item.anatomic_regions
        )
        assert item.anatomic_regions[0] == self._anatomic_region

        assert len(item.PrimaryAnatomicStructureSequence) == 1
        assert item.PrimaryAnatomicStructureSequence[0] == \
            self._anatomic_structure
        assert len(item.primary_anatomic_structures) == 1
        assert all(
            isinstance(el, CodedConcept)
            for el in item.primary_anatomic_structures
        )
        assert item.primary_anatomic_structures[0] == self._anatomic_structure

        with pytest.raises(AttributeError):
            item.TrackingID
        with pytest.raises(AttributeError):
            item.TrackingUID

    def test_construction_mismatched_ids(self):
        with pytest.raises(TypeError):
            SegmentDescription(
                self._segment_number,
                self._segment_label,
                self._segmented_property_category,
                self._segmented_property_type,
                self._segment_algorithm_type,
                self._algorithm_identification,
                tracking_id=self._tracking_id,
            )

    def test_construction_mismatched_ids_2(self):
        with pytest.raises(TypeError):
            SegmentDescription(
                self._segment_number,
                self._segment_label,
                self._segmented_property_category,
                self._segmented_property_type,
                self._segment_algorithm_type,
                self._algorithm_identification,
                tracking_uid=self._tracking_uid,
            )


class TestPixelMeasuresSequence(unittest.TestCase):

    def setUp(self):
        super().setUp()
        self._pixel_spacing = (0.5, 0.5)
        self._slice_thickness = 0.3
        self._spacing_between_slices = 0.7

    def test_construction(self):
        seq = PixelMeasuresSequence(
            self._pixel_spacing,
            self._slice_thickness
        )
        assert len(seq) == 1
        item = seq[0]
        assert item.PixelSpacing == list(self._pixel_spacing)
        assert item.SliceThickness == self._slice_thickness
        with pytest.raises(AttributeError):
            self.SpacingBetweenSlices

    def test_construction_missing_required_attribute(self):
        with pytest.raises(TypeError):
            PixelMeasuresSequence(
                pixel_spacing=self._pixel_spacing
            )

    def test_construction_missing_required_attribute_2(self):
        with pytest.raises(TypeError):
            PixelMeasuresSequence(
                slice_thickness=self._slice_thickness
            )

    def test_construction_optional_attribute(self):
        seq = PixelMeasuresSequence(
            pixel_spacing=self._pixel_spacing,
            slice_thickness=self._slice_thickness,
            spacing_between_slices=self._spacing_between_slices
        )
        item = seq[0]
        assert item.SpacingBetweenSlices == self._spacing_between_slices


class TestPlanePositionSequence(unittest.TestCase):

    def setUp(self):
        super().setUp()
        self._image_position = (1.0, 2.0, 3.0)
        self._pixel_matrix_position = (20, 10)

    def test_construction_1(self):
        seq = PlanePositionSequence(
            coordinate_system=CoordinateSystemNames.PATIENT,
            image_position=self._image_position
        )
        assert len(seq) == 1
        item = seq[0]
        assert item.ImagePositionPatient == list(self._image_position)
        with pytest.raises(AttributeError):
            item.XOffsetInSlideCoordinateSystem

    def test_construction_2(self):
        seq = PlanePositionSequence(
            coordinate_system=CoordinateSystemNames.SLIDE,
            image_position=self._image_position,
            pixel_matrix_position=self._pixel_matrix_position
        )
        assert len(seq) == 1
        item = seq[0]
        assert item.XOffsetInSlideCoordinateSystem == self._image_position[0]
        assert item.YOffsetInSlideCoordinateSystem == self._image_position[1]
        assert item.ZOffsetInSlideCoordinateSystem == self._image_position[2]
        assert item.RowPositionInTotalImagePixelMatrix == \
            self._pixel_matrix_position[1]
        assert item.ColumnPositionInTotalImagePixelMatrix == \
            self._pixel_matrix_position[0]
        with pytest.raises(AttributeError):
            item.ImagePositionPatient

    def test_construction_missing_required_argument(self):
        with pytest.raises(TypeError):
            PlanePositionSequence(
                coordinate_system=CoordinateSystemNames.SLIDE,
                image_position=self._image_position
            )

    def test_construction_missing_required_argument_2(self):
        with pytest.raises(TypeError):
            PlanePositionSequence(
                coordinate_system=CoordinateSystemNames.SLIDE,
                pixel_matrix_position=self._pixel_matrix_position
            )

    def test_construction_missing_required_argument_3(self):
        with pytest.raises(TypeError):
            PlanePositionSequence(
                coordinate_system=CoordinateSystemNames.PATIENT
            )

    def test_construction_missing_required_argument_4(self):
        with pytest.raises(TypeError):
            PlanePositionSequence(
                pixel_matrix_position=self._pixel_matrix_position
            )


class TestPlaneOrientationSequence(unittest.TestCase):

    def setUp(self):
        super().setUp()
        self._image_orientation = (1.0, 0.0, 0.0, 0.0, 1.0, 0.0)

    def test_construction(self):
        seq = PlaneOrientationSequence(
            'PATIENT',
            self._image_orientation
        )
        assert len(seq) == 1
        item = seq[0]
        assert item.ImageOrientationPatient == list(self._image_orientation)
        with pytest.raises(AttributeError):
            item.ImageOrientationSlide

    def test_construction_2(self):
        seq = PlaneOrientationSequence(
            'SLIDE',
            self._image_orientation
        )
        assert len(seq) == 1
        item = seq[0]
        assert item.ImageOrientationSlide == list(self._image_orientation)
        with pytest.raises(AttributeError):
            item.ImageOrientationPatient

    def test_construction_missing_required_attribute(self):
        with pytest.raises(TypeError):
            PlaneOrientationSequence(
                image_orientation=self._image_orientation
            )

    def test_construction_missing_required_attribute_2(self):
        with pytest.raises(TypeError):
            PlaneOrientationSequence(
                coordinate_system='PATIENT'
            )

    def test_construction_wrong_attribute_enumated_value(self):
        with pytest.raises(ValueError):
            PlaneOrientationSequence(
                coordinate_system='OTHER',
                image_orientation=self._image_orientation
            )


class TestDimensionIndexSequence(unittest.TestCase):

    def setUp(self):
        super().setUp()

    def test_construction(self):
        seq = DimensionIndexSequence(
            coordinate_system='PATIENT'
        )
        assert len(seq) == 2
        assert seq[0].DimensionIndexPointer == 0x0062000B
        assert seq[0].FunctionalGroupPointer == 0x0062000A
        assert seq[1].DimensionIndexPointer == 0x00200032
        assert seq[1].FunctionalGroupPointer == 0x00209113

    def test_construction_2(self):
        seq = DimensionIndexSequence(
            coordinate_system='SLIDE'
        )
        assert len(seq) == 6
        assert seq[0].DimensionIndexPointer == 0x0062000B
        assert seq[0].FunctionalGroupPointer == 0x0062000A
        assert seq[1].DimensionIndexPointer == 0x0048021E
        assert seq[1].FunctionalGroupPointer == 0x0048021A
        assert seq[2].DimensionIndexPointer == 0x0048021F
        assert seq[2].FunctionalGroupPointer == 0x0048021A
        assert seq[3].DimensionIndexPointer == 0x0040072A
        assert seq[3].FunctionalGroupPointer == 0x0048021A
        assert seq[4].DimensionIndexPointer == 0x0040073A
        assert seq[4].FunctionalGroupPointer == 0x0048021A
        assert seq[5].DimensionIndexPointer == 0x0040074A
        assert seq[5].FunctionalGroupPointer == 0x0048021A


class TestSegmentation(unittest.TestCase):

    def setUp(self):
        super().setUp()
        file_path = Path(__file__)
        data_dir = file_path.parent.parent.joinpath('data')
        self._segmented_property_category = \
            codes.SCT.MorphologicallyAbnormalStructure
        self._segmented_property_type = codes.SCT.Neoplasm
        self._segment_descriptions = [
            SegmentDescription(
                segment_number=1,
                segment_label='Segment #1',
                segmented_property_category=self._segmented_property_category,
                segmented_property_type=self._segmented_property_type,
                algorithm_type=SegmentAlgorithmTypeValues.AUTOMATIC.value,
                algorithm_identification=AlgorithmIdentificationSequence(
                    name='bla',
                    family=codes.DCM.ArtificialIntelligence,
                    version='v1'
                )
            ),
        ]
        self._additional_segment_descriptions = [
            SegmentDescription(
                segment_number=2,
                segment_label='Segment #2',
                segmented_property_category=self._segmented_property_category,
                segmented_property_type=self._segmented_property_type,
                algorithm_type=SegmentAlgorithmTypeValues.AUTOMATIC.value,
                algorithm_identification=AlgorithmIdentificationSequence(
                    name='foo',
                    family=codes.DCM.ArtificialIntelligence,
                    version='v1'
                )
            ),
        ]
        self._both_segment_descriptions = (
            self._segment_descriptions + self._additional_segment_descriptions
        )
        self._additional_segment_descriptions_no4 = [
            SegmentDescription(
                segment_number=4,
                segment_label='Segment #4',
                segmented_property_category=self._segmented_property_category,
                segmented_property_type=self._segmented_property_type,
                algorithm_type=SegmentAlgorithmTypeValues.AUTOMATIC.value,
                algorithm_identification=AlgorithmIdentificationSequence(
                    name='foo',
                    family=codes.DCM.ArtificialIntelligence,
                    version='v1'
                )
            ),
        ]
        self._series_instance_uid = UID()
        self._series_number = 1
        self._sop_instance_uid = UID()
        self._instance_number = 1
        self._manufacturer = 'FavoriteManufacturer'
        self._manufacturer_model_name = 'BestModel'
        self._software_versions = 'v1.0'
        self._device_serial_number = '1-2-3'
        self._content_description = 'Test Segmentation'
        self._content_creator_name = 'Robo^Doc'
        self._content_label = 'MY_SEG'

        # A single CT image
        self._ct_image = dcmread(
            str(data_dir.joinpath('test_files', 'ct_image.dcm'))
        )
        self._ct_mask_array = np.zeros(
            self._ct_image.pixel_array.shape,
            dtype=bool
        )
        self._ct_mask_array[1:5, 10:15] = True

<<<<<<< HEAD
        # A single CR image
        self._cr_image = dcmread(
            get_testdata_file('dicomdirtests/77654033/CR1/6154')
        )
        self._cr_pixel_array = np.zeros(
            self._cr_image.pixel_array.shape,
            dtype=bool
        )
        self._cr_pixel_array[1:5, 10:15] = True
        self._cr_multisegment_pixel_array = np.stack(
            [self._cr_pixel_array, np.logical_not(self._cr_pixel_array)],
            axis=2
        )[None, :]

=======
>>>>>>> e5874245
        # A color slide microscopy image
        self._sm_color = dcmread(
            str(data_dir.joinpath('test_files', 'sm_image.dcm'))
        )
        # Override the existing ImageOrientationSlide to make the frame ordering
        # simpler for the tests
        self._sm_mask_array = np.zeros(
            self._sm_color.pixel_array.shape[:3],  # remove colour channel axis
            dtype=bool
        )
        self._sm_mask_array[2, 1:5, 7:9] = True

        # A grayscale slide microscopy image
        self._sm_grayscale = dcmread(
            str(data_dir.joinpath('test_files', 'sm_image_grayscale.dcm'))
        )
        self._sm_grayscale_mask_array = np.zeros(
            self._sm_grayscale.pixel_array.shape,
            dtype=np.uint32
        )
        self._sm_grayscale_mask_array[0, 1:5, 7:9] = 1
        self._sm_grayscale_mask_array[1, 3:7, 2:4] = 2
        self._sm_grayscale_mask_array[1, 1:5, 7:9] = 3

        # A series of single frame CT images
        ct_series = [
            dcmread(f)
            for f in get_testdata_files('dicomdirtests/77654033/CT2/*')
        ]
        # Ensure the frames are in the right spatial order
        # (only 3rd dimension changes)
        self._ct_series = sorted(
            ct_series,
            key=lambda x: x.ImagePositionPatient[2]
        )
        self._ct_series_mask_array = np.zeros(
            (len(self._ct_series), ) + self._ct_series[0].pixel_array.shape,
            dtype=bool
        )
        nonempty_slice = slice(1, 3)
        self._ct_series_mask_array[nonempty_slice, 1:5, 7:9] = True
        self._ct_series_nonempty = self._ct_series[nonempty_slice]

        # An enhanced (multiframe) CT image
        self._ct_multiframe = dcmread(get_testdata_file('eCT_Supplemental.dcm'))
        self._ct_multiframe_mask_array = np.zeros(
            self._ct_multiframe.pixel_array.shape,
            dtype=bool
        )
        self._ct_multiframe_mask_array[:, 100:200, 200:400] = True

    @staticmethod
    def sort_frames(sources, mask):
        src = sources[0]
        if hasattr(src, 'ImageOrientationSlide'):
            coordinate_system = CoordinateSystemNames.SLIDE
        else:
            coordinate_system = CoordinateSystemNames.PATIENT
        dim_index = DimensionIndexSequence(coordinate_system)
        if hasattr(src, 'NumberOfFrames'):
            plane_positions = dim_index.get_plane_positions_of_image(src)
        else:
            plane_positions = dim_index.get_plane_positions_of_series(sources)
        _, index = dim_index.get_index_values(plane_positions)
        return mask[index, ...]

    @staticmethod
    def remove_empty_frames(mask):
        # Remove empty frames from an array
        return np.stack([
            frame for frame in mask if np.sum(frame) > 0
        ])

    @staticmethod
    def get_array_after_writing(instance):
        # Write DICOM object to buffer, read it again and reconstruct the mask
        instance_reread = write_and_read_dataset(instance)
        return instance_reread.pixel_array

    @staticmethod
    def check_dimension_index_vals(seg):
        # Function to apply some checks (necessary but not sufficient for
        # correctness) to ensure that the dimension indices are correct
        is_patient_coord_system = hasattr(
            seg.PerFrameFunctionalGroupsSequence[0],
            'PlanePositionSequence'
        )
        if is_patient_coord_system:
            # Build up the mapping from index to value
            index_mapping = defaultdict(list)
            for f in seg.PerFrameFunctionalGroupsSequence:
                posn_index = f.FrameContentSequence[0].DimensionIndexValues[1]
                # This is not general, but all the tests run here use axial
                # images so just check the z coordinate
                posn_val = f.PlanePositionSequence[0].ImagePositionPatient[2]
                index_mapping[posn_index].append(posn_val)

            # Check that each index value found references a unique value
            for values in index_mapping.values():
                assert [v == values[0] for v in values]

            # Check that the indices are monotonically increasing from 1
            expected_keys = range(1, len(index_mapping) + 1)
            assert set(index_mapping.keys()) == set(expected_keys)

            # Check that values are sorted
            old_v = float('-inf')
            for k in expected_keys:
                assert index_mapping[k][0] > old_v
                old_v = index_mapping[k][0]
        else:
            # Build up the mapping from index to value
            for dim_kw, dim_ind in zip([
                'ColumnPositionInTotalImagePixelMatrix',
                'RowPositionInTotalImagePixelMatrix'
            ], [1, 2]):
                index_mapping = defaultdict(list)
                for f in seg.PerFrameFunctionalGroupsSequence:
                    content_item = f.FrameContentSequence[0]
                    posn_index = content_item.DimensionIndexValues[dim_ind]
                    # This is not general, but all the tests run here use axial
                    # images so just check the z coordinate
                    posn_item = f.PlanePositionSlideSequence[0]
                    posn_val = getattr(posn_item, dim_kw)
                    index_mapping[posn_index].append(posn_val)

                # Check that each index value found references a unique value
                for values in index_mapping.values():
                    assert [v == values[0] for v in values]

                # Check that the indices are monotonically increasing from 1
                expected_keys = range(1, len(index_mapping) + 1)
                assert set(index_mapping.keys()) == set(expected_keys)

                # Check that values are sorted
                old_v = float('-inf')
                for k in expected_keys:
                    assert index_mapping[k][0] > old_v
                    old_v = index_mapping[k][0]

    def test_construction(self):
        instance = Segmentation(
            [self._ct_image],
            self._ct_mask_array,
            SegmentationTypeValues.FRACTIONAL.value,
            self._segment_descriptions,
            self._series_instance_uid,
            self._series_number,
            self._sop_instance_uid,
            self._instance_number,
            self._manufacturer,
            self._manufacturer_model_name,
            self._software_versions,
            self._device_serial_number,
            content_label=self._content_label
        )
        assert instance.SeriesInstanceUID == self._series_instance_uid
        assert instance.SeriesNumber == self._series_number
        assert instance.SOPInstanceUID == self._sop_instance_uid
        assert instance.InstanceNumber == self._instance_number
        assert instance.Manufacturer == self._manufacturer
        assert instance.ManufacturerModelName == self._manufacturer_model_name
        assert instance.SoftwareVersions == self._software_versions
        assert instance.DeviceSerialNumber == self._device_serial_number
        assert instance.Modality == 'SEG'
        assert instance.file_meta.TransferSyntaxUID == '1.2.840.10008.1.2.1'
        assert instance.PatientID == self._ct_image.PatientID
        assert instance.AccessionNumber == self._ct_image.AccessionNumber
        assert instance.LossyImageCompression == '00'
        assert instance.BitsAllocated == 8
        assert instance.HighBit == 7
        assert instance.BitsStored == 8
        assert instance.ImageType == ['DERIVED', 'PRIMARY']
        assert instance.SamplesPerPixel == 1
        assert instance.PhotometricInterpretation == 'MONOCHROME2'
        assert instance.PixelRepresentation == 0
        assert instance.SegmentationType == 'FRACTIONAL'
        assert instance.SegmentationFractionalType == 'PROBABILITY'
        assert instance.MaximumFractionalValue == 255
        assert instance.ContentLabel == self._content_label
        assert instance.ContentDescription is None
        assert instance.ContentCreatorName is None
        with pytest.raises(AttributeError):
            instance.LossyImageCompressionRatio
        with pytest.raises(AttributeError):
            instance.LossyImageCompressionMethod
        with pytest.raises(AttributeError):
            instance.ImageOrientationSlide
        with pytest.raises(AttributeError):
            instance.TotalPixelMatrixOriginSequence
        with pytest.raises(AttributeError):
            instance.TotalPixelMatrixRows
        with pytest.raises(AttributeError):
            instance.TotalPixelMatrixColumns
        assert len(instance.SegmentSequence) == 1
        assert instance.SegmentSequence[0].SegmentNumber == 1
        assert len(instance.SourceImageSequence) == 1
        assert len(instance.DimensionIndexSequence) == 2
        ref_item = instance.SourceImageSequence[0]
        assert ref_item.ReferencedSOPInstanceUID == \
            self._ct_image.SOPInstanceUID
        assert instance.Rows == self._ct_image.pixel_array.shape[0]
        assert instance.Columns == self._ct_image.pixel_array.shape[1]
        assert len(instance.SharedFunctionalGroupsSequence) == 1
        shared_item = instance.SharedFunctionalGroupsSequence[0]
        assert len(shared_item.PixelMeasuresSequence) == 1
        pm_item = shared_item.PixelMeasuresSequence[0]
        assert pm_item.PixelSpacing == self._ct_image.PixelSpacing
        assert pm_item.SliceThickness == self._ct_image.SliceThickness
        assert len(shared_item.PlaneOrientationSequence) == 1
        po_item = shared_item.PlaneOrientationSequence[0]
        assert po_item.ImageOrientationPatient == \
            self._ct_image.ImageOrientationPatient
        assert len(instance.DimensionOrganizationSequence) == 1
        assert len(instance.DimensionIndexSequence) == 2
        assert instance.NumberOfFrames == 1
        assert len(instance.PerFrameFunctionalGroupsSequence) == 1
        frame_item = instance.PerFrameFunctionalGroupsSequence[0]
        assert len(frame_item.SegmentIdentificationSequence) == 1
        assert len(frame_item.FrameContentSequence) == 1
        assert len(frame_item.DerivationImageSequence) == 1
        assert len(frame_item.PlanePositionSequence) == 1
        frame_content_item = frame_item.FrameContentSequence[0]
        assert len(frame_content_item.DimensionIndexValues) == 2
        for i, frame_item in enumerate(
            instance.PerFrameFunctionalGroupsSequence, 1
        ):
            frame_content_item = frame_item.FrameContentSequence[0]
            # The slice location index values should be consecutive, starting
            # at 1
            assert frame_content_item.DimensionIndexValues[1] == i
        for derivation_image_item in frame_item.DerivationImageSequence:
            assert len(derivation_image_item.SourceImageSequence) == 1
        assert SegmentsOverlapValues[instance.SegmentsOverlap] == \
            SegmentsOverlapValues.NO
        with pytest.raises(AttributeError):
            frame_item.PlanePositionSlideSequence
        self.check_dimension_index_vals(instance)

    def test_construction_2(self):
        instance = Segmentation(
            [self._sm_color],
            self._sm_mask_array,
            SegmentationTypeValues.FRACTIONAL.value,
            self._segment_descriptions,
            self._series_instance_uid,
            self._series_number,
            self._sop_instance_uid,
            self._instance_number,
            self._manufacturer,
            self._manufacturer_model_name,
            self._software_versions,
            self._device_serial_number
        )
        assert instance.PatientID == self._sm_color.PatientID
        assert instance.AccessionNumber == self._sm_color.AccessionNumber
        assert instance.ContainerIdentifier == \
            self._sm_color.ContainerIdentifier
        assert instance.SpecimenDescriptionSequence[0].SpecimenUID == \
            self._sm_color.SpecimenDescriptionSequence[0].SpecimenUID
        assert len(instance.SegmentSequence) == 1
        assert instance.SegmentSequence[0].SegmentNumber == 1
        assert len(instance.SourceImageSequence) == 1
        ref_item = instance.SourceImageSequence[0]
        assert ref_item.ReferencedSOPInstanceUID == \
            self._sm_color.SOPInstanceUID
        assert instance.Rows == self._sm_color.pixel_array.shape[1]
        assert instance.Columns == self._sm_color.pixel_array.shape[2]
        assert instance.TotalPixelMatrixRows == \
            self._sm_color.TotalPixelMatrixRows
        assert instance.TotalPixelMatrixColumns == \
            self._sm_color.TotalPixelMatrixColumns
        assert len(instance.SharedFunctionalGroupsSequence) == 1
        shared_item = instance.SharedFunctionalGroupsSequence[0]
        assert len(shared_item.PixelMeasuresSequence) == 1
        pm_item = shared_item.PixelMeasuresSequence[0]
        src_shared_item = self._sm_color.SharedFunctionalGroupsSequence[0]
        src_pm_item = src_shared_item.PixelMeasuresSequence[0]
        assert pm_item.PixelSpacing == src_pm_item.PixelSpacing
        assert pm_item.SliceThickness == src_pm_item.SliceThickness
        assert len(shared_item.PlaneOrientationSequence) == 1
        assert instance.ImageOrientationSlide == \
            self._sm_color.ImageOrientationSlide
        assert instance.TotalPixelMatrixOriginSequence == \
            self._sm_color.TotalPixelMatrixOriginSequence
        assert len(instance.DimensionOrganizationSequence) == 1
        assert len(instance.DimensionIndexSequence) == 6

        # Number of frames should be number of frames in the segmentation mask
        # that are non-empty, due to sparsity
        num_frames = (self._sm_mask_array.sum(axis=(1, 2)) > 0).sum()
        assert instance.NumberOfFrames == num_frames
        assert len(instance.PerFrameFunctionalGroupsSequence) == num_frames
        frame_item = instance.PerFrameFunctionalGroupsSequence[0]
        assert len(frame_item.SegmentIdentificationSequence) == 1
        assert len(frame_item.DerivationImageSequence) == 1
        assert len(frame_item.FrameContentSequence) == 1
        assert len(frame_item.PlanePositionSlideSequence) == 1
        frame_content_item = frame_item.FrameContentSequence[0]
        assert len(frame_content_item.DimensionIndexValues) == 6
        for derivation_image_item in frame_item.DerivationImageSequence:
            assert len(derivation_image_item.SourceImageSequence) == 1
            source_image_item = derivation_image_item.SourceImageSequence[0]
            assert hasattr(source_image_item, 'ReferencedFrameNumber')
        assert SegmentsOverlapValues[instance.SegmentsOverlap] == \
            SegmentsOverlapValues.NO
        with pytest.raises(AttributeError):
            frame_item.PlanePositionSequence
        self.check_dimension_index_vals(instance)

    def test_construction_3(self):
        # Segmentation instance from a series of single-frame CT images
        instance = Segmentation(
            self._ct_series,
            self._ct_series_mask_array,
            SegmentationTypeValues.FRACTIONAL.value,
            self._segment_descriptions,
            self._series_instance_uid,
            self._series_number,
            self._sop_instance_uid,
            self._instance_number,
            self._manufacturer,
            self._manufacturer_model_name,
            self._software_versions,
            self._device_serial_number
        )
        src_im = self._ct_series_nonempty[0]
        assert instance.PatientID == src_im.PatientID
        assert instance.AccessionNumber == src_im.AccessionNumber
        assert len(instance.SegmentSequence) == 1
        assert instance.SegmentSequence[0].SegmentNumber == 1
        assert len(instance.SourceImageSequence) == len(self._ct_series)
        ref_item = instance.SourceImageSequence[1]
        assert ref_item.ReferencedSOPInstanceUID == src_im.SOPInstanceUID
        assert instance.Rows == src_im.pixel_array.shape[0]
        assert instance.Columns == src_im.pixel_array.shape[1]
        assert len(instance.SharedFunctionalGroupsSequence) == 1
        shared_item = instance.SharedFunctionalGroupsSequence[0]
        assert len(shared_item.PixelMeasuresSequence) == 1
        pm_item = shared_item.PixelMeasuresSequence[0]
        assert pm_item.PixelSpacing == src_im.PixelSpacing
        assert pm_item.SliceThickness == src_im.SliceThickness
        assert len(shared_item.PlaneOrientationSequence) == 1
        po_item = shared_item.PlaneOrientationSequence[0]
        assert po_item.ImageOrientationPatient == \
            src_im.ImageOrientationPatient
        assert len(instance.DimensionOrganizationSequence) == 1
        assert len(instance.DimensionIndexSequence) == 2
        n_frames = len(self._ct_series_nonempty)
        assert instance.NumberOfFrames == n_frames
        assert len(instance.PerFrameFunctionalGroupsSequence) == n_frames
        for i, (frame_item, src_ins) in enumerate(
            zip(
                instance.PerFrameFunctionalGroupsSequence,
                self._ct_series_nonempty
            ),
            1
        ):
            assert len(frame_item.SegmentIdentificationSequence) == 1
            assert len(frame_item.FrameContentSequence) == 1
            assert len(frame_item.DerivationImageSequence) == 1
            assert len(frame_item.PlanePositionSequence) == 1
            frame_content_item = frame_item.FrameContentSequence[0]
            # The slice location index values should be consecutive, starting
            # at 1
            assert frame_content_item.DimensionIndexValues[1] == i
            assert len(frame_content_item.DimensionIndexValues) == 2
            for derivation_image_item in frame_item.DerivationImageSequence:
                assert len(derivation_image_item.SourceImageSequence) == 1
                source_image_item = derivation_image_item.SourceImageSequence[0]
                assert source_image_item.ReferencedSOPClassUID == \
                    src_ins.SOPClassUID
                assert source_image_item.ReferencedSOPInstanceUID == \
                    src_ins.SOPInstanceUID
                assert hasattr(
                    source_image_item,
                    'PurposeOfReferenceCodeSequence'
                )
        uid_to_plane_position = {}
        for fm in instance.PerFrameFunctionalGroupsSequence:
            src_img_item = fm.DerivationImageSequence[0].SourceImageSequence[0]
            uid_to_plane_position[src_img_item.ReferencedSOPInstanceUID] = \
                fm.PlanePositionSequence[0].ImagePositionPatient
        source_uid_to_plane_position = {
            dcm.SOPInstanceUID: dcm.ImagePositionPatient
            for dcm in self._ct_series
            if dcm.SOPInstanceUID in uid_to_plane_position
        }
        assert source_uid_to_plane_position == uid_to_plane_position
        assert SegmentsOverlapValues[instance.SegmentsOverlap] == \
            SegmentsOverlapValues.NO
        with pytest.raises(AttributeError):
            frame_item.PlanePositionSlideSequence
        self.check_dimension_index_vals(instance)

    def test_construction_4(self):
        # Segmentation instance from an enhanced (multi-frame) CT image
        instance = Segmentation(
            [self._ct_multiframe],
            self._ct_multiframe_mask_array,
            SegmentationTypeValues.FRACTIONAL.value,
            self._segment_descriptions,
            self._series_instance_uid,
            self._series_number,
            self._sop_instance_uid,
            self._instance_number,
            self._manufacturer,
            self._manufacturer_model_name,
            self._software_versions,
            self._device_serial_number
        )
        assert instance.PatientID == self._ct_multiframe.PatientID
        assert instance.AccessionNumber == self._ct_multiframe.AccessionNumber
        assert len(instance.SegmentSequence) == 1
        assert instance.SegmentSequence[0].SegmentNumber == 1
        assert len(instance.SourceImageSequence) == 1
        ref_item = instance.SourceImageSequence[0]
        assert ref_item.ReferencedSOPInstanceUID == \
            self._ct_multiframe.SOPInstanceUID
        assert instance.NumberOfFrames == \
            self._ct_multiframe.pixel_array.shape[0]
        assert instance.Rows == self._ct_multiframe.pixel_array.shape[1]
        assert instance.Columns == self._ct_multiframe.pixel_array.shape[2]
        assert len(instance.SharedFunctionalGroupsSequence) == 1
        shared_item = instance.SharedFunctionalGroupsSequence[0]
        src_shared_item = self._ct_multiframe.SharedFunctionalGroupsSequence[0]
        assert len(shared_item.PixelMeasuresSequence) == 1
        pm_item = shared_item.PixelMeasuresSequence[0]
        assert pm_item.PixelSpacing == \
            src_shared_item.PixelMeasuresSequence[0].PixelSpacing
        assert pm_item.SliceThickness == \
            src_shared_item.PixelMeasuresSequence[0].SliceThickness
        assert len(shared_item.PlaneOrientationSequence) == 1
        po_item = shared_item.PlaneOrientationSequence[0]
        assert po_item.ImageOrientationPatient == \
            src_shared_item.PlaneOrientationSequence[0].ImageOrientationPatient
        assert len(instance.DimensionOrganizationSequence) == 1
        assert len(instance.DimensionIndexSequence) == 2
        assert len(instance.PerFrameFunctionalGroupsSequence) == \
            self._ct_multiframe.NumberOfFrames
        frame_item = instance.PerFrameFunctionalGroupsSequence[0]
        assert len(frame_item.SegmentIdentificationSequence) == 1
        assert len(frame_item.FrameContentSequence) == 1
        assert len(frame_item.DerivationImageSequence) == 1
        assert len(frame_item.PlanePositionSequence) == 1
        frame_content_item = frame_item.FrameContentSequence[0]
        assert len(frame_content_item.DimensionIndexValues) == 2
        for derivation_image_item in frame_item.DerivationImageSequence:
            assert len(derivation_image_item.SourceImageSequence) == 1
            source_image_item = derivation_image_item.SourceImageSequence[0]
            assert source_image_item.ReferencedSOPClassUID == \
                self._ct_multiframe.SOPClassUID
            assert source_image_item.ReferencedSOPInstanceUID == \
                self._ct_multiframe.SOPInstanceUID
            assert hasattr(source_image_item, 'PurposeOfReferenceCodeSequence')
        for i, (src_fm, seg_fm) in enumerate(
                zip(
                    self._ct_multiframe.PerFrameFunctionalGroupsSequence,
                    instance.PerFrameFunctionalGroupsSequence
                )
            ):
            assert src_fm.PlanePositionSequence[0].ImagePositionPatient == \
                seg_fm.PlanePositionSequence[0].ImagePositionPatient
            derivation_image_item = seg_fm.DerivationImageSequence[0]
            source_image_item = derivation_image_item.SourceImageSequence[0]
            assert source_image_item.ReferencedFrameNumber == i + 1
            assert source_image_item.ReferencedSOPInstanceUID == \
                self._ct_multiframe.SOPInstanceUID
        assert SegmentsOverlapValues[instance.SegmentsOverlap] == \
            SegmentsOverlapValues.NO
        with pytest.raises(AttributeError):
            frame_item.PlanePositionSlideSequence
        self.check_dimension_index_vals(instance)

    def test_construction_5(self):
        # Segmentation instance from a series of single-frame CT images
        # with empty frames kept in
        instance = Segmentation(
            self._ct_series,
            self._ct_series_mask_array,
            SegmentationTypeValues.FRACTIONAL.value,
            self._segment_descriptions,
            self._series_instance_uid,
            self._series_number,
            self._sop_instance_uid,
            self._instance_number,
            self._manufacturer,
            self._manufacturer_model_name,
            self._software_versions,
            self._device_serial_number,
            omit_empty_frames=False
        )
        src_im = self._ct_series[0]
        assert instance.PatientID == src_im.PatientID
        assert instance.AccessionNumber == src_im.AccessionNumber
        assert len(instance.SegmentSequence) == 1
        assert instance.SegmentSequence[0].SegmentNumber == 1
        assert len(instance.SourceImageSequence) == len(self._ct_series)
        ref_item = instance.SourceImageSequence[0]
        assert ref_item.ReferencedSOPInstanceUID == src_im.SOPInstanceUID
        assert instance.Rows == src_im.pixel_array.shape[0]
        assert instance.Columns == src_im.pixel_array.shape[1]
        assert len(instance.SharedFunctionalGroupsSequence) == 1
        shared_item = instance.SharedFunctionalGroupsSequence[0]
        assert len(shared_item.PixelMeasuresSequence) == 1
        pm_item = shared_item.PixelMeasuresSequence[0]
        assert pm_item.PixelSpacing == src_im.PixelSpacing
        assert pm_item.SliceThickness == src_im.SliceThickness
        assert len(shared_item.PlaneOrientationSequence) == 1
        po_item = shared_item.PlaneOrientationSequence[0]
        assert po_item.ImageOrientationPatient == \
            src_im.ImageOrientationPatient
        assert len(instance.DimensionOrganizationSequence) == 1
        assert len(instance.DimensionIndexSequence) == 2
        assert instance.NumberOfFrames == 4
        assert len(instance.PerFrameFunctionalGroupsSequence) == 4
        frame_item = instance.PerFrameFunctionalGroupsSequence[0]
        assert len(frame_item.SegmentIdentificationSequence) == 1
        assert len(frame_item.FrameContentSequence) == 1
        assert len(frame_item.DerivationImageSequence) == 1
        assert len(frame_item.PlanePositionSequence) == 1
        for i, (frame_item, src_ins) in enumerate(
            zip(instance.PerFrameFunctionalGroupsSequence, self._ct_series),
            1
        ):
            frame_content_item = frame_item.FrameContentSequence[0]
            # The slice location index values should be consecutive, starting
            # at 1
            assert frame_content_item.DimensionIndexValues[1] == i
            assert len(frame_content_item.DimensionIndexValues) == 2
            for derivation_image_item in frame_item.DerivationImageSequence:
                assert len(derivation_image_item.SourceImageSequence) == 1
                source_image_item = derivation_image_item.SourceImageSequence[0]
                assert source_image_item.ReferencedSOPClassUID == \
                    src_ins.SOPClassUID
                assert source_image_item.ReferencedSOPInstanceUID == \
                    src_ins.SOPInstanceUID
                assert hasattr(
                    source_image_item,
                    'PurposeOfReferenceCodeSequence'
                )
        uid_to_plane_position = {}
        for fm in instance.PerFrameFunctionalGroupsSequence:
            src_img_item = fm.DerivationImageSequence[0].SourceImageSequence[0]
            uid_to_plane_position[src_img_item.ReferencedSOPInstanceUID] = \
                fm.PlanePositionSequence[0].ImagePositionPatient
        source_uid_to_plane_position = {
            dcm.SOPInstanceUID: dcm.ImagePositionPatient
            for dcm in self._ct_series
            if dcm.SOPInstanceUID in uid_to_plane_position
        }
        assert source_uid_to_plane_position == uid_to_plane_position
        assert SegmentsOverlapValues[instance.SegmentsOverlap] == \
            SegmentsOverlapValues.NO
        with pytest.raises(AttributeError):
            frame_item.PlanePositionSlideSequence
        self.check_dimension_index_vals(instance)

    def test_construction_6(self):
<<<<<<< HEAD
        # A chest X-ray with no frame of reference
        instance = Segmentation(
            [self._cr_image],
            self._cr_pixel_array,
            SegmentationTypeValues.FRACTIONAL.value,
=======
        instance = Segmentation(
            [self._sm_grayscale],
            self._sm_grayscale_mask_array,
            SegmentationTypeValues.LABELED.value,
>>>>>>> e5874245
            self._segment_descriptions,
            self._series_instance_uid,
            self._series_number,
            self._sop_instance_uid,
            self._instance_number,
            self._manufacturer,
            self._manufacturer_model_name,
            self._software_versions,
<<<<<<< HEAD
            self._device_serial_number,
            content_label=self._content_label
        )
        assert instance.SeriesInstanceUID == self._series_instance_uid
        assert instance.SeriesNumber == self._series_number
        assert instance.SOPInstanceUID == self._sop_instance_uid
        assert instance.InstanceNumber == self._instance_number
        assert instance.Manufacturer == self._manufacturer
        assert instance.ManufacturerModelName == self._manufacturer_model_name
        assert instance.SoftwareVersions == self._software_versions
        assert instance.DeviceSerialNumber == self._device_serial_number
        assert instance.Modality == 'SEG'
        assert instance.file_meta.TransferSyntaxUID == '1.2.840.10008.1.2.1'
        assert instance.PatientID == self._cr_image.PatientID
        assert instance.AccessionNumber == self._cr_image.AccessionNumber
        assert instance.LossyImageCompression == '00'
        assert instance.BitsAllocated == 8
        assert instance.HighBit == 7
        assert instance.BitsStored == 8
        assert instance.ImageType == ['DERIVED', 'PRIMARY']
        assert instance.SamplesPerPixel == 1
        assert instance.PhotometricInterpretation == 'MONOCHROME2'
        assert instance.PixelRepresentation == 0
        assert instance.SegmentationType == 'FRACTIONAL'
        assert instance.SegmentationFractionalType == 'PROBABILITY'
        assert instance.MaximumFractionalValue == 255
        assert instance.ContentLabel == self._content_label
        assert instance.ContentDescription is None
        assert instance.ContentCreatorName is None
        with pytest.raises(AttributeError):
            instance.LossyImageCompressionRatio
        with pytest.raises(AttributeError):
            instance.LossyImageCompressionMethod
        with pytest.raises(AttributeError):
            instance.ImageOrientationSlide
        with pytest.raises(AttributeError):
            instance.TotalPixelMatrixOriginSequence
        with pytest.raises(AttributeError):
            instance.TotalPixelMatrixRows
        with pytest.raises(AttributeError):
            instance.TotalPixelMatrixColumns
        assert len(instance.SegmentSequence) == 1
        assert instance.SegmentSequence[0].SegmentNumber == 1
        assert len(instance.SourceImageSequence) == 1
        assert len(instance.DimensionIndexSequence) == 1
        ref_item = instance.SourceImageSequence[0]
        assert ref_item.ReferencedSOPInstanceUID == \
            self._cr_image.SOPInstanceUID
        assert instance.Rows == self._cr_image.pixel_array.shape[0]
        assert instance.Columns == self._cr_image.pixel_array.shape[1]
        assert len(instance.SharedFunctionalGroupsSequence) == 1
        shared_item = instance.SharedFunctionalGroupsSequence[0]
        assert not hasattr(shared_item, 'PixelMeasuresSequence')
        assert not hasattr(shared_item, 'PlaneOrientationSequence')
        assert len(instance.DimensionOrganizationSequence) == 1
        assert len(instance.DimensionIndexSequence) == 1
        assert instance.NumberOfFrames == 1
        assert len(instance.PerFrameFunctionalGroupsSequence) == 1
        frame_item = instance.PerFrameFunctionalGroupsSequence[0]
        assert len(frame_item.SegmentIdentificationSequence) == 1
        assert len(frame_item.FrameContentSequence) == 1
        assert len(frame_item.DerivationImageSequence) == 1
        assert not hasattr(frame_item, 'PlanePositionSequence')
        assert not hasattr(frame_item, 'PlanePositionSlideSequence')
        frame_content_item = frame_item.FrameContentSequence[0]
        assert frame_content_item['DimensionIndexValues'].VM == 1
        for derivation_image_item in frame_item.DerivationImageSequence:
            assert len(derivation_image_item.SourceImageSequence) == 1
        assert SegmentsOverlapValues[instance.SegmentsOverlap] == \
            SegmentsOverlapValues.NO

    def test_construction_7(self):
        # A chest X-ray with no frame of reference and multiple segments
        instance = Segmentation(
            [self._cr_image],
            self._cr_multisegment_pixel_array,
            SegmentationTypeValues.FRACTIONAL.value,
            self._both_segment_descriptions,
            self._series_instance_uid,
            self._series_number,
            self._sop_instance_uid,
            self._instance_number,
            self._manufacturer,
            self._manufacturer_model_name,
            self._software_versions,
            self._device_serial_number,
            content_label=self._content_label
        )
        assert instance.SeriesInstanceUID == self._series_instance_uid
        assert instance.SeriesNumber == self._series_number
        assert instance.SOPInstanceUID == self._sop_instance_uid
        assert instance.InstanceNumber == self._instance_number
        assert instance.Manufacturer == self._manufacturer
        assert instance.ManufacturerModelName == self._manufacturer_model_name
        assert instance.SoftwareVersions == self._software_versions
        assert instance.DeviceSerialNumber == self._device_serial_number
        assert instance.Modality == 'SEG'
        assert instance.file_meta.TransferSyntaxUID == '1.2.840.10008.1.2.1'
        assert instance.PatientID == self._cr_image.PatientID
        assert instance.AccessionNumber == self._cr_image.AccessionNumber
        assert instance.LossyImageCompression == '00'
        assert instance.BitsAllocated == 8
        assert instance.HighBit == 7
        assert instance.BitsStored == 8
        assert instance.ImageType == ['DERIVED', 'PRIMARY']
        assert instance.SamplesPerPixel == 1
        assert instance.PhotometricInterpretation == 'MONOCHROME2'
        assert instance.PixelRepresentation == 0
        assert instance.SegmentationType == 'FRACTIONAL'
        assert instance.SegmentationFractionalType == 'PROBABILITY'
        assert instance.MaximumFractionalValue == 255
        assert instance.ContentLabel == self._content_label
        assert instance.ContentDescription is None
        assert instance.ContentCreatorName is None
        with pytest.raises(AttributeError):
            instance.LossyImageCompressionRatio
        with pytest.raises(AttributeError):
            instance.LossyImageCompressionMethod
        with pytest.raises(AttributeError):
            instance.ImageOrientationSlide
        with pytest.raises(AttributeError):
            instance.TotalPixelMatrixOriginSequence
        with pytest.raises(AttributeError):
            instance.TotalPixelMatrixRows
        with pytest.raises(AttributeError):
            instance.TotalPixelMatrixColumns
        assert len(instance.SegmentSequence) == 2
        assert instance.SegmentSequence[0].SegmentNumber == 1
        assert instance.SegmentSequence[1].SegmentNumber == 2
        assert len(instance.SourceImageSequence) == 1
        assert len(instance.DimensionIndexSequence) == 1
        ref_item = instance.SourceImageSequence[0]
        assert ref_item.ReferencedSOPInstanceUID == \
            self._cr_image.SOPInstanceUID
        assert instance.Rows == self._cr_multisegment_pixel_array.shape[1]
        assert instance.Columns == self._cr_multisegment_pixel_array.shape[2]
        assert len(instance.SharedFunctionalGroupsSequence) == 1
        shared_item = instance.SharedFunctionalGroupsSequence[0]
        assert not hasattr(shared_item, 'PixelMeasuresSequence')
        assert not hasattr(shared_item, 'PlaneOrientationSequence')
        assert len(instance.DimensionOrganizationSequence) == 1
        assert len(instance.DimensionIndexSequence) == 1
        assert instance.NumberOfFrames == 2
        assert len(instance.PerFrameFunctionalGroupsSequence) == 2
        for i, frame_item in enumerate(
            instance.PerFrameFunctionalGroupsSequence, 1
        ):
            seg_id = frame_item.SegmentIdentificationSequence
            assert len(seg_id) == 1
            assert seg_id[0].ReferencedSegmentNumber == i
            frame_content = frame_item.FrameContentSequence
            assert len(frame_content) == 1
            assert frame_content[0].DimensionIndexValues == i
            assert len(frame_item.DerivationImageSequence) == 1
            assert not hasattr(frame_item, 'PlanePositionSequence')
            assert not hasattr(frame_item, 'PlanePositionSlideSequence')
            for derivation_image_item in frame_item.DerivationImageSequence:
                assert len(derivation_image_item.SourceImageSequence) == 1
        assert SegmentsOverlapValues[instance.SegmentsOverlap] == \
            SegmentsOverlapValues.NO

    def test_construction_8(self):
        instance = Segmentation(
            [self._sm_grayscale],
            self._sm_grayscale_mask_array,
            SegmentationTypeValues.LABELED.value,
=======
>>>>>>> e5874245
            self._device_serial_number
        )
        assert instance.Rows == self._sm_grayscale.pixel_array.shape[1]
        assert instance.Columns == self._sm_grayscale.pixel_array.shape[2]
        assert instance.TotalPixelMatrixRows == \
            self._sm_grayscale.TotalPixelMatrixRows
        assert instance.TotalPixelMatrixColumns == \
            self._sm_grayscale.TotalPixelMatrixColumns

        # Number of frames should be number of frames in the segmentation mask
        # that are non-empty, due to sparsity
        num_frames = (self._sm_grayscale_mask_array.sum(axis=(1, 2)) > 0).sum()
        assert instance.NumberOfFrames == num_frames
        assert len(instance.PerFrameFunctionalGroupsSequence) == num_frames
        assert len(instance.SegmentSequence) == 1
        self.check_dimension_index_vals(instance)

    def test_pixel_types_binary_fractional(self):
        # A series of tests on different types of image
        tests = [
            ([self._ct_image], self._ct_mask_array),
            ([self._sm_color], self._sm_mask_array),
            (self._ct_series, self._ct_series_mask_array),
            ([self._ct_multiframe], self._ct_multiframe_mask_array),
        ]

        for sources, mask in tests:

            # Two segments, overlapping
            multi_segment_overlap = np.stack([mask, mask], axis=-1)
            if multi_segment_overlap.ndim == 3:
                multi_segment_overlap = multi_segment_overlap[np.newaxis, ...]

            # Two segments non-overlapping
            multi_segment_exc = np.stack([mask, 1 - mask], axis=-1)
            if multi_segment_exc.ndim == 3:
                multi_segment_exc = multi_segment_exc[np.newaxis, ...]
            additional_mask = 1 - mask

            # Find the expected encodings for the masks
            if mask.ndim > 2:
                # Expected encoding of the mask
                expected_encoding = self.sort_frames(
                    sources,
                    mask
                )
                expected_encoding = self.remove_empty_frames(
                    expected_encoding
                )

                # Expected encoding of the complement
                expected_encoding_comp = self.sort_frames(
                    sources,
                    additional_mask
                )
                expected_encoding_comp = self.remove_empty_frames(
                    expected_encoding_comp
                )

                # Expected encoding of the multi segment arrays
                expected_enc_overlap = np.concatenate(
                    [expected_encoding, expected_encoding],
                    axis=0
                )
                expected_enc_exc = np.concatenate(
                    [expected_encoding, expected_encoding_comp],
                    axis=0
                )
                expected_encoding = expected_encoding.squeeze()
            else:
                expected_encoding = mask

                # Expected encoding of the multi segment arrays
                expected_enc_overlap = np.stack(
                    [expected_encoding, expected_encoding],
                    axis=0
                )
                expected_enc_exc = np.stack(
                    [expected_encoding, 1 - expected_encoding],
                    axis=0
                )

            # Test instance creation for different pixel types and transfer
            # syntaxes
            valid_transfer_syntaxes = [
                ExplicitVRLittleEndian,
                ImplicitVRLittleEndian,
                RLELossless,
                JPEG2000Lossless,
                JPEGLSLossless,
            ]

            max_fractional_value = 255
            for transfer_syntax_uid in valid_transfer_syntaxes:
                for pix_type in [np.bool_, np.uint8, np.uint16, np.float_]:
                    instance = Segmentation(
                        sources,
                        mask.astype(pix_type),
                        SegmentationTypeValues.FRACTIONAL.value,
                        self._segment_descriptions,
                        self._series_instance_uid,
                        self._series_number,
                        self._sop_instance_uid,
                        self._instance_number,
                        self._manufacturer,
                        self._manufacturer_model_name,
                        self._software_versions,
                        self._device_serial_number,
                        max_fractional_value=max_fractional_value,
                        transfer_syntax_uid=transfer_syntax_uid
                    )

<<<<<<< HEAD
=======
                    # Ensure the recovered pixel array matches what is expected
                    # if pix_type not in (np.bool_, np.float_):
                    #     assert np.array_equal(
                    #         self.get_array_after_writing(instance),
                    #         expected_encoding * max_fractional_value
                    #     ), f'{sources[0].Modality} {transfer_syntax_uid}'
                    # else:
                    #     assert np.array_equal(
                    #         self.get_array_after_writing(instance),
                    #         expected_encoding
                    #     ), f'{sources[0].Modality} {transfer_syntax_uid}'
>>>>>>> e5874245
                    assert np.array_equal(
                        self.get_array_after_writing(instance),
                        expected_encoding * max_fractional_value
                    ), f'{sources[0].Modality} {transfer_syntax_uid}'
                    self.check_dimension_index_vals(instance)

                    # Multi-segment (exclusive)
                    instance = Segmentation(
                        sources,
                        multi_segment_exc.astype(pix_type),
                        SegmentationTypeValues.FRACTIONAL.value,
                        self._both_segment_descriptions,
                        self._series_instance_uid,
                        self._series_number,
                        self._sop_instance_uid,
                        self._instance_number,
                        self._manufacturer,
                        self._manufacturer_model_name,
                        self._software_versions,
                        self._device_serial_number,
                        max_fractional_value=1,
                        transfer_syntax_uid=transfer_syntax_uid
                    )
                    if pix_type == np.float_:
                        assert (
                            instance.SegmentsOverlap ==
                            SegmentsOverlapValues.UNDEFINED.value
                        )
                    else:
                        assert (
                            instance.SegmentsOverlap ==
                            SegmentsOverlapValues.NO.value
                        )

                    assert np.array_equal(
                        self.get_array_after_writing(instance),
                        expected_enc_exc
                    ), f'{sources[0].Modality} {transfer_syntax_uid}'
                    self.check_dimension_index_vals(instance)

                    # Multi-segment (overlapping)
                    instance = Segmentation(
                        sources,
                        multi_segment_overlap.astype(pix_type),
                        SegmentationTypeValues.FRACTIONAL.value,
                        self._both_segment_descriptions,
                        self._series_instance_uid,
                        self._series_number,
                        self._sop_instance_uid,
                        self._instance_number,
                        self._manufacturer,
                        self._manufacturer_model_name,
                        self._software_versions,
                        self._device_serial_number,
                        max_fractional_value=1,
                        transfer_syntax_uid=transfer_syntax_uid
                    )
                    if pix_type == np.float_:
                        assert (
                            instance.SegmentsOverlap ==
                            SegmentsOverlapValues.UNDEFINED.value
                        )
                    else:
                        assert (
                            instance.SegmentsOverlap ==
                            SegmentsOverlapValues.YES.value
                        )

                    assert np.array_equal(
                        self.get_array_after_writing(instance),
                        expected_enc_overlap
                    ), f'{sources[0].Modality} {transfer_syntax_uid}'
                    self.check_dimension_index_vals(instance)

        for sources, mask in tests:
            # Two segments, overlapping
            multi_segment_overlap = np.stack([mask, mask], axis=-1)
            if multi_segment_overlap.ndim == 3:
                multi_segment_overlap = multi_segment_overlap[np.newaxis, ...]

            # Two segments non-overlapping
            multi_segment_exc = np.stack([mask, 1 - mask], axis=-1)

            if multi_segment_exc.ndim == 3:
                multi_segment_exc = multi_segment_exc[np.newaxis, ...]
            additional_mask = 1 - mask

            additional_mask = (1 - mask)
            # Find the expected encodings for the masks
            if mask.ndim > 2:
                # Expected encoding of the mask
                expected_encoding = self.sort_frames(
                    sources,
                    mask
                )
                expected_encoding = self.remove_empty_frames(
                    expected_encoding
                )

                # Expected encoding of the complement
                expected_encoding_comp = self.sort_frames(
                    sources,
                    additional_mask
                )
                expected_encoding_comp = self.remove_empty_frames(
                    expected_encoding_comp
                )

                # Expected encoding of the multi segment arrays
                expected_enc_overlap = np.concatenate(
                    [expected_encoding, expected_encoding],
                    axis=0
                )
                expected_enc_exc = np.concatenate(
                    [expected_encoding, expected_encoding_comp],
                    axis=0
                )
                expected_encoding = expected_encoding.squeeze()
            else:
                expected_encoding = mask

                # Expected encoding of the multi segment arrays
                expected_enc_overlap = np.stack(
                    [expected_encoding, expected_encoding],
                    axis=0
                )
                expected_enc_exc = np.stack(
                    [expected_encoding, 1 - expected_encoding],
                    axis=0
                )

            valid_transfer_syntaxes = [
                ExplicitVRLittleEndian,
                ImplicitVRLittleEndian,
            ]

            for transfer_syntax_uid in valid_transfer_syntaxes:
                for pix_type in [np.bool_, np.uint8, np.uint16, np.float_]:
                    instance = Segmentation(
                        sources,
                        mask.astype(pix_type),
                        SegmentationTypeValues.BINARY.value,
                        self._segment_descriptions,
                        self._series_instance_uid,
                        self._series_number,
                        self._sop_instance_uid,
                        self._instance_number,
                        self._manufacturer,
                        self._manufacturer_model_name,
                        self._software_versions,
                        self._device_serial_number,
                        max_fractional_value=1,
                        transfer_syntax_uid=transfer_syntax_uid
                    )

                    # Ensure the recovered pixel array matches what is expected
                    assert np.array_equal(
                        self.get_array_after_writing(instance),
                        expected_encoding
                    ), f'{sources[0].Modality} {transfer_syntax_uid}'
                    self.check_dimension_index_vals(instance)

                    # Multi-segment (exclusive)
                    instance = Segmentation(
                        sources,
                        multi_segment_exc.astype(pix_type),
                        SegmentationTypeValues.BINARY.value,
                        self._both_segment_descriptions,
                        self._series_instance_uid,
                        self._series_number,
                        self._sop_instance_uid,
                        self._instance_number,
                        self._manufacturer,
                        self._manufacturer_model_name,
                        self._software_versions,
                        self._device_serial_number,
                        max_fractional_value=1,
                        transfer_syntax_uid=transfer_syntax_uid
                    )
                    assert (
                        instance.SegmentsOverlap ==
                        SegmentsOverlapValues.NO.value
                    )

                    assert np.array_equal(
                        self.get_array_after_writing(instance),
                        expected_enc_exc
                    ), f'{sources[0].Modality} {transfer_syntax_uid}'
                    self.check_dimension_index_vals(instance)

                    # Multi-segment (overlapping)
                    instance = Segmentation(
                        sources,
                        multi_segment_overlap.astype(pix_type),
                        SegmentationTypeValues.BINARY.value,
                        self._both_segment_descriptions,
                        self._series_instance_uid,
                        self._series_number,
                        self._sop_instance_uid,
                        self._instance_number,
                        self._manufacturer,
                        self._manufacturer_model_name,
                        self._software_versions,
                        self._device_serial_number,
                        max_fractional_value=1,
                        transfer_syntax_uid=transfer_syntax_uid
                    )
                    assert (
                        instance.SegmentsOverlap ==
                        SegmentsOverlapValues.YES.value
                    )

                    assert np.array_equal(
                        self.get_array_after_writing(instance),
                        expected_enc_overlap
                    ), f'{sources[0].Modality} {transfer_syntax_uid}'
                    self.check_dimension_index_vals(instance)

    def test_pixel_types_labeled(self):
        # A series of tests on different types of image
        tests = [
            ([self._sm_grayscale], self._sm_grayscale_mask_array),
        ]

        for sources, mask in tests:

            # Two segments, overlapping
            multi_segment_overlap = np.stack([mask, mask], axis=-1)
            if multi_segment_overlap.ndim == 3:
                multi_segment_overlap = multi_segment_overlap[np.newaxis, ...]

            # Two segments non-overlapping
            additional_mask = np.zeros(mask.shape, mask.dtype)
            additional_mask[mask == 0] = 1
            multi_segment_exc = np.stack([mask, additional_mask], axis=-1)
            if multi_segment_exc.ndim == 3:
                multi_segment_exc = multi_segment_exc[np.newaxis, ...]

            # Find the expected encodings for the masks
            if mask.ndim > 2:
                # Expected encoding of the mask
                expected_encoding = self.sort_frames(
                    sources,
                    mask
                )
                expected_encoding = self.remove_empty_frames(
                    expected_encoding
                )

                # Expected encoding of the complement
                expected_encoding_comp = self.sort_frames(
                    sources,
                    additional_mask
                )
                expected_encoding_comp = self.remove_empty_frames(
                    expected_encoding_comp
                )

                # Expected encoding of the multi segment arrays
                expected_enc_overlap = np.concatenate(
                    [expected_encoding, expected_encoding],
                    axis=0
                )
                expected_enc_exc = np.concatenate(
                    [expected_encoding, expected_encoding_comp],
                    axis=0
                )
                expected_encoding = expected_encoding.squeeze()
            else:
                expected_encoding = mask
                additional_expected_encoding = additional_mask

                # Expected encoding of the multi segment arrays
                expected_enc_overlap = np.stack(
                    [expected_encoding, expected_encoding],
                    axis=0
                )
                expected_enc_exc = np.stack(
                    [expected_encoding, additional_expected_encoding],
                    axis=0
                )

            # Test instance creation for different pixel types and transfer
            # syntaxes
            valid_transfer_syntaxes = [
                ExplicitVRLittleEndian,
                ImplicitVRLittleEndian,
            ]

            for transfer_syntax_uid in valid_transfer_syntaxes:
                for pix_type in [np.uint8, np.uint16, np.uint32]:
                    instance = Segmentation(
                        sources,
                        mask.astype(pix_type),
                        SegmentationTypeValues.LABELED.value,
                        self._segment_descriptions,
                        self._series_instance_uid,
                        self._series_number,
                        self._sop_instance_uid,
                        self._instance_number,
                        self._manufacturer,
                        self._manufacturer_model_name,
                        self._software_versions,
                        self._device_serial_number,
                        transfer_syntax_uid=transfer_syntax_uid
                    )

                    # Ensure the recovered pixel array matches what is expected
                    assert np.array_equal(
                        self.get_array_after_writing(instance),
                        expected_encoding.astype(pix_type)
                    ), f'{sources[0].Modality} {transfer_syntax_uid}'
                    self.check_dimension_index_vals(instance)

                    # Multi-segment (exclusive)
                    instance = Segmentation(
                        sources,
                        multi_segment_exc.astype(pix_type),
                        SegmentationTypeValues.LABELED.value,
                        self._both_segment_descriptions,
                        self._series_instance_uid,
                        self._series_number,
                        self._sop_instance_uid,
                        self._instance_number,
                        self._manufacturer,
                        self._manufacturer_model_name,
                        self._software_versions,
                        self._device_serial_number,
                        transfer_syntax_uid=transfer_syntax_uid
                    )
                    assert (
                        instance.SegmentsOverlap ==
                        SegmentsOverlapValues.NO.value
                    )

                    assert np.array_equal(
                        self.get_array_after_writing(instance),
                        expected_enc_exc.astype(pix_type)
                    ), f'{sources[0].Modality} {transfer_syntax_uid}'
                    self.check_dimension_index_vals(instance)

                    # Multi-segment (overlapping)
                    instance = Segmentation(
                        sources,
                        multi_segment_overlap.astype(pix_type),
                        SegmentationTypeValues.LABELED.value,
                        self._both_segment_descriptions,
                        self._series_instance_uid,
                        self._series_number,
                        self._sop_instance_uid,
                        self._instance_number,
                        self._manufacturer,
                        self._manufacturer_model_name,
                        self._software_versions,
                        self._device_serial_number,
                        transfer_syntax_uid=transfer_syntax_uid
                    )
                    assert (
                        instance.SegmentsOverlap ==
                        SegmentsOverlapValues.YES.value
                    )

                    assert np.array_equal(
                        self.get_array_after_writing(instance),
                        expected_enc_overlap.astype(pix_type)
                    ), f'{sources[0].Modality} {transfer_syntax_uid}'
                    self.check_dimension_index_vals(instance)

    def test_odd_number_pixels(self):
        # Test that an image with an odd number of pixels per frame is encoded
        # properly Including when additional segments are subsequently added

        # Create an instance with an odd number of pixels in each frame
        # Based on the single frame CT image
        odd_instance = self._ct_image
        r = 9
        c = 9
        odd_pixels = np.random.randint(
            256,
            size=(r, c),
            dtype=np.uint16
        )

        odd_instance.PixelData = odd_pixels.flatten().tobytes()
        odd_instance.Rows = r
        odd_instance.Columns = c

        odd_mask = np.random.randint(
            2,
            size=odd_pixels.shape,
            dtype=bool
        )

        instance = Segmentation(
            [odd_instance],
            odd_mask,
            SegmentationTypeValues.BINARY.value,
            segment_descriptions=self._segment_descriptions,
            series_instance_uid=self._series_instance_uid,
            series_number=self._series_number,
            sop_instance_uid=self._sop_instance_uid,
            instance_number=self._instance_number,
            manufacturer=self._manufacturer,
            manufacturer_model_name=self._manufacturer_model_name,
            software_versions=self._software_versions,
            device_serial_number=self._device_serial_number
        )

        assert np.array_equal(self.get_array_after_writing(instance), odd_mask)
        self.check_dimension_index_vals(instance)

        additional_odd_mask = np.random.randint(
            2,
            size=odd_pixels.shape,
            dtype=bool
        )
        two_segment_mask = np.stack(
            [odd_mask, additional_odd_mask],
            axis=-1
        )[np.newaxis, ...]
        expected_encoding = np.stack(
            [odd_mask, additional_odd_mask],
            axis=0
        )

        instance = Segmentation(
            [odd_instance],
            two_segment_mask,
            SegmentationTypeValues.BINARY.value,
            segment_descriptions=self._both_segment_descriptions,
            series_instance_uid=self._series_instance_uid,
            series_number=self._series_number,
            sop_instance_uid=self._sop_instance_uid,
            instance_number=self._instance_number,
            manufacturer=self._manufacturer,
            manufacturer_model_name=self._manufacturer_model_name,
            software_versions=self._software_versions,
            device_serial_number=self._device_serial_number
        )

        assert np.array_equal(
            self.get_array_after_writing(instance),
            expected_encoding
        )
        self.check_dimension_index_vals(instance)

    def test_multi_segments(self):
        # Test that the multi-segment encoding is behaving as expected

        # Create an example mask with two segments
        multi_segment_mask = np.zeros(
            self._ct_image.pixel_array.shape,
            dtype=np.uint8
        )
        multi_segment_mask[1:5, 10:15] = 1
        multi_segment_mask[5:7, 1:5] = 2

        # Create another example mask with two segments,
        # where one is empty
        multi_segment_mask_empty = np.zeros(
            self._ct_image.pixel_array.shape,
            dtype=np.uint8
        )
        multi_segment_mask_empty[5:7, 1:5] = 2

        for mask in [multi_segment_mask, multi_segment_mask_empty]:
            # The expected encoding splits into two channels stacked down axis 0
            if len(np.unique(mask)) > 2:
                expected_encoding = np.stack([
                    mask == i for i in np.arange(1, len(np.unique(mask)))
                ])
            else:
                expected_encoding = (mask > 0).astype(mask.dtype)

            all_segment_descriptions = (
                self._segment_descriptions +
                self._additional_segment_descriptions
            )
            instance = Segmentation(
                [self._ct_image],
                mask,
                SegmentationTypeValues.BINARY.value,
                all_segment_descriptions,
                self._series_instance_uid,
                self._series_number,
                self._sop_instance_uid,
                self._instance_number,
                self._manufacturer,
                self._manufacturer_model_name,
                self._software_versions,
                self._device_serial_number,
                max_fractional_value=1
            )

            assert len(instance.SegmentSequence) == 2
            assert instance.SegmentSequence[0].SegmentNumber == 1
            assert instance.SegmentSequence[1].SegmentNumber == 2

            # Ensure the recovered pixel array matches what is expected
            assert np.array_equal(
                self.get_array_after_writing(instance),
                expected_encoding
            )
            self.check_dimension_index_vals(instance)

    def test_construction_empty_source_image(self):
        with pytest.raises(ValueError):
            Segmentation(
                source_images=[],  # empty
                pixel_array=self._ct_mask_array,
                segmentation_type=SegmentationTypeValues.FRACTIONAL.value,
                segment_descriptions=(
                    self._segment_descriptions
                ),
                series_instance_uid=self._series_instance_uid,
                series_number=self._series_number,
                sop_instance_uid=self._sop_instance_uid,
                instance_number=self._instance_number,
                manufacturer=self._manufacturer,
                manufacturer_model_name=self._manufacturer_model_name,
                software_versions=self._software_versions,
                device_serial_number=self._device_serial_number
            )

    def test_construction_invalid_content_label(self):
        with pytest.raises(ValueError):
            Segmentation(
                source_images=[self._ct_image],
                pixel_array=self._ct_mask_array,
                segmentation_type=SegmentationTypeValues.FRACTIONAL.value,
                segment_descriptions=(
                    self._segment_descriptions
                ),
                series_instance_uid=self._series_instance_uid,
                series_number=self._series_number,
                sop_instance_uid=self._sop_instance_uid,
                instance_number=self._instance_number,
                manufacturer=self._manufacturer,
                manufacturer_model_name=self._manufacturer_model_name,
                software_versions=self._software_versions,
                device_serial_number=self._device_serial_number,
                content_label='invalid-content-label'
            )

    def test_construction_mixed_source_series(self):
        with pytest.raises(ValueError):
            Segmentation(
                source_images=self._ct_series + [self._ct_image],
                pixel_array=self._ct_mask_array,
                segmentation_type=SegmentationTypeValues.FRACTIONAL.value,
                segment_descriptions=(
                    self._additional_segment_descriptions  # seg num 2
                ),
                series_instance_uid=self._series_instance_uid,
                series_number=self._series_number,
                sop_instance_uid=self._sop_instance_uid,
                instance_number=self._instance_number,
                manufacturer=self._manufacturer,
                manufacturer_model_name=self._manufacturer_model_name,
                software_versions=self._software_versions,
                device_serial_number=self._device_serial_number
            )

    def test_construction_wrong_number_of_segments(self):
        with pytest.raises(ValueError):
            Segmentation(
                source_images=[self._ct_image],
                pixel_array=self._ct_mask_array[..., np.newaxis],
                segmentation_type=SegmentationTypeValues.FRACTIONAL.value,
                segment_descriptions=(
                    self._both_segment_descriptions
                ),
                series_instance_uid=self._series_instance_uid,
                series_number=self._series_number,
                sop_instance_uid=self._sop_instance_uid,
                instance_number=self._instance_number,
                manufacturer=self._manufacturer,
                manufacturer_model_name=self._manufacturer_model_name,
                software_versions=self._software_versions,
                device_serial_number=self._device_serial_number
            )

    def test_construction_stacked_label_map(self):
        # A 4D integer cannot have non-binary values
        mask = np.zeros(
            (1, self._ct_image.Rows, self._ct_image.Columns, 2),
            dtype=np.uint8
        )
        mask[0, 0, 0, 0] = 2  # disallowed
        with pytest.raises(ValueError):
            Segmentation(
                source_images=[self._ct_image],
                pixel_array=mask,
                segmentation_type=SegmentationTypeValues.BINARY.value,
                segment_descriptions=(
                    self._both_segment_descriptions
                ),
                series_instance_uid=self._series_instance_uid,
                series_number=self._series_number,
                sop_instance_uid=self._sop_instance_uid,
                instance_number=self._instance_number,
                manufacturer=self._manufacturer,
                manufacturer_model_name=self._manufacturer_model_name,
                software_versions=self._software_versions,
                device_serial_number=self._device_serial_number
            )

    def test_construction_segment_numbers_start_wrong(self):
        with pytest.raises(ValueError):
            Segmentation(
                source_images=[self._ct_image],
                pixel_array=self._ct_mask_array,
                segmentation_type=SegmentationTypeValues.FRACTIONAL.value,
                segment_descriptions=(
                    self._additional_segment_descriptions  # seg num 2
                ),
                series_instance_uid=self._series_instance_uid,
                series_number=self._series_number,
                sop_instance_uid=self._sop_instance_uid,
                instance_number=self._instance_number,
                manufacturer=self._manufacturer,
                manufacturer_model_name=self._manufacturer_model_name,
                software_versions=self._software_versions,
                device_serial_number=self._device_serial_number
            )

    def test_construction_empty_invalid_floats(self):
        # Floats outside the range 0.0 to 1.0 are invalid
        with pytest.raises(ValueError):
            Segmentation(
                source_images=[self._ct_image],  # empty
                pixel_array=self._ct_mask_array.astype(np.float_) * 2,
                segmentation_type=SegmentationTypeValues.FRACTIONAL.value,
                segment_descriptions=(
                    self._segment_descriptions
                ),
                series_instance_uid=self._series_instance_uid,
                series_number=self._series_number,
                sop_instance_uid=self._sop_instance_uid,
                instance_number=self._instance_number,
                manufacturer=self._manufacturer,
                manufacturer_model_name=self._manufacturer_model_name,
                software_versions=self._software_versions,
                device_serial_number=self._device_serial_number
            )

    def test_construction_empty_invalid_floats_binary(self):
        # Cannot use floats other than 0.0 and 1.0 when encoding as BINARY
        with pytest.raises(ValueError):
            Segmentation(
                source_images=[self._ct_image],
                pixel_array=self._ct_mask_array.astype(np.float_) * 0.5,
                segmentation_type=SegmentationTypeValues.BINARY.value,
                segment_descriptions=(
                    self._segment_descriptions
                ),
                series_instance_uid=self._series_instance_uid,
                series_number=self._series_number,
                sop_instance_uid=self._sop_instance_uid,
                instance_number=self._instance_number,
                manufacturer=self._manufacturer,
                manufacturer_model_name=self._manufacturer_model_name,
                software_versions=self._software_versions,
                device_serial_number=self._device_serial_number
            )

    def test_construction_empty_invalid_dtype(self):
        # Cannot use signed integers
        with pytest.raises(TypeError):
            Segmentation(
                source_images=[self._ct_image],
                pixel_array=self._ct_mask_array.astype(np.int16),
                segmentation_type=SegmentationTypeValues.BINARY.value,
                segment_descriptions=(
                    self._segment_descriptions
                ),
                series_instance_uid=self._series_instance_uid,
                series_number=self._series_number,
                sop_instance_uid=self._sop_instance_uid,
                instance_number=self._instance_number,
                manufacturer=self._manufacturer,
                manufacturer_model_name=self._manufacturer_model_name,
                software_versions=self._software_versions,
                device_serial_number=self._device_serial_number
            )

    def test_construction_wrong_segment_order(self):
        with pytest.raises(ValueError):
            Segmentation(
                source_images=[self._ct_image],
                pixel_array=self._ct_mask_array,
                segmentation_type=SegmentationTypeValues.FRACTIONAL.value,
                segment_descriptions=(
                    self._additional_segment_descriptions +  # seg 2
                    self._segment_descriptions               # seg 1
                ),
                series_instance_uid=self._series_instance_uid,
                series_number=self._series_number,
                sop_instance_uid=self._sop_instance_uid,
                instance_number=self._instance_number,
                manufacturer=self._manufacturer,
                manufacturer_model_name=self._manufacturer_model_name,
                software_versions=self._software_versions,
                device_serial_number=self._device_serial_number
            )

    def test_construction_duplicate_segment_number(self):
        with pytest.raises(ValueError):
            Segmentation(
                source_images=[self._ct_image],
                pixel_array=self._ct_mask_array,
                segmentation_type=SegmentationTypeValues.FRACTIONAL.value,
                segment_descriptions=(
                    self._segment_descriptions +
                    self._segment_descriptions  # duplicate
                ),
                series_instance_uid=self._series_instance_uid,
                series_number=self._series_number,
                sop_instance_uid=self._sop_instance_uid,
                instance_number=self._instance_number,
                manufacturer=self._manufacturer,
                manufacturer_model_name=self._manufacturer_model_name,
                software_versions=self._software_versions,
                device_serial_number=self._device_serial_number
            )

    def test_construction_non_described_segment(self):
        with pytest.raises(ValueError):
            Segmentation(
                source_images=[self._ct_image],
                pixel_array=(self._ct_mask_array * 3).astype(np.uint8),
                segmentation_type=SegmentationTypeValues.BINARY.value,
                segment_descriptions=(
                    self._segment_descriptions +
                    self._additional_segment_descriptions
                ),  # two segments, value of 3 in pixel array
                series_instance_uid=self._series_instance_uid,
                series_number=self._series_number,
                sop_instance_uid=self._sop_instance_uid,
                instance_number=self._instance_number,
                manufacturer=self._manufacturer,
                manufacturer_model_name=self._manufacturer_model_name,
                software_versions=self._software_versions,
                device_serial_number=self._device_serial_number
            )

    def test_construction_multislice_no_frame_of_reference(self):
        # A chest X-ray with no frame of reference -> cannot have multiple
        # images
        multislice_seg = np.tile(self._cr_pixel_array, (2, 1, 1))
        with pytest.raises(ValueError):
            Segmentation(
                [self._cr_image] * 2,
                multislice_seg,
                SegmentationTypeValues.FRACTIONAL.value,
                self._segment_descriptions,
                self._series_instance_uid,
                self._series_number,
                self._sop_instance_uid,
                self._instance_number,
                self._manufacturer,
                self._manufacturer_model_name,
                self._software_versions,
                self._device_serial_number,
                content_label=self._content_label,
            )

    def test_construction_plane_positions_no_frame_of_reference(self):
        # A chest X-ray with no frame of reference -> cannot have plane
        # positions
        plane_positions = [
            PlanePositionSequence(
                coordinate_system=CoordinateSystemNames.PATIENT,
                image_position=(0.0, 0.0, 0.0)
            ),
        ]
        with pytest.raises(TypeError):
            Segmentation(
                [self._cr_image],
                self._cr_pixel_array,
                SegmentationTypeValues.FRACTIONAL.value,
                self._segment_descriptions,
                self._series_instance_uid,
                self._series_number,
                self._sop_instance_uid,
                self._instance_number,
                self._manufacturer,
                self._manufacturer_model_name,
                self._software_versions,
                self._device_serial_number,
                content_label=self._content_label,
                plane_positions=plane_positions
            )

    def test_construction_plane_orientation_no_frame_of_reference(self):
        # A chest X-ray with no frame of reference -> cannot have plane
        # orientation
        image_orientation = (-1.0, 0.0, 0.0, 0.0, -1.0, 0.0)
        plane_orientation = PlaneOrientationSequence(
            coordinate_system=CoordinateSystemNames.PATIENT,
            image_orientation=image_orientation
        )
        with pytest.raises(TypeError):
            Segmentation(
                [self._cr_image],
                self._cr_pixel_array,
                SegmentationTypeValues.FRACTIONAL.value,
                self._segment_descriptions,
                self._series_instance_uid,
                self._series_number,
                self._sop_instance_uid,
                self._instance_number,
                self._manufacturer,
                self._manufacturer_model_name,
                self._software_versions,
                self._device_serial_number,
                content_label=self._content_label,
                plane_orientation=plane_orientation
            )

    def test_construction_missing_required_attribute(self):
        with pytest.raises(TypeError):
            Segmentation(
                pixel_array=self._ct_mask_array,
                segmentation_type=SegmentationTypeValues.FRACTIONAL.value,
                segment_descriptions=self._segment_descriptions,
                series_instance_uid=self._series_instance_uid,
                series_number=self._series_number,
                sop_instance_uid=self._sop_instance_uid,
                instance_number=self._instance_number,
                manufacturer=self._manufacturer,
                manufacturer_model_name=self._manufacturer_model_name,
                software_versions=self._software_versions,
                device_serial_number=self._device_serial_number
            )

    def test_construction_missing_required_attribute_2(self):
        with pytest.raises(TypeError):
            Segmentation(
                source_images=[self._ct_image],
                segmentation_type=SegmentationTypeValues.FRACTIONAL.value,
                segment_descriptions=self._segment_descriptions,
                series_instance_uid=self._series_instance_uid,
                series_number=self._series_number,
                sop_instance_uid=self._sop_instance_uid,
                instance_number=self._instance_number,
                manufacturer=self._manufacturer,
                manufacturer_model_name=self._manufacturer_model_name,
                software_versions=self._software_versions,
                device_serial_number=self._device_serial_number
            )

    def test_construction_missing_required_attribute_3(self):
        with pytest.raises(TypeError):
            Segmentation(
                source_images=[self._ct_image],
                pixel_array=self._ct_mask_array,
                segmentation_type=SegmentationTypeValues.FRACTIONAL.value,
                series_instance_uid=self._series_instance_uid,
                series_number=self._series_number,
                sop_instance_uid=self._sop_instance_uid,
                instance_number=self._instance_number,
                manufacturer=self._manufacturer,
                manufacturer_model_name=self._manufacturer_model_name,
                software_versions=self._software_versions,
                device_serial_number=self._device_serial_number
            )

    def test_construction_missing_required_attribute_4(self):
        with pytest.raises(TypeError):
            Segmentation(
                source_images=[self._ct_image],
                pixel_array=self._ct_mask_array,
                segmentation_type=SegmentationTypeValues.FRACTIONAL.value,
                segment_descriptions=self._segment_descriptions,
                series_number=self._series_number,
                sop_instance_uid=self._sop_instance_uid,
                instance_number=self._instance_number,
                manufacturer=self._manufacturer,
                manufacturer_model_name=self._manufacturer_model_name,
                software_versions=self._software_versions,
                device_serial_number=self._device_serial_number
            )

    def test_construction_missing_required_attribute_5(self):
        with pytest.raises(TypeError):
            Segmentation(
                source_images=[self._ct_image],
                pixel_array=self._ct_mask_array,
                segmentation_type=SegmentationTypeValues.FRACTIONAL.value,
                segment_descriptions=self._segment_descriptions,
                series_instance_uid=self._series_instance_uid,
                sop_instance_uid=self._sop_instance_uid,
                instance_number=self._instance_number,
                manufacturer=self._manufacturer,
                manufacturer_model_name=self._manufacturer_model_name,
                software_versions=self._software_versions,
                device_serial_number=self._device_serial_number
            )

    def test_construction_missing_required_attribute_6(self):
        with pytest.raises(TypeError):
            Segmentation(
                source_images=[self._ct_image],
                pixel_array=self._ct_mask_array,
                segmentation_type=SegmentationTypeValues.FRACTIONAL.value,
                segment_descriptions=self._segment_descriptions,
                series_instance_uid=self._series_instance_uid,
                series_number=self._series_number,
                instance_number=self._instance_number,
                manufacturer=self._manufacturer,
                manufacturer_model_name=self._manufacturer_model_name,
                software_versions=self._software_versions,
                device_serial_number=self._device_serial_number
            )

    def test_construction_missing_required_attribute_7(self):
        with pytest.raises(TypeError):
            Segmentation(
                source_images=[self._ct_image],
                pixel_array=self._ct_mask_array,
                segmentation_type=SegmentationTypeValues.FRACTIONAL.value,
                segment_descriptions=self._segment_descriptions,
                series_instance_uid=self._series_instance_uid,
                series_number=self._series_number,
                sop_instance_uid=self._sop_instance_uid,
                manufacturer=self._manufacturer,
                manufacturer_model_name=self._manufacturer_model_name,
                software_versions=self._software_versions,
                device_serial_number=self._device_serial_number
            )

    def test_construction_missing_required_attribute_8(self):
        with pytest.raises(TypeError):
            Segmentation(
                source_images=[self._ct_image],
                pixel_array=self._ct_mask_array,
                segmentation_type=SegmentationTypeValues.FRACTIONAL.value,
                segment_descriptions=self._segment_descriptions,
                series_instance_uid=self._series_instance_uid,
                series_number=self._series_number,
                sop_instance_uid=self._sop_instance_uid,
                instance_number=self._instance_number,
                manufacturer_model_name=self._manufacturer_model_name,
                software_versions=self._software_versions,
                device_serial_number=self._device_serial_number
            )

    def test_construction_missing_required_attribute_9(self):
        with pytest.raises(TypeError):
            Segmentation(
                source_images=[self._ct_image],
                pixel_array=self._ct_mask_array,
                segmentation_type=SegmentationTypeValues.FRACTIONAL.value,
                segment_descriptions=self._segment_descriptions,
                series_instance_uid=self._series_instance_uid,
                series_number=self._series_number,
                sop_instance_uid=self._sop_instance_uid,
                instance_number=self._instance_number,
                manufacturer=self._manufacturer,
                software_versions=self._software_versions,
                device_serial_number=self._device_serial_number
            )

    def test_construction_missing_required_attribute_10(self):
        with pytest.raises(TypeError):
            Segmentation(
                source_images=[self._ct_image],
                pixel_array=self._ct_mask_array,
                segmentation_type=SegmentationTypeValues.FRACTIONAL.value,
                segment_descriptions=self._segment_descriptions,
                series_instance_uid=self._series_instance_uid,
                series_number=self._series_number,
                sop_instance_uid=self._sop_instance_uid,
                instance_number=self._instance_number,
                manufacturer=self._manufacturer,
                manufacturer_model_name=self._manufacturer_model_name,
                device_serial_number=self._device_serial_number
            )

    def test_construction_missing_required_attribute_11(self):
        with pytest.raises(TypeError):
            Segmentation(
                source_images=[self._ct_image],
                pixel_array=self._ct_mask_array,
                segmentation_type=SegmentationTypeValues.FRACTIONAL.value,
                segment_descriptions=self._segment_descriptions,
                series_instance_uid=self._series_instance_uid,
                series_number=self._series_number,
                sop_instance_uid=self._sop_instance_uid,
                instance_number=self._instance_number,
                manufacturer=self._manufacturer,
                manufacturer_model_name=self._manufacturer_model_name,
                software_versions=self._software_versions
            )

    def test_construction_optional_arguments(self):
        fractional_type = 'OCCUPANCY'
        max_fractional_value = 100
        content_description = 'bla bla bla'
        content_creator_name = 'Family^Given'
        series_description = 'My First Segmentation'
        instance = Segmentation(
            source_images=[self._ct_image],
            pixel_array=self._ct_mask_array,
            segmentation_type=SegmentationTypeValues.FRACTIONAL.value,
            segment_descriptions=self._segment_descriptions,
            series_instance_uid=self._series_instance_uid,
            series_number=self._series_number,
            sop_instance_uid=self._sop_instance_uid,
            instance_number=self._instance_number,
            manufacturer=self._manufacturer,
            manufacturer_model_name=self._manufacturer_model_name,
            software_versions=self._software_versions,
            device_serial_number=self._device_serial_number,
            fractional_type=fractional_type,
            max_fractional_value=max_fractional_value,
            content_description=content_description,
            content_creator_name=content_creator_name,
            series_description=series_description,
        )
        assert instance.SegmentationFractionalType == fractional_type
        assert instance.MaximumFractionalValue == max_fractional_value
        assert instance.ContentDescription == content_description
        assert instance.ContentCreatorName == content_creator_name
        assert instance.SeriesDescription == series_description
        self.check_dimension_index_vals(instance)

    def test_construction_optional_arguments_2(self):
        pixel_spacing = (0.5, 0.5)
        slice_thickness = 0.3
        pixel_measures = PixelMeasuresSequence(
            pixel_spacing=pixel_spacing,
            slice_thickness=slice_thickness,
            spacing_between_slices=0.7
        )
        image_orientation = (-1.0, 0.0, 0.0, 0.0, -1.0, 0.0)
        plane_orientation = PlaneOrientationSequence(
            coordinate_system=CoordinateSystemNames.PATIENT,
            image_orientation=image_orientation
        )
        plane_positions = [
            PlanePositionSequence(
                coordinate_system=CoordinateSystemNames.PATIENT,
                image_position=(0.0, 0.0, 0.0)
            ),
        ]
        instance = Segmentation(
            source_images=[self._ct_image],
            pixel_array=self._ct_mask_array,
            segmentation_type=SegmentationTypeValues.FRACTIONAL.value,
            segment_descriptions=self._segment_descriptions,
            series_instance_uid=self._series_instance_uid,
            series_number=self._series_number,
            sop_instance_uid=self._sop_instance_uid,
            instance_number=self._instance_number,
            manufacturer=self._manufacturer,
            manufacturer_model_name=self._manufacturer_model_name,
            software_versions=self._software_versions,
            device_serial_number=self._device_serial_number,
            pixel_measures=pixel_measures,
            plane_orientation=plane_orientation,
            plane_positions=plane_positions
        )
        shared_item = instance.SharedFunctionalGroupsSequence[0]
        assert len(shared_item.PixelMeasuresSequence) == 1
        pm_item = shared_item.PixelMeasuresSequence[0]
        assert pm_item.PixelSpacing == list(pixel_spacing)
        assert pm_item.SliceThickness == slice_thickness
        assert len(shared_item.PlaneOrientationSequence) == 1
        po_item = shared_item.PlaneOrientationSequence[0]
        assert po_item.ImageOrientationPatient == list(image_orientation)
        self.check_dimension_index_vals(instance)

    def test_spatial_positions_not_preserved(self):
        pixel_spacing = (0.5, 0.5)
        slice_thickness = 0.3
        pixel_measures = PixelMeasuresSequence(
            pixel_spacing=pixel_spacing,
            slice_thickness=slice_thickness
        )
        image_orientation = (-1.0, 0.0, 0.0, 0.0, -1.0, 0.0)
        plane_orientation = PlaneOrientationSequence(
            coordinate_system=CoordinateSystemNames.SLIDE,
            image_orientation=image_orientation
        )
        plane_positions = [
            PlanePositionSequence(
                coordinate_system=CoordinateSystemNames.SLIDE,
                image_position=(i * 1.0, i * 1.0, 1.0),
                pixel_matrix_position=(i * 1, i * 1)
            )
            for i in range(self._sm_color.pixel_array.shape[0])
        ]
        instance = Segmentation(
            source_images=[self._sm_color],
            pixel_array=self._sm_mask_array,
            segmentation_type=SegmentationTypeValues.FRACTIONAL.value,
            segment_descriptions=self._segment_descriptions,
            series_instance_uid=self._series_instance_uid,
            series_number=self._series_number,
            sop_instance_uid=self._sop_instance_uid,
            instance_number=self._instance_number,
            manufacturer=self._manufacturer,
            manufacturer_model_name=self._manufacturer_model_name,
            software_versions=self._software_versions,
            device_serial_number=self._device_serial_number,
            pixel_measures=pixel_measures,
            plane_orientation=plane_orientation,
            plane_positions=plane_positions
        )
        shared_item = instance.SharedFunctionalGroupsSequence[0]
        assert len(shared_item.PixelMeasuresSequence) == 1
        pm_item = shared_item.PixelMeasuresSequence[0]
        assert pm_item.PixelSpacing == list(pixel_spacing)
        assert pm_item.SliceThickness == slice_thickness
        assert len(shared_item.PlaneOrientationSequence) == 1
        po_item = shared_item.PlaneOrientationSequence[0]
        assert po_item.ImageOrientationSlide == list(image_orientation)
        self.check_dimension_index_vals(instance)


class TestSegmentationParsing(unittest.TestCase):
    def setUp(self):
        self._sm_control_seg_ds = dcmread(
            'data/test_files/seg_image_sm_control.dcm'
        )
        self._sm_control_seg = Segmentation.from_dataset(
            self._sm_control_seg_ds
        )

        self._sm_labeled_seg_ds = dcmread(
            'data/test_files/seg_image_grayscale_labeled.dcm'
        )
        self._sm_labeled_seg = Segmentation.from_dataset(
            self._sm_labeled_seg_ds
        )

        self._ct_binary_seg_ds = dcmread(
            'data/test_files/seg_image_ct_binary.dcm'
        )
        self._ct_binary_seg = Segmentation.from_dataset(
            self._ct_binary_seg_ds
        )

        self._ct_binary_overlap_seg_ds = dcmread(
            'data/test_files/seg_image_ct_binary_overlap.dcm'
        )
        self._ct_binary_overlap_seg = Segmentation.from_dataset(
            self._ct_binary_overlap_seg_ds
        )

        self._ct_binary_fractional_seg_ds = dcmread(
            'data/test_files/seg_image_ct_binary_fractional.dcm'
        )
        self._ct_binary_fractional_seg = Segmentation.from_dataset(
            self._ct_binary_fractional_seg_ds
        )

        self._ct_true_fractional_seg_ds = dcmread(
            'data/test_files/seg_image_ct_true_fractional.dcm'
        )
        self._ct_true_fractional_seg = Segmentation.from_dataset(
            self._ct_true_fractional_seg_ds
        )
        self._ct_segs = [
            self._ct_binary_seg,
            self._ct_binary_fractional_seg,
            self._ct_true_fractional_seg
        ]

        self._cr_binary_seg_ds = dcmread(
            'data/test_files/seg_image_cr_binary.dcm'
        )
        self._cr_binary_seg = Segmentation.from_dataset(
            self._cr_binary_seg_ds
        )

    def test_from_dataset(self):
        assert isinstance(self._sm_control_seg, Segmentation)

    def test_segread(self):
        seg = segread('data/test_files/seg_image_ct_true_fractional.dcm')
        assert isinstance(seg, Segmentation)
        seg = segread('data/test_files/seg_image_ct_binary_overlap.dcm')
        assert isinstance(seg, Segmentation)
        seg = segread('data/test_files/seg_image_sm_numbers.dcm')
        assert isinstance(seg, Segmentation)

    def test_properties(self):
        # SM segs
        seg_type = self._sm_control_seg.segmentation_type
        assert seg_type == SegmentationTypeValues.BINARY
        assert self._sm_control_seg.segmentation_fractional_type is None
        assert self._sm_control_seg.number_of_segments == 20
        assert self._sm_control_seg.segment_numbers == range(1, 21)

        assert len(self._sm_control_seg.segmented_property_categories) == 1
        seg_category = self._sm_control_seg.segmented_property_categories[0]
        assert seg_category == codes.SCT.Tissue
        seg_property = self._sm_control_seg.segmented_property_types[0]
        assert seg_property == codes.SCT.ConnectiveTissue

        seg_type = self._sm_labeled_seg.segmentation_type
        assert seg_type == SegmentationTypeValues.LABELED
        assert self._sm_labeled_seg.segmentation_fractional_type is None
        assert self._sm_labeled_seg.number_of_segments == 1
        assert self._sm_labeled_seg.segment_numbers == range(1, 2)

        # CT segs
        for seg in self._ct_segs:
            seg_type = seg.segmentation_type
            assert seg.number_of_segments == 1
            assert seg.segment_numbers == range(1, 2)

            assert len(seg.segmented_property_categories) == 1
            seg_category = seg.segmented_property_categories[0]
            assert seg_category == codes.SCT.Tissue
            seg_property = seg.segmented_property_types[0]
            assert seg_property == codes.SCT.Bone

        seg_type = self._ct_binary_seg.segmentation_type
        assert seg_type == SegmentationTypeValues.BINARY
        seg_type = self._ct_binary_fractional_seg.segmentation_type
        assert seg_type == SegmentationTypeValues.FRACTIONAL
        seg_type = self._ct_true_fractional_seg.segmentation_type
        assert seg_type == SegmentationTypeValues.FRACTIONAL

        frac_type = self._ct_binary_fractional_seg.segmentation_fractional_type
        assert frac_type == SegmentationFractionalTypeValues.PROBABILITY
        frac_type = self._ct_true_fractional_seg.segmentation_fractional_type
        assert frac_type == SegmentationFractionalTypeValues.PROBABILITY

    def test_get_source_image_uids(self):
        uids = self._sm_control_seg.get_source_image_uids()
        assert len(uids) == 1
        ins_uids = uids[0]
        assert len(ins_uids) == 3
        assert all(isinstance(uid, UID) for uid in ins_uids)

    def test_get_segment_description(self):
        desc1 = self._sm_control_seg.get_segment_description(1)
        desc20 = self._sm_control_seg.get_segment_description(20)
        assert isinstance(desc1, SegmentDescription)
        assert desc1.segment_number == 1
        assert isinstance(desc20, SegmentDescription)
        assert desc20.segment_number == 20

    def test_get_segment_numbers_no_filters(self):
        seg_nums = self._sm_control_seg.get_segment_numbers()
        assert seg_nums == list(self._sm_control_seg.segment_numbers)

    def test_get_segment_numbers_with_filters(self):
        desc1 = self._sm_control_seg.get_segment_description(1)

        seg_nums = self._sm_control_seg.get_segment_numbers(
            tracking_id=desc1.tracking_id
        )
        assert seg_nums == [1]

        seg_nums = self._sm_control_seg.get_segment_numbers(
            tracking_uid=desc1.tracking_uid
        )
        assert seg_nums == [1]

        # All segments match these filters
        seg_nums = self._sm_control_seg.get_segment_numbers(
            segmented_property_category=codes.SCT.Tissue,
            segmented_property_type=codes.SCT.ConnectiveTissue,
            algorithm_type=SegmentAlgorithmTypeValues.AUTOMATIC
        )
        assert seg_nums == list(self._sm_control_seg.segment_numbers)

    def test_get_tracking_ids(self):
        desc1 = self._sm_control_seg.get_segment_description(1)

        tracking_id_tuples = self._sm_control_seg.get_tracking_ids()
        n_segs = self._sm_control_seg.number_of_segments
        assert len(tracking_id_tuples) == n_segs
        ids, uids = zip(*tracking_id_tuples)
        assert desc1.tracking_id in ids
        assert desc1.tracking_uid in uids

    def test_get_tracking_ids_with_filters(self):
        desc1 = self._sm_control_seg.get_segment_description(1)

        # All segments in this test image match these filters
        tracking_id_tuples = self._sm_control_seg.get_tracking_ids(
            segmented_property_category=codes.SCT.Tissue,
            segmented_property_type=codes.SCT.ConnectiveTissue,
            algorithm_type=SegmentAlgorithmTypeValues.AUTOMATIC
        )
        n_segs = self._sm_control_seg.number_of_segments
        assert len(tracking_id_tuples) == n_segs
        ids, uids = zip(*tracking_id_tuples)
        assert desc1.tracking_id in ids
        assert desc1.tracking_uid in uids

    def test_get_tracking_ids_with_filters_2(self):
        # No segments in this test image match these filters
        tracking_id_tuples = self._sm_control_seg.get_tracking_ids(
            segmented_property_category=codes.SCT.Tissue,
            segmented_property_type=codes.SCT.Lung,
        )
        assert len(tracking_id_tuples) == 0

    def test_get_pixels_by_source_frames(self):
        source_sop_uid = self._sm_control_seg.get_source_image_uids()[0][-1]

        source_frames_valid = [1, 2, 4, 5]
        pixels = self._sm_control_seg.get_pixels_by_source_frame(
            source_sop_instance_uid=source_sop_uid,
            source_frame_numbers=source_frames_valid
        )

        out_shape = (
            len(source_frames_valid),
            self._sm_control_seg.Rows,
            self._sm_control_seg.Columns,
            self._sm_control_seg.number_of_segments
        )
        assert pixels.shape == out_shape

    def test_get_pixels_by_invalid_source_frames(self):
        source_sop_uid = self._sm_control_seg.get_source_image_uids()[0][-1]

        # (frame 3 has no segment)
        source_frames_invalid = [1, 3, 4, 5]
        with pytest.raises(ValueError):
            self._sm_control_seg.get_pixels_by_source_frame(
                source_sop_instance_uid=source_sop_uid,
                source_frame_numbers=source_frames_invalid
            )

    def test_get_pixels_by_invalid_source_frames_with_assert(self):
        source_sop_uid = self._sm_control_seg.get_source_image_uids()[0][-1]

        # (frame 3 has no segment)
        source_frames_invalid = [1, 3, 4, 5]
        pixels = self._sm_control_seg.get_pixels_by_source_frame(
            source_sop_instance_uid=source_sop_uid,
            source_frame_numbers=source_frames_invalid,
            assert_missing_frames_are_empty=True
        )

        out_shape = (
            len(source_frames_invalid),
            self._sm_control_seg.Rows,
            self._sm_control_seg.Columns,
            self._sm_control_seg.number_of_segments
        )
        assert pixels.shape == out_shape

    def test_get_pixels_by_source_frames_with_segments(self):
        source_sop_uid = self._sm_control_seg.get_source_image_uids()[0][-1]

        source_frames_valid = [1, 2, 4, 5]
        segments_valid = [1, 20]
        pixels = self._sm_control_seg.get_pixels_by_source_frame(
            source_sop_instance_uid=source_sop_uid,
            source_frame_numbers=source_frames_valid,
            segment_numbers=segments_valid
        )

        out_shape = (
            len(source_frames_valid),
            self._sm_control_seg.Rows,
            self._sm_control_seg.Columns,
            len(segments_valid)
        )
        assert pixels.shape == out_shape

    def test_get_pixels_by_source_frames_with_invalid_segments(self):
        source_sop_uid = self._sm_control_seg.get_source_image_uids()[0][-1]

        source_frames_valid = [1, 2, 4, 5]
        segments_invalid = [1, 21]  # 21 > 20
        with pytest.raises(ValueError):
            self._sm_control_seg.get_pixels_by_source_frame(
                source_sop_instance_uid=source_sop_uid,
                source_frame_numbers=source_frames_valid,
                segment_numbers=segments_invalid
            )

    def test_get_pixels_by_source_frames_combine(self):
        source_sop_uid = self._sm_control_seg.get_source_image_uids()[0][-1]

        source_frames_valid = [1, 2, 4, 5]
        # These segments match the above frames for this test image
        segments_valid = [6, 7, 8, 9]
        pixels = self._sm_control_seg.get_pixels_by_source_frame(
            source_sop_instance_uid=source_sop_uid,
            source_frame_numbers=source_frames_valid,
            segment_numbers=segments_valid,
            combine_segments=True
        )

        out_shape = (
            len(source_frames_valid),
            self._sm_control_seg.Rows,
            self._sm_control_seg.Columns
        )
        assert pixels.shape == out_shape
        assert np.all(np.unique(pixels) == np.array([0] + segments_valid))

        pixels = self._sm_control_seg.get_pixels_by_source_frame(
            source_sop_instance_uid=source_sop_uid,
            source_frame_numbers=source_frames_valid,
            segment_numbers=segments_valid,
            combine_segments=True,
            relabel=True
        )
        assert pixels.shape == out_shape
        assert np.all(np.unique(pixels) == np.arange(len(segments_valid) + 1))

    def test_get_default_dimension_index_pointers(self):
        ptrs = self._sm_control_seg.get_default_dimension_index_pointers()
        assert len(ptrs) == 5

    def test_are_dimension_indices_unique(self):
        ptrs = self._sm_control_seg.get_default_dimension_index_pointers()
        assert self._sm_control_seg.are_dimension_indices_unique(ptrs)

        ptr_kws = [
            'ColumnPositionInTotalImagePixelMatrix',
            'RowPositionInTotalImagePixelMatrix'
        ]
        ptrs = [tag_for_keyword(kw) for kw in ptr_kws]
        assert self._sm_control_seg.are_dimension_indices_unique(ptrs)

        ptr_kws = [
            'XOffsetInSlideCoordinateSystem',
            'YOffsetInSlideCoordinateSystem'
        ]
        ptrs = [tag_for_keyword(kw) for kw in ptr_kws]
        assert self._sm_control_seg.are_dimension_indices_unique(ptrs)

        ptr_kws = [
            'ZOffsetInSlideCoordinateSystem'
        ]
        ptrs = [tag_for_keyword(kw) for kw in ptr_kws]
        assert not self._sm_control_seg.are_dimension_indices_unique(ptrs)

    def test_are_dimension_indices_unique_invalid_ptrs(self):
        ptr_kws = [
            'ImagePositionPatient'
        ]
        ptrs = [tag_for_keyword(kw) for kw in ptr_kws]
        with pytest.raises(KeyError):
            self._sm_control_seg.are_dimension_indices_unique(ptrs)

    def test_get_pixels_by_dimension_index_values(self):
        ind_values = [
            (1, 1, 5, 5, 1),
            (2, 1, 4, 5, 1),
            (3, 1, 3, 5, 1)
        ]
        pixels = self._sm_control_seg.get_pixels_by_dimension_index_values(
            dimension_index_values=ind_values,
        )

        out_shape = (
            len(ind_values),
            self._sm_control_seg.Rows,
            self._sm_control_seg.Columns,
            self._sm_control_seg.number_of_segments
        )
        assert pixels.shape == out_shape

    def test_get_pixels_by_dimension_index_values_subset(self):
        ptr_kws = [
            'ColumnPositionInTotalImagePixelMatrix',
            'RowPositionInTotalImagePixelMatrix'
        ]
        ptrs = [tag_for_keyword(kw) for kw in ptr_kws]

        ind_values = [
            (1, 1),
            (2, 1),
            (3, 1)
        ]
        pixels = self._sm_control_seg.get_pixels_by_dimension_index_values(
            dimension_index_values=ind_values,
            dimension_index_pointers=ptrs
        )

        out_shape = (
            len(ind_values),
            self._sm_control_seg.Rows,
            self._sm_control_seg.Columns,
            self._sm_control_seg.number_of_segments
        )
        assert pixels.shape == out_shape

    def test_get_pixels_by_dimension_index_values_missing(self):
        ind_values = [
            (1, 1, 4, 5, 1),
        ]
        with pytest.raises(RuntimeError):
            self._sm_control_seg.get_pixels_by_dimension_index_values(
                dimension_index_values=ind_values,
            )

        pixels = self._sm_control_seg.get_pixels_by_dimension_index_values(
            dimension_index_values=ind_values,
            assert_missing_frames_are_empty=True
        )

        out_shape = (
            len(ind_values),
            self._sm_control_seg.Rows,
            self._sm_control_seg.Columns,
            self._sm_control_seg.number_of_segments
        )
        assert pixels.shape == out_shape

    def test_get_pixels_by_dimension_index_values_with_segments(self):
        ind_values = [
            (1, 1, 5, 5, 1),
            (2, 1, 4, 5, 1),
            (3, 1, 3, 5, 1)
        ]
        segments = [1, 6, 11]
        pixels = self._sm_control_seg.get_pixels_by_dimension_index_values(
            dimension_index_values=ind_values,
            segment_numbers=segments
        )

        out_shape = (
            len(ind_values),
            self._sm_control_seg.Rows,
            self._sm_control_seg.Columns,
            len(segments)
        )
        assert pixels.shape == out_shape

    def test_get_pixels_by_dimension_index_values_invalid(self):
        ind_values = [
            (1, 1, 5, 5, 1),
            (2, 1, 4, 5, 1),
            (3, 1, 3, 5, 1)
        ]
        ptrs = [tag_for_keyword('ImagePositionPatient')]

        # Invalid pointers
        with pytest.raises(KeyError):
            self._sm_control_seg.get_pixels_by_dimension_index_values(
                dimension_index_values=ind_values,
                dimension_index_pointers=ptrs
            )
        # Invalid values
        with pytest.raises(ValueError):
            self._sm_control_seg.get_pixels_by_dimension_index_values(
                dimension_index_values=[(-1, 1, 1, 1, 1)],
            )
        # Empty values
        with pytest.raises(ValueError):
            self._sm_control_seg.get_pixels_by_dimension_index_values(
                dimension_index_values=[],
            )
        # Empty pointers
        with pytest.raises(ValueError):
            self._sm_control_seg.get_pixels_by_dimension_index_values(
                dimension_index_values=ind_values,
                dimension_index_pointers=[]
            )
        # Empty segment numbers
        with pytest.raises(ValueError):
            self._sm_control_seg.get_pixels_by_dimension_index_values(
                dimension_index_values=ind_values,
                segment_numbers=[]
            )
        # Invalid segment numbers
        with pytest.raises(ValueError):
            self._sm_control_seg.get_pixels_by_dimension_index_values(
                dimension_index_values=ind_values,
                segment_numbers=[-1]
            )

    def test_get_pixels_by_source_instances(self):
        all_source_sop_uids = [
            tup[-1] for tup in self._ct_binary_seg.get_source_image_uids()
        ]
        source_sop_uids = all_source_sop_uids[1:3]

        pixels = self._ct_binary_seg.get_pixels_by_source_instance(
            source_sop_instance_uids=source_sop_uids,
        )

        out_shape = (
            len(source_sop_uids),
            self._ct_binary_seg.Rows,
            self._ct_binary_seg.Columns,
            self._ct_binary_seg.number_of_segments
        )
        assert pixels.shape == out_shape

        pixels = self._ct_binary_seg.get_pixels_by_source_instance(
            source_sop_instance_uids=source_sop_uids,
            combine_segments=True
        )

        out_shape = (
            len(source_sop_uids),
            self._ct_binary_seg.Rows,
            self._ct_binary_seg.Columns,
        )
        assert pixels.shape == out_shape

    def test_get_pixels_by_source_instances_cr(self):
        all_source_sop_uids = [
            tup[-1] for tup in self._cr_binary_seg.get_source_image_uids()
        ]
        source_sop_uids = all_source_sop_uids

        pixels = self._cr_binary_seg.get_pixels_by_source_instance(
            source_sop_instance_uids=source_sop_uids,
        )

        out_shape = (
            len(source_sop_uids),
            self._cr_binary_seg.Rows,
            self._cr_binary_seg.Columns,
            self._cr_binary_seg.number_of_segments
        )
        assert pixels.shape == out_shape

        pixels = self._cr_binary_seg.get_pixels_by_source_instance(
            source_sop_instance_uids=source_sop_uids,
            combine_segments=True
        )

        out_shape = (
            len(source_sop_uids),
            self._cr_binary_seg.Rows,
            self._cr_binary_seg.Columns,
        )
        assert pixels.shape == out_shape

    def test_get_pixels_by_source_instances_with_segments(self):
        all_source_sop_uids = [
            tup[-1] for tup in self._ct_binary_seg.get_source_image_uids()
        ]
        source_sop_uids = all_source_sop_uids[1:3]
        segment_numbers = [1]

        pixels = self._ct_binary_seg.get_pixels_by_source_instance(
            source_sop_instance_uids=source_sop_uids,
            segment_numbers=segment_numbers
        )

        out_shape = (
            len(source_sop_uids),
            self._ct_binary_seg.Rows,
            self._ct_binary_seg.Columns,
            len(segment_numbers)
        )
        assert pixels.shape == out_shape

    def test_get_pixels_by_source_instances_invalid(self):
        all_source_sop_uids = [
            tup[-1] for tup in self._ct_binary_seg.get_source_image_uids()
        ]
        source_sop_uids = all_source_sop_uids[1:3]

        # Empty SOP uids
        with pytest.raises(ValueError):
            self._ct_binary_seg.get_pixels_by_source_instance(
                source_sop_instance_uids=[],
            )
        # Empty SOP uids
        with pytest.raises(KeyError):
            self._ct_binary_seg.get_pixels_by_source_instance(
                source_sop_instance_uids=['1.2.3.4'],
            )
        # Empty segments
        with pytest.raises(ValueError):
            self._ct_binary_seg.get_pixels_by_source_instance(
                source_sop_instance_uids=source_sop_uids,
                segment_numbers=[]
            )
        # Invalid segments
        with pytest.raises(ValueError):
            self._ct_binary_seg.get_pixels_by_source_instance(
                source_sop_instance_uids=source_sop_uids,
                segment_numbers=[0]
            )

    def test_get_pixels_by_source_instances_binary_fractional(self):
        all_source_sop_uids = [
            tup[-1] for tup in
            self._ct_binary_fractional_seg.get_source_image_uids()
        ]
        source_sop_uids = all_source_sop_uids[1:3]

        pixels = self._ct_binary_fractional_seg.get_pixels_by_source_instance(
            source_sop_instance_uids=source_sop_uids,
        )

        out_shape = (
            len(source_sop_uids),
            self._ct_binary_fractional_seg.Rows,
            self._ct_binary_fractional_seg.Columns,
            self._ct_binary_fractional_seg.number_of_segments
        )
        assert pixels.shape == out_shape
        assert np.all(np.unique(pixels) == np.array([0.0, 1.0]))

        pixels = self._ct_binary_fractional_seg.get_pixels_by_source_instance(
            source_sop_instance_uids=source_sop_uids,
            combine_segments=True
        )

        out_shape = (
            len(source_sop_uids),
            self._ct_binary_fractional_seg.Rows,
            self._ct_binary_fractional_seg.Columns,
        )
        assert pixels.shape == out_shape
        assert np.all(np.unique(pixels) == np.array([0.0, 1.0]))

    def test_get_pixels_by_source_instances_true_fractional(self):
        all_source_sop_uids = [
            tup[-1] for tup in
            self._ct_true_fractional_seg.get_source_image_uids()
        ]
        source_sop_uids = all_source_sop_uids[1:3]

        pixels = self._ct_true_fractional_seg.get_pixels_by_source_instance(
            source_sop_instance_uids=source_sop_uids,
        )

        out_shape = (
            len(source_sop_uids),
            self._ct_true_fractional_seg.Rows,
            self._ct_true_fractional_seg.Columns,
            self._ct_true_fractional_seg.number_of_segments
        )
        assert pixels.shape == out_shape
        assert pixels.max() <= 1.0
        assert pixels.min() >= 0.0
        assert len(np.unique(pixels)) > 2

        # Without fractional rescaling
        pixels = self._ct_true_fractional_seg.get_pixels_by_source_instance(
            source_sop_instance_uids=source_sop_uids,
            rescale_fractional=False
        )

        out_shape = (
            len(source_sop_uids),
            self._ct_true_fractional_seg.Rows,
            self._ct_true_fractional_seg.Columns,
            self._ct_true_fractional_seg.number_of_segments
        )
        assert pixels.shape == out_shape
        assert pixels.max() == 128
        assert len(np.unique(pixels)) > 2

        # Can't combine segments with a true fractional segmentation
        with pytest.raises(ValueError):
            self._ct_true_fractional_seg.get_pixels_by_source_instance(
                source_sop_instance_uids=source_sop_uids,
                combine_segments=True
            )

    def test_get_pixels_by_source_instances_overlap(self):
        all_source_sop_uids = [
            tup[-1] for tup in
            self._ct_binary_overlap_seg.get_source_image_uids()
        ]
        source_sop_uids = all_source_sop_uids

        pixels = self._ct_binary_overlap_seg.get_pixels_by_source_instance(
            source_sop_instance_uids=source_sop_uids,
        )

        out_shape = (
            len(source_sop_uids),
            self._ct_binary_overlap_seg.Rows,
            self._ct_binary_overlap_seg.Columns,
            self._ct_binary_overlap_seg.number_of_segments
        )
        assert pixels.shape == out_shape

        with pytest.raises(RuntimeError):
            self._ct_binary_overlap_seg.get_pixels_by_source_instance(
                source_sop_instance_uids=source_sop_uids,
                combine_segments=True
            )


class TestSegUtilities(unittest.TestCase):

    def setUp(self):
        super().setUp()
        file_path = Path(__file__)
        data_dir = file_path.parent.parent.joinpath('data')
        self._ct_image = dcmread(
            str(data_dir.joinpath('test_files', 'ct_image.dcm'))
        )
        self._sm_color = dcmread(
            str(data_dir.joinpath('test_files', 'sm_image.dcm'))
        )

    def test_iter_segments_ct_single_frame(self):
        seg_dataset = dcmread(
            'data/test_files/seg_image_ct_binary_single_frame.dcm'
        )

        generator = iter_segments(seg_dataset)
        items = list(generator)
        assert len(items) == 1
        item_segment_1 = items[0]
        assert item_segment_1[0].shape == (1, 128, 128)
        seg_id_item_1 = item_segment_1[1][0].SegmentIdentificationSequence[0]
        assert seg_id_item_1.ReferencedSegmentNumber == 1
        assert item_segment_1[2].SegmentNumber == 1

    def test_iter_segments_ct_single_frame_2_segments(self):
        image_dataset = self._ct_image
        mask = np.zeros(
            self._ct_image.pixel_array.shape,
            dtype=np.uint8
        )
        mask[1:5, 10:15] = 1
        mask[5:7, 1:5] = 2
        algorithm_identification = AlgorithmIdentificationSequence(
            name='test',
            version='v1.0',
            family=codes.cid7162.ArtificialIntelligence
        )
        segment_descriptions = [
            SegmentDescription(
                segment_number=1,
                segment_label='tumor tissue',
                segmented_property_category=codes.cid7150.Tissue,
                segmented_property_type=codes.SCT.Neoplasm,
                algorithm_type=SegmentAlgorithmTypeValues.AUTOMATIC,
                algorithm_identification=algorithm_identification,
                tracking_uid=UID(),
                tracking_id='first segment'
            ),
            SegmentDescription(
                segment_number=2,
                segment_label='connective tissue',
                segmented_property_category=codes.cid7150.Tissue,
                segmented_property_type=codes.cid7166.ConnectiveTissue,
                algorithm_type=SegmentAlgorithmTypeValues.AUTOMATIC,
                algorithm_identification=algorithm_identification,
                tracking_uid=UID(),
                tracking_id='second segment'
            ),
        ]

        seg_dataset = Segmentation(
            source_images=[image_dataset],
            pixel_array=mask,
            segmentation_type=SegmentationTypeValues.BINARY,
            segment_descriptions=segment_descriptions,
            series_instance_uid=UID(),
            series_number=2,
            sop_instance_uid=UID(),
            instance_number=1,
            manufacturer='Manufacturer',
            manufacturer_model_name='Manufacturer Model',
            software_versions='v1',
            device_serial_number='Device XYZ'
        )

        generator = iter_segments(seg_dataset)
        items = list(generator)
        assert len(items) == 2
        item_segment_1 = items[0]
        assert np.squeeze(item_segment_1[0]).shape == mask.shape
        seg_id_item_1 = item_segment_1[1][0].SegmentIdentificationSequence[0]
        assert seg_id_item_1.ReferencedSegmentNumber == 1
        assert item_segment_1[2].SegmentNumber == 1
        item_segment_2 = items[1]
        assert np.squeeze(item_segment_2[0]).shape == mask.shape
        seg_id_item_2 = item_segment_2[1][0].SegmentIdentificationSequence[0]
        assert seg_id_item_2.ReferencedSegmentNumber == 2
        assert item_segment_2[2].SegmentNumber == 2<|MERGE_RESOLUTION|>--- conflicted
+++ resolved
@@ -630,7 +630,6 @@
         )
         self._ct_mask_array[1:5, 10:15] = True
 
-<<<<<<< HEAD
         # A single CR image
         self._cr_image = dcmread(
             get_testdata_file('dicomdirtests/77654033/CR1/6154')
@@ -645,8 +644,6 @@
             axis=2
         )[None, :]
 
-=======
->>>>>>> e5874245
         # A color slide microscopy image
         self._sm_color = dcmread(
             str(data_dir.joinpath('test_files', 'sm_image.dcm'))
@@ -1206,18 +1203,11 @@
         self.check_dimension_index_vals(instance)
 
     def test_construction_6(self):
-<<<<<<< HEAD
         # A chest X-ray with no frame of reference
         instance = Segmentation(
             [self._cr_image],
             self._cr_pixel_array,
             SegmentationTypeValues.FRACTIONAL.value,
-=======
-        instance = Segmentation(
-            [self._sm_grayscale],
-            self._sm_grayscale_mask_array,
-            SegmentationTypeValues.LABELED.value,
->>>>>>> e5874245
             self._segment_descriptions,
             self._series_instance_uid,
             self._series_number,
@@ -1226,7 +1216,6 @@
             self._manufacturer,
             self._manufacturer_model_name,
             self._software_versions,
-<<<<<<< HEAD
             self._device_serial_number,
             content_label=self._content_label
         )
@@ -1393,8 +1382,14 @@
             [self._sm_grayscale],
             self._sm_grayscale_mask_array,
             SegmentationTypeValues.LABELED.value,
-=======
->>>>>>> e5874245
+            self._segment_descriptions,
+            self._series_instance_uid,
+            self._series_number,
+            self._sop_instance_uid,
+            self._instance_number,
+            self._manufacturer,
+            self._manufacturer_model_name,
+            self._software_versions,
             self._device_serial_number
         )
         assert instance.Rows == self._sm_grayscale.pixel_array.shape[1]
@@ -1507,20 +1502,6 @@
                         transfer_syntax_uid=transfer_syntax_uid
                     )
 
-<<<<<<< HEAD
-=======
-                    # Ensure the recovered pixel array matches what is expected
-                    # if pix_type not in (np.bool_, np.float_):
-                    #     assert np.array_equal(
-                    #         self.get_array_after_writing(instance),
-                    #         expected_encoding * max_fractional_value
-                    #     ), f'{sources[0].Modality} {transfer_syntax_uid}'
-                    # else:
-                    #     assert np.array_equal(
-                    #         self.get_array_after_writing(instance),
-                    #         expected_encoding
-                    #     ), f'{sources[0].Modality} {transfer_syntax_uid}'
->>>>>>> e5874245
                     assert np.array_equal(
                         self.get_array_after_writing(instance),
                         expected_encoding * max_fractional_value
